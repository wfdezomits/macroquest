--- conflicted
+++ resolved
@@ -1,7 +1,3 @@
-<<<<<<< HEAD
-September 16, 2022:
-- Updated for latest test patch
-=======
 September 18, 2022:
 - emu: Added back /timestamp for emulator builds to add timestamps to chat. Added checkbox
   to the mq settings window under a new "Chat" section. (#618)
@@ -14,7 +10,9 @@
 - emu: Re-introduce support for LAMarkNPC, LANPCHealth, LADelegateMA, LADelegateMarkNPC,
   LAInspectBuffs, LASpellAwareness, LAOffenseEnhancement, LAManaEnhancement, LAHealthEnhancement,
   LAHealthRegen, LAFindPathPC, LAHoTT (#625)
->>>>>>> 8f1eac07
+
+September 16, 2022 (test):
+- Updated for latest test patch
 
 September 7, 2022:
 - /captioncolor will work when typed in EQ chat windows again (#619)
