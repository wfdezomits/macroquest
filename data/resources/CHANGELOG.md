<<<<<<< HEAD
Aug 26, 2023:
- test: updated for latest patch
=======
Latest changes:
- Fixed calculation of HasSPA, which should fix some properties such as Me.Silenced (#739)
- Expand the coverage of game feature and claim data (developer tools)
- Lifetime All-access should now appear as GOLD in ${Me.Subscription} instead of UNKNOWN
>>>>>>> 9de87bf7

Aug 24, 2023:
- live: updated for latest patch

Aug 16, 2023:
- live: updated for latest patch

Aug 12, 2023:
- test: updated for latest patch

Aug 10, 2023:
- autologin: Add AutoLogin TLO to provide access to profile data (#737)
- lua: add mq.getAllGroundItems (#740)
- lua: Fix some issues caused by errors while requiring a file
- window datatype: Add Window.SetText, which can be used to change the
  contents of edit controls

Jul 19, 2023:
- live: Updated for patch
- Add FreeGrab to AdvLootType (#733)
- Hotkey will now restore minimized window (#735)

Jul 10, 2023:
- test: updated for test patch

Jul 8, 2023:
- Fix PackageMan issue with loading submodules in a single line

Jul 6, 2023:
- Fix scoping issues in PackageMan causing lua errors (#731)

Jun 29, 2023:
- test: updated for test patch

Jun 26, 2023:
- Fix CTextureAnimation (#729). This should fix ImGui drawing of game icons
- Fix MQMouseInfo, should fix crashes with /mouseto (#698).
- Fix overlay blocking input while it is hidden (#699).
- lua: Disallow the use of mq.delay while a module is being imported (#730)
- Add spell.MinCasterLevel to report the minimum class level of a spell (#722).

June 21, 2023:
- live: Updated for live patch

June 19, 2023:
- test: Updated for test patch

May 24, 2023:
- live: Updated for live patch

May 19, 2023:
- live: Updated for live patch

May 17, 2023:
- test: Updated for test patch
- live: Updated for live patch. This patch introduces the new UI system,
  there may be issues involving UI components.

May 14, 2023:
- test: Updated for test patch
- test: Fixed Me.Combat again

May 13, 2023:
- Fix issue where OnRemoveSpawn would be called twice in some instances

May 4, 2023:
- Disable previous launcher change pending further refinement. For now, the log
  spam should be disabled. (#717)

April 26, 2023:
- test: Updated for patch

April 24, 2023:
- Fix an issue where the loader would spam the log file with an error if more than
  64 eqgame.exe processes were running. Instead, it will swap to the WMI process
  monitor to retain functionality.
- Add experimental feature that resizes the game's render viewport to fit the central
  docking area when imgui windows are docked to edges of the screen. This can be enabled
  in Settings under Overlay (/mqsettings overlay).

April 19, 2023:
- live: Updated for patch

April 12, 2023:
- test: Updated for patch
- test: Fixes for autologin
- test: Fix Me.Combat, add EverQuest.UiScale

April 2, 2023:
- test: Fix WindowOverride implementation. Fixes crashes in MQ2Map, MQ2ItemDisplay, etc.

April 1, 2023:
- Happy april fools
- test: Updated for patch

March 15, 2023:
- live: Updated for patch
- live: fixed zone guide structure

March 8, 2023:
- test: Updated for patch

February 24, 2023:
- Fix CryptAcquireContext error when importing Autologin profiles

February 23, 2023:
- test: Updated for patch

February 21, 2023:
- GetSpellDuration now returns correct duration. Deprecated EQGetSpellDuration.

February 20, 2023:
- emu: MQ Console will now allow GM commands (#zone)

February 15, 2023:
- live: Update for patch

February 10, 2023:
- Made some improvements to the performance of the mq console window.
- Added an option to the mq console window to adjust the number of lines
  of history that are stored.
- Fix bug where a file dialog could be docked in another window, resulting in
  the window flickering and becoming unusable.
- lua: Calling mq.delay in an ImGui callback will now trigger an error instead
  of silently failing.

January 30, 2023:
- lua: calling mq.delay from an imgui thread will now throw an error (#692).
- added missing RecommendedLevel to item (#691).

January 28, 2023:
- Frame limiter is now called Frame Limiter in the settings panel (previously FPS Limiter)
- MQ Console: Fixed last \ax so that it uses the previous default color instead of white
- Missing plugins will now report when the file is not found rather than the LoadLibrary error

January 23, 2023:
- Add /executelink command that will simulate a click from raw link text.
- spell datatype: Add Link member to generate clickable link text.
- spell datatype: Add Inspect method to open the spell display window.
- spell datatype: Added /vardata and /varset support for spell variables. Assigning
  a string or number will reassign the spell variable by spell name or id.
- achievement datatype: Add Inspect method to open achievement display window.
- emu: Fix crash when declaring a spell var (#688).

January 19, 2023:
- live: Fix for broken world container

January 18, 2023:
- live: Updated for live patch

January 17, 2023:
- item datatype: Add Item.Inspect method to open item display window on a particular item.

January 10, 2023:
- test: updated for patch

January 8, 2023:
- fix /removeaug (#669).
- imgui: Fix nested BeginDisabled calls (#672).
- emu: Fix TradeReady flags (#666).
- emu: Fix /itemnotify when matching invslot is also in a hotbutton.

January 6, 2023:
- lua: Added mq/Icons.lua for Icon usage in imgui
- tlo: Added Spell.Dispellable which returns true if a spell can be dispelled (#655)

December 14, 2022:
- test: updated for patch

December 8, 2022:
- live: updated for patch

December 6, 2022:
- live: Update for expansion patch
- live: Fixed Switch ids and names
- Added currency for NoS
- Added ${TradeskillDepot}, see the docs for full description of the members:
  https://docs.macroquest.org/reference/top-level-objects/tlo-tradeskilldepot/
- lua: Running "/lua run scriptname" will now prefer lua/scriptname/init.lua over
  lua/scriptname.lua. this is to make it easier to transition to the new directory layout.

November 29, 2022:
- emu: Fix PctExp and PctAAExp calculations
- tlo: Added BazaarItem.FullName
- lua: Fixed bug where /lua pause would not pause imgui thread
- lua: added -on and -off arguments to /lua pause

November 28, 2022:
- Huge update to settings window for MQ2Map plugin settings - /mqsettings plugin/map (#657)
- lua: Many more improvements to imgui bindings for lua.
- lua: Consolidated imgui demo scripts into examples/imgui_demo
- lua: Scripts can now be started by specifying a folder name if the folder contains init.lua.
- lua: Scripts can now require files relative to the directory that the script runs in.

November 24, 2022:
- test: fix zone count
- test: fix keybinds

November 23, 2022:
- test: updated for test patch
- Message box will now appear when overlay is stopped due to an error.
- lua: Many improvements to imgui bindings for lua. Notably, ImDrawList support has been
  added. Some of these features are evolving, check out examples/imgui_demo.lua for example lua code.
- lua: Added support for converting macro array types to lua tables (#641).
- lua: event and bind add/remove will now return true/false based on if the action was successful.
  These actions may fail if the event already exists with the specified name, for example.

November 16, 2022:
- live: Updated for latest patch
- Updated MQ2TargetInfoPHs.txt (#661)
- Updated Fish.mac (#605)
- Added refcounting to item and itemspell datatypes. This should fix a crash where a lua script
  consumes the last charge of an item causing it to disappear.
- plugins: Deprecated old item spell enum values. See deprecation warnings for replacements.
- lua: Added imgui bindings for TableGetColumnFlags (#658)

November 9, 2022:
- test: Updated for patch

November 3, 2022:
- test: Updated for patch

October 31, 2022:
- Added upper bounds check on ReagentID, NoExpendReagentID, and ReagentCount. The max number 
  of reagents for a spell is 4. ReagentCount[n] explains how many ReagentID[n] you need.
  For NoExpendReagentID is always just need 1 of the item.

October 26, 2022:
- live: Updated for live patch

October 16, 2022:
- test: Updated for patch

October 15, 2022:
- emu: Fix max pet buff count being incorrect

October 14, 2022:
- Add MaxFPS and MaxBGFPS to EverQuest TLO. Reports the settings found on the options window.
- Improved Macro TLO functionality to be able to retrieve some values while a macro isn't running.
- Fixed achievement categories not being found properly.

October 10, 2022:
- emu: Improved ability to capture crash reports.
- emu: Fixed CharSelect data (#627).

October 9, 2022:
- emu: Fixed issue causing custom UIs to create instability and other problems (#639).

October 6, 2022:
- Remove Spell.SPA - this wasn't actually a SPA and was some other meaningless value.
- Add Spell.CategoryID and Spell.SubcategoryID - the integer values of Category and Subcategory

October 2, 2022 (test):
- Updated for test patch

October 2, 2022:
- Autobank and related functionality has been moved from mq2main into its own autobank plugin. (#580)
- autobank: Added tradeskill item filter
- framelimiter: Fix framelimiter not bypassing built-in limiter when it is enabled.

September 26, 2022:
- Fix Me.Levitating (#632)
- Add more robust ini handling options - see http://docs.macroquest.org/reference/data-types/datatype-inifilesectionkey
- Add .StripLinks memember to string types which will return the plain text version of a string containing links

September 21, 2022 (live):
- Fix achievement crash (#629).
- Updated for live patch

September 18, 2022:
- emu: Added back /timestamp for emulator builds to add timestamps to chat. Added checkbox
  to the mq settings window under a new "Chat" section. (#618)
- emu: Fix title bar click events on MQ2ChatWnd. (#616)
- emu: Fix tabselect crash. (#622)
- emu: Fix crash when checking spell stacking. (#624)
- emu: Fix crash when interacting with merchants. (#626)
- emu: Re-introduce GroupLeaderExp, GroupLeaderPoints, PctGroupLeaderExp, RaidLeaderExp,
  RaidLeaderPoints, PctRaidLeaderExp. (#625)
- emu: Re-introduce support for LAMarkNPC, LANPCHealth, LADelegateMA, LADelegateMarkNPC,
  LAInspectBuffs, LASpellAwareness, LAOffenseEnhancement, LAManaEnhancement, LAHealthEnhancement,
  LAHealthRegen, LAFindPathPC, LAHoTT (#625)

September 16, 2022 (test):
- Updated for latest test patch

September 7, 2022:
- /captioncolor will work when typed in EQ chat windows again (#619)
- Autologin profiles launched from MQ will now work properly for servers with spaces in
  their shortname
- Fixed a crash that would occur in macros when declaring an array of invalid size
- The "noparse" parameter in the Ini TLO is no longer case sensitive

Aug 19, 2022:
- Add ${MacroQuest.BuildName} to get the name of the build target (Live/Test/Emu)

Aug 17, 2022:
- Fix autoskills not returning proper values

Aug 17, 2022 (live):
- Updated for patch

Aug 12, 2022:
- /mapfilter will now store Radius values instead of toggle information (Fixes #600)
- Lua: Added mq.getAllSpawns and mq.getFilteredSpawns to return tables of spawns.
- LuaRocks is now distributed with MQ for using prebuilt Lua Modules from the MQ repo
- PackageMan is now distributed with MQ for a method of using LuaRocks in lua scripts
- Plugins that fail to unload will now be flagged as having failed and will not allow reload
  of the plugin or unload of MQ.  With this change, /unload now has the parameter "force"
  which will try to force unload stuck plugins and prompt for action if that cannot be
  accomplished.
- The tray util has a new option to "Unload All Instances (Forced)" which will send the
  "/unload force" command to all registered MQ instances.
- More info can be found at docs.macroquest.org

Jul 29, 2022:
- Added a modules folder primarily for storing architecture dependent lua modules
- mq.TLO.Lua.Dir now supports arguments (lua, and modules) to return the corresponding folder

Jul 27, 2022:
- Fix item statistics not matching item

Jul 22, 2022:
- Fix Corpse type to properly inherit from Spawn. Support checking for .ID and .Open when no
  corpse is currently active.

Jul 21, 2022:
- Fix achievements

Jul 20, 2022:
- Updated for patch

Jul 12, 2022:
- Fix MyRange Spell member (#563)

Jun 29, 2022:
- Fix EQ Exiting when MQ is loaded and an invalid UI is loaded (#572)
- Add parse function for lua scripts.  You can now parse any arbitrary macro data.
  - Usage Example:  mq.parse("${Me.Name}")
  - The return will always be a string and you will always be using the version 2 parser
  - It is still preferable to use the mq.TLO syntax when retrieving data from an existing TLO
  - The purpose of this function is to allow you to perform more complex operations when doing
    macro/ini conversions.

Jun 15, 2022:
- Updated for live patch.
- Potential fix for WinEQ2022 interoperability

Jun 9, 2022:
- ${Int[x]} is now capable of parsing numbers up to 64-bits, and will truncate the result.
- Fix reporting of spell buff counters.

Jun 8, 2022:
- Fix detection of aura and campfire spawns (#561)
- Fix ${Target.ID} now returns 0 instead of NULL to be consistent with
  other spawn type objects.

Jun 1, 2022:
- Fix ${Me.SkillCap} (#568)

May 27, 2022:
- datatype: ItemSpell: add members OverrideName, OverrideDescription.
  - OverrideName replaces the OtherName member. This is a name that overrides the spell name
    when the spell is on an item.
  - OverrideDescription overrides the description string from the spell, similar to OverrideName.
- datatype: Item: fixed off-by-one error with AugSlot. The Correct range is now 1-6 and now
  matches the Slot value as expected.

May 26, 2022:
- lua: Throw error if string argument to mq.delay contains no time unit.

May 20, 2022:
- Fix /drop (#564)

May 18, 2022:
- Updated for patch
- Number of buffs has changed for player and target. Buff arrays are now dynamically sized,
  and require some attention when using them in plugins:
  - Use GetPcProfile()->GetMaxEffects() to get the total number of effects (short and
    long buffs) for player
  - Use pPetInfoWnd->GetMaxBuffs() for the max number of buffs on the pet window.
  - Use pTargetWnd->GetMaxBuffs() for the max number of buffs on the target window.

May 13, 2022:
- Add Fellowship.Exists
- Move Inviter, Invited and IsBerserk from Spawn to Character (Me).
- Removed a bunch of unused members from Spawn
- plugins: Converted a bunch of globals into members of the pEverQuestInfo class. This
  includes a lot of globals that start with EQADDR_ and a few that don't. See the commit
  log for the full list.
- plugins: the keyboard movement defines __pulForward, __pulBackward etc have been removed.
  these are primarily used for movement. They are replaced with pEverQuestInfo->keyDown[cmd].
  cmd is a member of the KeybindCommand enumeration. For example: __pulForward can be replaced
  with pEverquestInfo->keyDown[CMD_FORWARD]

May 5, 2022:
- /exec no longer requires the fg or bg parameter.  The syntax has been updated and
  the functionality corrected to match what the previous syntax showed.

April 25, 2022:
- Updated for live hotfix patch.
- Fix potential issue with pcnames.

April 20, 2022:
- Updated for live patch.
- Fix netstat/hud display
- Fix /makemevisible
- Fix issue with Me.CombatAbility (and maybe others) not returning the correct values.
- plugins: PcProfile.Buff and PcProfile.ShortBuff have been deprecated and replaced with
  accessor functions GetEffect and GetTempEffect, respectively. Deprecation warnings have
  been added for this change. For accessing all buffs, both short and long, GetEffect can
  be used with MAX_TOTAL_BUFFS as the upper bound.

April 13, 2022:
- Fix Group.Members: Empty group will now report 0 instead of nil/NULL (#481).
- Fix Math.Rand: Replace with new number generator. There are no longer any limits on the
  upper or lower bounds of the random number range. The only requirement is that the
  minimum value must not be greater than the maximum.
- Fix Spell.Stacks to now only consider a duration if a nonzero value is provdied,
  otherwise the stacks check will ignore duration. Also applies to StacksPet.
- Fix crash in MapObject.cpp (#455).
- Fix Macro TLO to allow IsTLO and IsVariable while a macro is not running (#452).
- Fix non-functional /removeaug, and cleaned up the usage message (#485).
- Fix /mqanon cause hp bars to be empty (#483).
- Fix errant deprecation message when using ${Ground} (#445).
- Fix MacroQuest.LastTell (#463).
- Fix passing nil to mq.event or mq.bind causing crash. A lua error will be generated instead (#451).
- Add double click to select file in imgui file dialog (#453).
- Add Group.LowMana to report group member with lowest mana below threshold. Works like
  Group.Injured (#477).
- Add /alias reload (#478).
- lua: event text will now have mq color codes stripped (#486).

March 9, 2022:
- Updated for patch.
- Me.AssistComplete is temporarily disabled. Its been broken since x64 but
  the disabling is purposeful now to avoid crashing.

March 8, 2022:
- Spell SPA data for base, base2, and max are now 64 bit values.
- Spell Buff counters are now 64 bit values.
- GetSpellBase, GetSpellBase2, GetSpellMax, CalcValue all return int64_t now.
- GetSpellCounters, GetMySpellCounters, GetTotalSpellCounters, GetMyTotalSpellCounters all return int64_t now
- The associated macro data members for these return Int64 instead of Int datatypes.
- Plugins may exhibit warnings due to int64_t -> int conversions. These warnings ought to be addressed
  as appropriate by utilizing int64_t where arbitrary values may occur (like damage or healing values)
  and cast to int where they do not (like SPA or spell id values).

March 2, 2022:
- Fixed an issue with chat events cutting off chat
- Added Spawn types for BodyWet and HeadWet to complimenet FeetWet
- Updated FeetWet to include when standing in other liquids like lava or slime.  Underwater is still just water.
- Added WritePrivateProfileValue for plugin authors

February 25, 2022:
- Fixed some potential issues with detours. Possibly fixes issue with unloading/reloading
  causing problems with commands
- Moved GetSubscriptionLevel to core. If you have a copy of this function in your plugin,
  you can remove it now.
- Added GetClass(), GetClassString(), GetRace(), GetRaceString(), GetClassThreeLetterCode()
  to PlayerClient (SPAWNINFO) as convenience helpers for plugin code.
- Reverted an earlier change to MQ2Map during 64-bit conversion to potentially address an
  issue with the map.
- Fixed an event crash when text is marked as Spam

February 15, 2022:
- Updated for patch. Welcome to 64-bit MacroQuest.

January 25, 2022:
- Fix crash in ItemDisplay when viewing new merchant perk bag.

January 19, 2022:
- Updated for patch.
- Add missing ToL entry to GetZoneExpansionName() (#444)
- Fix Me.AmIGroupLeader not returning a proper bool.
- Fix a bug with /itemnotify and rightmouseup
- Fix /plugin command so that it parses the command line
- Add settings panel for ChatWnd
- lua: Added mq.gettime() which returns current time in microseconds

- Add DynamicZone.MinMembers
- Fix crash when reading DynamicZone.Leader and maybe others
- Fix crash casued be Me.Aura[0] (#449)

December 31, 2021:
- lua: Fix crash when using format string with ImGui.Text (hint: Format your string in lua instead)
- lua: Update table flags from latest integration of imgui
- lua: Fix ImGui.GetClipboardText bug
- main: /mqsettings now takes an optional parameter, the name of a section to focus.
    example: /mqsettings plugins/lua
- devtools: implement new switch inspector. This is a work in progress but is fully functional. Working on
    bringing over functionality that was originally implemented in Nav

December 27, 2021:
- Added IsSpellTooPowerful utility function that mimics client logic and incorporated it into StacksTarget and StacksSpawn

December 25, 2021:
- Added "clear" to /itemtarget and /doortarget to individually remove those targets

December 16, 2021:
- Fixed ${Me.SpellRankCap} (#430)
- Added Option to toggle Local Echo to the MacroQuest Console (#117)
- Toggling AutoScroll in the MacroQuest Console will now persist through subsequent loads

December 15, 2021:
- Fix ${Me.Invis[SOS]} showing true for rogues who have Rk 2 of SoS (#416)
- Fix an issue where ${Me.Moving} reported false when moving backwards
- Added ${Me.VitalityCap} and ${Me.AAVitalityCap} for parity of numerical output

December 9, 2021:
- Updated for patch

December 7, 2021:
- Happy Terror of Luclin Day!
- Added full support for the merchant perk and bag slot 11 and 12.
- Added ${Me.NumBagSlots} which returns the number of bag slots enabled in main inventory.
- Added ${TeleportationItem} TLO to access the teleportation item keyring.
- Fix crash when selling items using button from find item window (#426).
- Fix spell display for SPA_TRIGGER_SPELL_NON_ITEM
- Fix ${DisplayItem.Collected} (#420).

November 30, 2021:
- MacroQuest tray utility will now check Application Compatibility layers on startup.  To disable this check set
  DisableAppCompatCheck=true in the MacroQuest section of your MacroQuest.ini
- Added ShowAnon setting to TargetInfo - this will allow toggling displaying "ANON" or "ROLEPLAYING" in the window

November 17, 2021:
- Updated for latest patch
- Fixed crash where the running vector is modified during execution and invalidated the iterator

November 16, 2021:
- Add a potential workaround for a graphics engine crash
- Fix typo in XTARGET_MY_MERCENTARY_TARGET. Use XTARGET_MY_MERCENARY_TARGET instead (#409)
- Fix Me.Song not returning proper value when Me.Buff also has a match (#411).
- Add BaseEffectsFocusCap (SongCap) as a member of the Spells TLO

November 10, 2021:
- Changed the operation of delays in lua so that a delay will no longer block the entire script, only the running thread

November 8, 2021:
- Fixed the lingering lua crash issues caused by events with delays

November 2, 2021:
- When performing a spawn search, NPC Pets are now also considered NPCs (use nopet if you do not want this when searching NPC)
- The timestamp data type will now interpret correctly in Lua
- Bards are now considered "Slowers"

October 27, 2021:
- Restored hooks on Find Item window
- Implement more robust method of window switching. This improves /foreground behavior and
  profile keybinds from the launcher. This method utilizes the launcher to assist in foregrounding
  background instances of EQ. If this method fails, then it falls back to the existing method (#380)
- itemdisplay: Fix hang when inspecting items with certain kinds of spells.

October 26, 2021:
- Lua command is no longer case sensitive about script names (#403).
- Removed debug message from ItemDisplay
- Bzsrch: Fixed berserkers and searching for things that start with numbers (#398).
- Bzsrch: Better handling of queries that return no results (#335).
- Map: fix /mapshow not displaying map objects properly (#225)

October 26, 2021:
- ItemDisplay plugin has been rewritten with a focus on improving existing features:
  - Loot and Lucy buttons have been relocated nearby to an area that shouldn't overlap with existing controls
  - Spell and Item display information now updates correctly when the last window is recycled. This info
    will also be properly removed when the plugin is unloaded.
  - ${DisplayItem} will now track the most recently opened item display window, and will
    fall back to the next-most-recently-opened window if that one is closed, and so on.
  - ${DisplayItem[x]} is now 1-based, with valid values ranging from 1-6 representing one
    of the six possible item display window.
  - ${DisplayItem[<itemname>]} is now supported and will return the Item display window for
    the specified item name, if one exists.
  - Added Item and Window members to DisplayItem, which will return the related item and window.
    This can be used to do something like /invoke ${DisplayItem.Window.DoClose}
  - A settings menu in /mqsettings has been added with a whole bunch of options.
  - Added /itemdisplay reload to reload settings from ini.
  - Spell links in item display text will now link to spells. (Note, spell names in spell slots is not yet supported).
- /convertitem, /insertaug, /removeaug moved to main from ItemDisplay
- core: Removed reliance on undefined behavior from AddDetourf, now uses a type-checked implementation
  that can detect errors in setting up detours, and supports proper pointer-to-member and class hierarchies.
  If type-checking is problematic, an EzDetourUnchecked has been added.
- core: moved detour api declarations to include/mq/base/Detours.h
- spell display: Improved the behavior of finding spell names by category.
- autologin: Cancel autologin if cannot enter premium server due to free-to-play status. (#401).


October 21, 2021:
- Update for latest patch

October 20, 2021:
- Update for latest patch
- Fixed Map

October 9, 2021:
- Upgrade ImGui to 1.84 with new font renderer (FreeType) enabled
- overlay: VIEWPORTS feature is now OFF by default. Visit the overlay settings (/mqsettings)
  to turn it on.
- overlay: Implemented new revision of the ImGui overlay, hopefully squashing a bunch of
  issues and not creating very many new ones...
- overlay: /mqoverlay command has a couple new arguments: reload, resume, debug, stop, start
- Fix flickering issue caused by frame limiter when rendering UI at sim rate
- framelimiter: Restructured the framelimiter settings. Added some help tooltips too.
- framelimiter: Moved some options to only take effect when the frame limiter is active in the background.
- framelimiter: Added separate option for enabling frame limiting when in the foreground.

October 7, 2021:
- eqbugfix: Possible fix for "Mage" crash when casting spells from items.

October 5, 2021:
- Improved buff removal handling (#182).
- plugins: Added RemoveBuffByName, RemoveBuffBySpellID
- plugins: Renamed FindBuffID to FindBuffIndex, renamed RemoveBuffAt to RemoveBuffByIndex
- plugins: Removed RemoveBuff

October 1, 2021:
- Fix EverQuest.CurrentUI not getting updated after reinjection (#388).
- Add Stat and Count members to Keyring types (Mount, Familiar, Illusion) (#393).
- macros: keyring datatype renamed to keyringitem.

September 29, 2021:
- Added per-character settings for frame limiter. per-character settings are stored in
  servername_charactername.ini (#210).
- Added `/framelimiter reloadsettings` to re-read settings from ini.
- Fix ResetDevice crash after reloading mq
- Fix mouse scroll in imgui leaking into eq (#242).
- Fix imgui leaking into other render targets and causing issues (#286).

September 22, 2021:
- SpawnSearch:  Pets without PC masters will be assumed to be NPC Pets.  This fixes an issue where a
  spawn search for npcpet would fail to find a pet whose master was killed.

September 21, 2021:
- zoned.cfg and any of the Zone ShortName cfg files will no longer activate unles you're in game (#214)

September 19, 2021:
- lua: Fix plugin not initializing properly when an exception occurs while loading settings
- framelimiter: Fix UI not drawing when blind. (#285)
- framelimiter: Fix UI not drawing correctly when tied to simulation rate.
- framelimiter: Fix crash when logging out while in the background
- overlay: Fix edge case crash when graphics device is null (#363).

September 16, 2021
- Plugins can now be loaded via commands without requiring a MQ2 or MQ prefix.
  For example: "/plugin easyfind toggle" works to toggle the easyfind plugin.
- Fix /cleanup making inventory window appear instead of disappear
- Fix a crash that might occur if a plugin tries to execute a keypress when
  not in game.
- Fix a crash when /unload causes nav to unload before easyfind.
- Fix issue with RankName returning incorrect spell (#383) - really this time.
- Fix framelimiter not properly replacing the built-in throttler (#385).

September 15, 2021
- Updated for patch. Released before servers are up, there could be issues!
- Fixed issue with RankName returning the incorrect spell (#383)
- lua: fixed error message when script file doesn't exist
- lua: fix crash when checking for paused threads during OnWriteChat calls
- devtools: Added initial version RealEstate inspector that shows raw data about real estate
  plots and items. More work real estate capabilities coming in the future.
- devtools: added memory viewer to window inspector. Right click a window in the tree to access it.
- itemdisplay: Remove compare window. Use the one that is built in!

September 8, 2021
- eqlib: New code supporting mercenary aa's added, making mercenary aa access available to plugins.
- devtools: New alt ability inspector added for viewing data from player aa's and merc aa's.
- plugins: Added GetAAById to replace GetAAByIdWrapper.
- AltAbility type: Added Category (string), ShortName2 (string), GroupID (int)
- Switch type: Added state (int).

August 30, 2021
- Fix incompatibility with Innerspace/WinEQ when loaded at startup (#304)

August 29, 2021
- Added the following members to Window type for accessing tabs in a tabbed window: (#369)
   - TabCount, Tab, CurrentTab, CurrentTabIndex
- Added SetCurrentTab method to Window type for changing the current tab.
- More details on these can be found in the datatype docs at docs.macroquest.org

August 27, 2021
- Updated /mqanon command so that commands now work.  (Fixes #277, #280)
- Shortened the /mqanon "class" strategy to just the level and the class short name (Partially addresses #282)
- Added self (me) to the /mqanon all strategy for quick setup

August 25, 2021
- lua: **breaking** ImGui.Begin with flags now always requires a ImGui.End, unconditionally. Sorry, I
  missed this one the last time I was updating ImGui.Begin
- imgui: Fix a crash when too many End() calls occur
- autologin: Clean up duplicate logic and fix /switchchar (Fixes #311)
- autologin: Allow /switchchar and /switchserver to work if you didn't initally log in with Autologin
- autologin: Update Pause and Unpause to only work if the state machine is on (Fixes #151)
- autologin: Add Override for stopping at character select for Sessions and Station names (Partially addresses #145)
- autologin: Add new setting for CharSelectDelay with override for Sessions and Station names (Fixes #146)
- autologin: Change /relog command to only be available when logged in (it previously only WORKED when logged in)
- autologin: Add writing of global config when WriteAllConfig is set to true

August 24, 2021
- Added some error handling to catch imgui errors before they crash the game. These errors will
  suspend plugin ImGui usage. Fix the error and then run the command "/mqoverlay resume" 
- lua: Added missing overload for ImGui.SameLine(number, number)

August 20, 2021
- Added command for clearing mq console - /mqconsole clear
- Fix issue where /advloot shared # giveto name would not work when master looter was ungrouped in a raid

August 19, 2021
- Potential fix for mouse buttons getting stuck and causing issues with imgui
- Fix crash when performing /lua commands from within an imgui window.

August 15, 2021
- Fix ImGui lua threads from yielding after calling a command. ImGui thread isn't designed to yield. (#373).
- Fix MQCopyLayout command

August 14, 2021
- New TLO: ${Achievement} is now available for accessing achievements, achievement categories, and objectives.
- New DataTypes: achievementmgr, achievement, achievementcat, achievementobj
- For more details on these new types, please see the documentation at https://docs.macroquest.org

August 9, 2021
- Developer Tools: implemented new achievements inspector. Accessible from inspectors menu on the console.

August 8, 2021
- Added InGame.cfg which will execute for all characters once they are in game (#189)
- The cfg file search path will now search in Config\AutoExec before falling back to Config so that cfg files can be organized better (#170)

August 7, 2021
- lua: Further fixes for evaluating TLO object data members.
- lua: Partially reverted nil changes. see comments in #362 .
- lua: added mq.gettype to inspect the underlying data type of a data member usertype.
- Possible fix for a crash when the imgui overlay gets reset due to a lua exception.

August 6, 2021
- lua: /lua parse now prints the result of an expression to the console. (#365)
- lua: Empty/Invalid Macro data objects will now evaluate to nil, instead of "null" (#362)
- lua: os.exit will no longer crash the client and will instead exit the script (#297)

August 5, 2021
- Removed some old hooks for EQPlayNice. Consider using the built-in performance tools instead.
- Fix Target.bShowHelm (#331).
- Remove Spawn.BearingToTarget (#330). This is an internal state that is only updated when using /follow
  and its purpose or usage is extremely unclear.
- Fix Item.StackCount (#342).
- Fix Indexing group members in Group TLO (#346).
- Parse array index in Macro.Variable (#347).
- Fix Me.CashBank (#360).
- Fix Initialization of the lua directory (#361).
- dev tools: Added ZoneGuideWnd and ZonePathWnd customizations to WindowInspector
- dev tools: Added friendly tooltip to zone names in WindowInspector
- Evaluating Spawn.ID on a NULL Spawn will now return 0 instead of a parse error. This is intended as
  a convenience for utilizing Spawn variables that are set via ID.
- Fix auto scroll menu item in console window (#140).

July 31, 2021
- Added /mqsettings command to toggle the MacroQuest Settings window (you can still get to it from the EQ button as well)
- Added ShowMacroQuestConsole option to the MacroQuest.ini which allows you to default the Console to On if you'd like
- Fixed custom filters not being added properly (#327)
- Fixed /itemnotify (by name) choosing the wrong item when the item name started with a number, even though it was quoted ("1 lb. Cragbeast Meat" for example)

July 30, 2021
- Adding missing imgui mouse button enum values (#354).
- Reset the imgui overlay when a lua exception occurs on the imgui thread (#355). This will
  help prevent crashes when encounding lua errors, but not in all cases.
- Fixed some issues with type conversions in lua (#359).
- Fixed console commands not working at login.
- Refactored of MQ2Lua, please report any new bugs that might come up as a result!

July 24, 2021
- Added back the String TLO after a 16 year hiatus. Usage: ${String[foo].Right[2]} etc.

July 21, 2021
- Updated for patch

July 19, 2021
- Comands executed from console are now deferred so that they do not inherit the
  temporary floating point state of the imgui renderer (#351).
- Fix skeleton and other similar race checks when computing if character can mount.
- Fix ${Zone[xyz]} not returning correct value when 'xyz' is the current zone.

July 17, 2021
- Added /mqtarget and /eqtarget commands.  /mqtarget is the equivalent of the current /target commmand while
/eqtarget will use the game's existing command.  Macro authors can begin migrating to /mqtarget when they want
to use MacroQuest specific targeting.  Partially addresses #298

July 9, 2021
- Fixed /removebuff and /removepetbuff so they now accept quoted or unquoted strings (#184, #344, #345)
Updates to MQ2Lua:
** BREAKING CHANGE **
- If you are a Lua script author, a change has been made to ImGui.Begin: it must now
  **always** be followed by a ImGui.End, even if it returns false values. This
  was necessary to resolve the issue where it was ambiguous whether End should be
  called or not. Now, we just always expect you to call it if you called Begin.

- Added bit32.bnot, bit32.band, bit32.bor, bit32.bxor, bit32.lshift, bit32.rshift, bit32.ror, and bit32.rol
  These functions are provided to allow bitwise operations on 32bit integers.
- Exposed the following general functions to lua:
    PushStyleVar, PopStyleVar, TreeAdvanceToLabelPos, PushID (with arbitrary object), CheckboxFlags, GetStyle
- Exposed the ImGui Tables API to lua. It includes access to the following functions:
    BeginTable, EndTable, TableNextRow, TableNextColumn, TableSetColumnIndex, TableSetupColumn,
    TableSetupScrollFreeze, TableHeadersRow, TableHeader, TableGetColumnCount, TableGetColumnName,
    TableGetColumnIsVisible, TableGetColumnIsSorted, TableGetHoveredColumn, TableGetSortSpecs, TableSetBgColor
- Added the following enum types to lua:
    ImGuiSortDirection, ImGuiTableFlags, ImGuiTableColumnFlags, ImGuiTableRowFlags, ImGuiTableBgTarget, ImGuiStyle
- Added the following user types to lua:
    ImVec2, ImVec4, ImGuiListClipper, ImGuiTableSortSpecs, ImGuiTableSortSpecsColumn
- Added new way to import and ui ImGui. This has the advantage of allowing the use of ImGui in
  a global context

    require 'ImGui'
    local TEXT_BASE_WIDTH, _ = ImGui.CalcTextSize("A")
    function DemoFeatureImGui()
        -- do update
    end
    ImGui.Register('DemoFeature', DemoFeatureImGui)

- For an example of how to use most of these new apis, see lua/examples/demo_tables.lua

Updates to Timestamp type:
- Added TimeDHM to Timestamp type to express Days:Hours:Minutes
- Added Days to Timestamp type.
- Added MaxTimers and Timer to DynamicZone. Timer returns a type dztimer:

updates to DynamicZone:
* ${DynamicZone.MaxTimers}
  - returns the number of timers
* ${DynamicZone.Timer[N]}
  - access the timer by index
* ${DynamicZone.Timer[ExpeditionName|EventName]}
  - access a specific timer by its expedition and event name. Event
    name is optional and it will return the next expedition timer to
    expire if it is omitted.
- Added dztimer type with the following members: ExpeditionName, EventName,
  Timer, EventID.
- Fixed DzMember access

July 3, 2021
- Fix chat events in other languages not being able to use .equal for the matched text (#333)
- Fix ctrl+c to copy in the console window

June 24, 2021
- Fix crash that would occur for some characters while zoning
- Fix Task.Select and Task.Timer (#329)

June 12, 2021
- Added Macro Expression Evaluator tool. Can be used to display the result of a macro expression
  in real time. Find it underneath the Tools menu in the console.
- Added the following int members to Me: AirSupply, MaxAirSupply, PctAirSupply.
- Fix GetSpellByName returning wrong spell when multiple options are available with the same name
  by preferring a spell with a category over one that does not. (#321).

June 11, 2021
- Fix issue where invalid escape sequences would crash when printing to console (#322).
- Fix /doors not searching text properly
- static library build outputs are now written to build/lib in order to remove them from the
  output folder and also separate 32-bit and 64-bit versions.

May 28, 2021
- Fixed issue with keyboard input not working on popped-out windows
- Implemented new console editor with support for word wrap and item links.
- Fixed buyer window sorting (#238)

May 24, 2021
- Added the ability to render EQ icons in lua imgui bindings

May 23, 2021
- Corrected a long standing issue where you couldn't store mq userdata in lua variabls (#252)

May 17, 2021
- Added specific updates in frame limiter to allow for scribing and memming with no rendering (#279 & #167)

May 15, 2021
- Added variadic string arguments to mq.doevents() to allow for a list of specific events processing (#292)
- Added a command mq.flushevents() that takes variadic string arguments to drop events without processing them (#292)

May 14, 2021
- Added drag/drop interface to lua imgui bindings

May 7, 2021
- Plugins using pLocalPC->zoneId (GetCharInfo()->zoneId) will once again function properly (#287)

May 5, 2021
- Fixed InputText ImGui functions in the lua binding, also removed the buffer size argument.
- /mqlog will no longer force a parse on items sent to the log (#177)

May 1, 2021
- Fixed an issue with inventory slots being out of order due to ui load order (#247)
- Updated MQ2Bzsrch structure and fix bzsrch crash (#108)
- Fixed /maploc
- Fixed MQ2LinkDB and improved item link behaviors in general
- Misc fixes to mqanon (#278, #275)
- Add Select method to MQ2Bzsrch: /invoke ${Bazaar.Item[1].Select} (#202)
- Add SortedItem to MQ2Bzsrch, to return results sorted the same way as the search window.
    ${Bazaar.SortedItem[1]} returns first item in the bazaar search results.

April 26, 2021
- Allowed access to TreeView members as if they were list entries
- Added ${Macro.Variable[]} member to get macro variables outside the macro environment

April 18, 2021
- Fixed spawn datatype Buff member index to use MaybeExactCompare (and allow for =)

April 11, 2021
- Added file dialog to imgui infrastructure
- Added Lua gui that can launch scripts and observe script status

April 7, 2021
- Changed the Lua event callback signature to take the entire matched line as the first argument

April 6, 2021
- Fixed LineOfSight (#260)
- Various fixes to the assignment of macro data to spawn variable types.
- Removed blanket [MQ2] from WriteChat lines (#112)

Mar 26 2021
- Fix noauto being missed when using /plugin someplugin load noauto
- noauto in the engine command and in the plugin command is no longer case sensitive
- Fix loading of config for MQ2CustomBinds (#243)

Mar 20 2021
- Fix ${MacroQuest.Version} (#232)
- Fix News window not appearing at character select
- Fix coloring on the news window after date format change in changelog

Mar 17 2021
- Fix cached buffs not being able to look up buffs (#229)
- Fix ${Pet} defaulting to my pet (#230)
- Fix a crash in mq2chatwnd if /style is used before window is created (#231)
- Added right click menu to window inspector tree which gives the option to copy the window TLO
  text as well as opening up a new window inspector. (#224)

Mar 16 2021
- Fix Me.Pet (#227)
- Fix /face fast (#226)
- Add ${Me.Pet.Focus} - bool type, reflects the Focus state if your pet. (#228)

Mar 14 2021
- Implementation of SPAWNINFO has been switched over to use the new class hierarchy
  based on PlayerClient. SPAWNINFO and PlayerClient are now synonymous. Typecasts
  should no longer be needed.
- SPAWNINFO can now be assigned and copied between macro vars using the "spawn" type.
- An int can be assigned to a spawn var to look up the spawn by id.
- SPAWNINFO is no longer copyable or createable, all existing code paths that used
  SPAWNINFO as a container for mq2 data has been rewritten.
- Work-in-progress iteration of settings window for MQ2Map added. more to come in the
  future.
- ItemTarget no longer returns Spawn type. It now returns Ground type. It behaves the
  same way as Ground except that the default search is of the current ground item target.
- Certain SPAWNINFO global such as EnviroTarget or DoorEnviroTarget are now removed
  and no longer supported.
- Fixed FindItem window column sorting. Fixed money sorting to teach items with
  no vendor value as being the least valuable.
- Added bounds check to /notify to avoid crashing

Mar 07 2021
- Fix EQ_Spell structure misalignment
- Changed /doability so it now takes fake ID 1-6 where it previously only took 1-5
  because people were confused when fake IDs did not work.
    I strongly recommend you never use fake ID 1-8, it's incredibly stupid, just use the real
    name, for example /doability Hide or the REAL ID which in the example of Hide is 29, so /doability 29.
- Fix ${Me.PctExpToAA}
- Added sorting capability to the /buyer buy lines list
- Added sorting capability to the /barter inventory list
- Added Value column to the /barter inventory list so we can sort by merchant value.
- Added Rightclick on item feature to /barter inventory list so it opens up the item inspect window.
- Added FellowshipMember.Sharing

Mar 01 2021
- Fix :OnExit so that it processes even while paused.  This also fixes the behavior where you
  would have to /endmac twice on a paused macro with an :OnExit routine

Feb 16 2021
- Added Plugin TLO boolean member IsLoaded
  Example:  ${Plugin[mq2lua].IsLoaded}
- Added Me TLO int member MaxLevel to get the current max level based on your expansion
  This should help with TLP Max Level checks in scripts
  Example:  ${Me.MaxLevel}
  Would return 60 if you were currently on a TLP in Kunark/Velious/Luclin

Feb 12 2021
- Split MQ2TargetInfo into individual window components
  - MQ2TargetInfo deals with the target window
    - Use /targetinfo to see help
    - Use MQ2TargetInfo.ini to adjust UI specific settings
    - Added command line arguments perchar, distance, info, placeholder, and sight toggle options to modify each of the options.
  - MQ2XTarInfo deals with the Extended Target Window
    - Use /xtarinfo to see help
    - Use MQ2XTarInfo.ini to adjust UI specific settings
    - Added command line arguments perchar and distance toggle options to toggle options.
    - Fixed an issue where your Extended target window would be extended even if you did not have the slots available yet
  - MQ2GroupInfo deals with the Group Window
    - See MQ2GroupInfo Changelog

Feb 4 2021
- Fixed issues with custom UIs being reset when /reloadui is issued
- Fixed issues with having to reload plugins that modify the UI when using a custom UI
- Fixed issues with /multiline appending extra characters
- Deprecated IsXMLFilePresent -- this doesn't give you any indication of whether the XML
  file is usable, so we can rely on file checks for that and AddXML for the error messages.
- Added a helper function IsScreenPieceLoaded that can be used to check to make sure your
  custom UI addition is loaded (or not).

Jan 24 2021
- Implementation of CHARINFO has been switched over to use new class hierarchy based
  on PcBase and CharacterBase. Removed old CHARINFO/CHARINFONEW definitions. There should
  be no functional changes.
- Update /ini to create folder if it doesn't exist
- Fix PickupItem/DropItem (function used by itemnotify) to allow picking up and dropping
  items when they are in a closed bag.

Jan 20 2021
- Removed HTML Window code that was deleted from EverQuest.
- Added CLICKABLE parameter to Item.ItemLink datatype member.
- Update filename references from MacroQuest2 to plain MacroQuest.
- Fix listselect/comboselect: selecting out of range will deselect current item. Enables
  comboselect without using screen coordinates or opening combobox popup first.
- Fix /ini improper handling of NULL or absent parameters.
- Deleted gearscore code from MQ2ItemDisplay. Use the standalone plugin instead.

Jan 8 2021
- Fixed raid assist indexing
- Added WillLand and WillLandPet to Spell datatype. Checks if the buff will stack but without
  a duration component. This provides a raw "this will land on your target" check.
- Fix bool properly handling empty string as falsey
- Add warning when invalid datatype conversion is happening
- Added chance spells to Spell.Trigger member

Dec 10 2020
- Fixes to new alt currency
- Fixes for num expansions
- Fixed ZONE_COUNT, this should fix misc plugins that rely on it being correct.

Dec 08 2020
- Added .Move to the Window TLO Methods
	Usage: /invoke ${Window[GroupWindow].Move[100,200,300,400]} ([x,y,width,height])
	Omitting a parameter will use the existing value
- Added .SetBGColor to the Window TLO Methods
	Usage: /invoke ${Window[GroupWindow].SetBGColor[FF000000]} ([argb])
- Added .SetAlpha to the Window TLO Methods
	Usage: /invoke ${Window[GroupWindow].SetAlpha[255]} (0-255)
- Added .SetFadeAlpha to the Window TLO Methods
	Usage: /invoke ${Window[GroupWindow].SetFadeAlpha[255]} (0-255)

Dec 07 2020
- Fixed malo/tash detection problems

Dec 05 2020
- Chatwindow at charselect now saves it's position independently from in game

Dec 03 2020
- Added WarforgedEmblem and RestlessMark Currencies
- Added .Sharing to the fellowship tlo it returns true of false if exp sharing is on for the member
	Usage: /echo ${Me.Fellowship.Sharing[x]} where x is fellowship member 1-12

Dec 02 2020
- Added MarkNPC to the raid tlo

Nov 19 2020
- All instances of CFacePick has been changed to CPlayerCustomizationWnd

Nov 06 2020
- Update RaidType.MainAssist to support index by number or name.

Oct 31 2020
- Fixed a few spell and spellmgr bugs

Oct 21 2020
- Added raid to chat events - Cred Kaen01

Oct 13 2020
- Added a fix for stopping movement in mq2targetinfo

Aug 20 2020
- Fixed the findwindow feature

Aug 19 2020
- Fixed CButtonWnd::SetCheck
- Added CHotButton::SetCheck

May 14 2020
- Filled in the CGuild class

Apr 30 2020
- Me.Invis now takes an optional index or a name to return invis vs undead and animals
  Example 1: /echo ${Me.Invis} just return the normal one like before, are u invis of any kind.
  Example 2: /echo ${Me.Invis[ANY]} or just ${Me.Invis[0]} returns true if you are invis of any kind, same as just doing ${Me.Invis}
  Example 3: /echo ${Me.Invis[NORMAL]} or just ${Me.Invis[1]} returns true if you are normal invis.
  Example 4: /echo ${Me.Invis[UNDEAD]} or just ${Me.Invis[2]} returns true if you are invis vs undead
  Example 5: /echo ${Me.Invis[ANIMAL]} or just ${Me.Invis[3]} returns true if you are invis vs animal
  Example 6: /echo ${Me.Invis[SOS]} or just ${Me.Invis[4]} returns true IF you are a ROG AND in fact hidden AND have a skill of at least 100 in HIDE AND have the AA for SoS

Apr 29 2020
- Added ms to /delay
  Usage: /delay 1500ms
  will delay 1.5 seconds...

Apr 28 2020
- Optimized the GetGroupMainAssistTargetID inline.
- Fixed /foreground to respect maximizzed window pos - bug reported by Kaen01
- Added .SpellRankCap to the character TLO. It returns an in representing your characters spell rank cap.
  if it returns:
  1 = you CAN cast Rk. I spells
  2 = you CAN cast Rk. II spells
  3 = you CAN cast Rk. III spells

Apr 24 2020
- Optimized GetRaidMainAssistTargetID.

Apr 15 2020
- Fixed ${Me.CanMount} for some indoor zones that where not flagged as nomount and added bazaar, nexus to zones where its ok to mount.

Apr 14 2020
- Updated the FellowShip struct for LIVE

Apr 06 2020
- Added .MyDuration to the Spell TLO. It returns a ticktype of YOUR duration for the spell in question.
- Caption redrawing has been optimized to use less cpu cycles.

Apr 02 2020
- Add bSeeInvis, bSeeSOS and bSeeIVU to SpawnSearch - CTWN

Apr 01 2020
- Fixed ZoneFlags
- Fixed the _ZONELIST struct
- Added .CanMount to the Character TLO it's a bool it returns true if u can mount in the zone u are in and if it won't collide with an illusion u have on. 
- Added .ToiletPaper to the Character TLO it returns true if you need to go out and get more.

Mar 31 2020
- Fixed all Spell Stack checks. (yes again, hopefully for good this time.)

Mar 28 2020
- Removed a WriteChatf from Task.Timer
- Added a function which can be used by plugins to format numbers:
    EQLIB_API void PrettifyNumber(char* string, size_t bufferSize, int decimals = 0);
  If the given string is a number, it will add commas and set the desired number of decimals.
  For integers, leave decimals as 0. For floats, a value of 2 is recommended. Min is 0, max is 9.
- Added .Prettify to Int, Int64, Float and Double types. 
    Example: ${Me.MaxHPs.Prettify} => 30,103
    Example: ${Target.Distance.Prettify} => 1,151.24
  Prettify takes a number of decimals of precision as a parameter:
    Example: ${Target.Distance.Prettify[4]} => 1,151.2395

Mar 26 2020
- Added CAAWnd__UpdateSelected_x
- Added CAAWnd__Update_x
- Changed ShowSpellSlotInfo so it takes a custom linebreak.

Mar 25 2020 by ChatWithThisName
- MQ2ChatWnd: Added ingame toggles for SaveByChar, Autoscroll, NoCharSelect to the /mqchat command
  Available options are:
    no parameter, will output what it's currently set to. Example: /mqchat SaveByChar
    On - Turn on the option. Example: /mqchat autoscroll on
    Off - Turn off the option. Example: /mqchat NoCharSelect off

Mar 19 2020
- Added CXRect__operator_and
- Fixed CTextureFont::DrawWrappedText
- Added CTextureAnimation::Draw
- Added CTAFrameDraw::Draw

Mar 19 2020 by brainiac
- Made a couple additional changes to /taskquit from the update on Mar 16 2020:
    fix /taskquit <name> to search solo tasks when a shared task is present.
    fix /taskquit <name> to be exact match only
    change /taskquit <name> to no longer use quotes.

Mar 16 2020
- Extended the /taskquit command. It now takes an optional argument, "Name of Task" so we can use it to remove solo tasks as well. -Feature Cred: drwhomphd
   /taskquit without any argument works like before, i.e it removes the shared task if there is one.
- Usage /taskquit "Basic Training"

Mar 15 2020
- Fixed a bug with ${Macro.CurSub} it will now correctly return the sub its used in.
- Fixed a bug where tells you would not be detected in all languages. Thanks Kaen01 for report.

Mar 14 2020 by Sic
- Added ParcelStatus to the character TLO.
  Usage: /echo ${Me.ParcelStatus}

Mar 09 2020
- Updated for TEST
- Updated for LIVE
- Fixed ${Spell[permanent spell here].Stack} so it actually returns true when they DO stack.

Mar 06 2020
- Added CTabWnd::RemovePage
- Fixed CXWnd::DrawColoredRect crash

Mar 03 2020
- Updated for TEST
- Updated for LIVE
- Added CPageWnd::FlashTab

Feb 27 2020
- Updated for TEST
- Updated for LIVE
- Added support for spaces in /hotbutton Name. Use /hotbutton "Button Name With Spaces" in quotes.
- Fixed GetChildWndAt
- Updated CAAWnd::ShowAbility
- Filled in CPageWnd members
- Updated CHARINFO struct etc.
- Previously Updated:
- Fixed the CursorAttachment Struct
- Macro Authors, take notice: Fixed ${Me.AltAbility[blah].Rank} it now properly returns 0 if you don't have any points spent in a AA.

Feb 18 2020
-Updated for TEST
-Updated for LIVE

Feb 14 2020
-Updated for LIVE

Feb 11 2020
-Updated for LIVE

Feb 09 2020
- Fixed a bug where our version of /hotbutton would not save the button to the ini. - reported by DrWhomPhd

Feb 06 2020
- Updated for TEST

Feb 05 2020
- Updated for TEST

Jan 25 2020
-// ***************************************************************************
-// Function:    DoHotbutton
-// Description: our '/hotbutton' command
-//              Extends the built in /hotbutton command with multiple lines support
-// Usage:       /hotbutton [Name] <color> <Line:><Cursor:>[Text]
-//				<Line can be 1-5
-//				<Cursor can ONLY be 0 which means DO NOT put the hotbutton on the cursor.
-//				Usage:
-//				/hotbutton TheName 14 1:0:/echo hi	(Where 14 1:0: in this case means use color 14, then place /echo hi on LINE 1 and NO Cursor Attachment.)
-//				/hotbutton TheName 14 1:/echo hi	(Where 14 1: in this case means use color 14, then place /echo hi on LINE 1.)
-//				/hotbutton TheName 1:0:/echo hi		(Where 1:0: in this case means place /echo hi on LINE 1 and NO Cursor Attachment.)
-//				/hotbutton TheName 1:/echo hi		(Where 1: in this case means place /echo hi on LINE 1.)
-//				/hotbutton TheName 0:/echo hi		(Where 0: in this case means NO Cursor Attachment.)
-//				Finally, just doing /hotbutton TheName 14 /echo hi OR /hotbutton TheName /echo hi just calls the eq function like before.
-// ***************************************************************************

Jan 21 2020
- Added .Size to the Window TLO, it returns a string x,y
  Usage: /echo ${EverQuest.LastMouseOver.Size}
  Output: 100,200
- Added feature to be able to load tga files (animations) from local uifiles directory. -brainiac

Jan 20 2020
- Misc Fixes to triggers etc - braniac
- Me.CountersXXX now also count ShortBuffs (${Me.Cursed} now returns Restless Ice, for example.)

Jan 15 2020
- Added /invoke to the list of commands that can trigger a bind.
- Updated for LIVE

Jan 14 2020 by Sic
- Updated MQ2Melee
- If you use builder don't forget to recheck it.

Jan 13 2020
- Updated max level to 115
- Updated the skillmanager for all builds.

Jan 13 2020 by Chatwiththisname
- Added MQ2SpellType Members: HastePct, SlowPct.
- Added GetMeleeSpeedPctFromSpell(PSPELL, bool) (Exported in Main)
- Added GetMeleeSpeedFromTriggers(PSPELL, bool) (not exported)
- Added HasTrigger(PSPELL) (not exported)
		GetMeleeSpeedPctFromSpell is used in HastePct and SlowPct.
		If the pSpell has a trigger it will automatically check the triggers for the modification speed. 
		Examples: 
			${Target.Slowed.SlowPct}
			${Me.Hasted.HastePct}
			${Spell[Slowing Helix].SlowPct}
			etc etc.
- Fixed GetSelfBuffBySPA(int, bool, int);
- Fixed GetTargetBuffBySPA(int, bool, int);
- Fixed GetSelfShortBuffBySPA(int, bool, int);
- Fixed HasCachedTargetBuffSPA(int, bool, PSPAWNINFO, PcTargetBuff);

	In all the above SPA buff checks if the SPA matched, but wasn't the increase or decrease
	desired, it would stop checking anymore buffs. 
	Example: ${Target.Slowed} should return a pSpellType of a slow debuff on the target. But
		if the target had a haste buff before the slow buff it would find SPA 11 and since it was
		an increase instead of a decrease it would return -1, or NULL. Changing it to break; for those
		SPA's allows it to continue checking the buffs and find any subsequent SPA 11's correctly.

Jan 12 2020
- Fixed the ZoneGuideManagerClient class for LIVE build.
- Updated for TEST

Jan 11 2020
- Fixed the ZoneGuideManagerClient class for TEST build.

Jan 10 2020
- ${Me.Spell[blah]} now searches for rank spells as well - brainiac
  Example:  You have Demand For Power Rk. II in your spellbook.
  Usage:    /echo ${Me.Spell[Demand for Power]}
  Output:   Demand For Power Rk. II
- MQ2Melee has been updated for ToV - Sic
- (If you use builder don't forget to recheck it.)

Jan 09 2020
- Added Me.Spell it return a SpellType selecting spells only from YOUR SpellBook. - brainiac
  Usage: /echo ${Me.Spell[Spirit of Wolf].ID}
  Output: 278
  Usage: /echo ${Me.Spell[278].Name}
  Output: Spirit of Wolf
- Fixed a wrong offset for pinstCBlockedBuffWnd_x for TEST build - SwiftyMuse
- Book Icon and Gem Icon IDs will no longer be shown in ItemDisplay when they are 0 - SwiftyMuse

Jan 08 2020
- Updated for TEST
- CONTENTS changed by dbg. The evolving stuff is now in its own struct, plugins that use it need to be edited.
  Example: PrePatch: pCont->EvolvingCurrentLevel
  Now: pCont->pEvolutionData->EvolvingCurrentLevel
  The Following are members of pEvolutionData: GroupID, EvolvingCurrentLevel, EvolvingExpPct, EvolvingMaxLevel, LastEquipped;
- ItemColor is now gone from CONTENTS.

Dec 21 2019
- Fixed a crash in mq2chatwnd.cpp on /camp desktop
- Fixed the chatwindow disappearing act.
- Fixed mq2eqbc window disappearing act.
  Don't forget to recheck it in builder.

Dec 20 2019
- Updated for LIVE
- If your chatwindow does not show up type /mqchat reset

Dec 19 2019
- Updated for TEST
- /plugin without specifying unload now acts like a toggle, if plugin is loaded it unloads it.

Dec 18 2019 Torment of Velious Build
- Updated for LIVE

Dec 06 2019
- Added .SpellIcon and .GemIcon to the Spell TLO.
- Fixed the Button structure

Nov 26 2019
- Added SubscriptionDays to the Character TLO it returns an int. Cred request: @sic
  Usage: /echo I have ${Me.SubscriptionDays} left before my all access expires.
- Updated MQ2AutoForage at https://www.macroquest2.com/phpBB3/viewtopic.php?f=50&t=9588&p=70471

Nov 23 2019
- MQ2Main (ChatWithThisName) Add /removelev command. typing /removelev will remove any levitation in the buff or shortbuff window. 

Nov 22 2019
- Fixed a bug where /aa wouldn't parse input

Nov 20 2019
- Fixed ${Me.SpellInCooldown}
- Fixed ${Me.InInstance}

Nov 20 2019
- Updated for LIVE
- Added .LeaderFlagged to the DynamicZoneType TLO it returns true if the dzleader can successfully enter the dz (this also means the dz is actually Loaded.)
- Usage: ${DynamicZone.LeaderFlagged}
- Added .Flagged to the DZMemberType TLO it returns true if the dzmember can successfully enter the dz.
- Usage: ${DynamicZone.Member[x].Flagged} where x is either index or the name.

Nov 14 2019 by brainiac
- Re-fixed EQINVSLOTWND
- Added ALT_MEMBER_GETTER macro that defines an alternate name that a member can be
  accessed with, thereby removing the need to immediately update all code to use new
  variable names.
- You can now use the old, or the new names for Slot1, Slot2, Slot3, Location and *suprise* Wnd.

Nov 13 2019
- Fixed EQINVSLOTWND.
- Renamed WindowType in the EQINVSLOTWND struct to Location
- Renamed InvSlot in the EQINVSLOTWND struct to Slot1
- Renamed BagSlot in the EQINVSLOTWND struct to Slot2
- Renamed GlobalSlot in the EQINVSLOTWND struct to Slot3

Nov 05 2019
- Right Clicking the Lucy button on the item display window will now open Lucy in your external default browser.
  Left Click opens it inside of eq as usual.

Nov 04 2019
- Task TLO can now be accessed by index to make iteration possible.
  Example: /echo ${Task[2].Title}
  NOTE: THIS INDEX IS NOT THE SAME INDEX AS THE ONE YOU SEE IN THE QUEST WINDOW LIST.
        We are iterating through the IN MEMORY quest entries, we are NOT
		iterating the window list, if you want to do that, use the Window TLO.
- Added .WindowIndex to the Task TLO it returns the Quest Window List Index. (if the window actually have the list filled...)
  Usage: /echo ${Task[3].WindowIndex}
  Usage: /echo ${Task[Into The Muck].WindowIndex}

Nov 02 2019
- Added item search by number to the ${Ground} TLO
- Example: /echo ${Ground[4]} will return the 4th closest item it finds.
- You should probably check that there actually are 4 items on the ground 
  with ${GroundItemCount} though, or it will obviously return NULL if there is'nt.
  I don't know how useful this feature is since we can iterate through .Next anyway, but someone asked for it so...

Nov 01 2019
- Added ${Me.Origin} which returns a pZoneType of your starting city.

Oct 26 2019 by SwiftyMUSE
- Fixed ${Spawn.State} so DEAD spawns don't show as STUN

Oct 22 2019 by Eqmule
- Fixed ${Task[blah].Select}

Oct 21 2019 by Eqmule
- Fixed SetEscapable and SetEscapableLocked

Oct 20 2019 by Chatwiththisname
- More /caption anon fixes.

Oct 16 2019 by Eqmule
- Updated for LIVE
- I am aware the .Select for the task tlo needs a fix, I can't get that in right now but will be looking at a fix the next couple days.
- Use the window tlo meanwhile if u need to select in that window.

Oct 09 2019 by Chatwiththisname
- Added two new /mapfilter options for CampRadius and PullRadius.
- They add two new circles that work like SpellRadius except it's stationary where set.
- Type /mapfilter for help.

Oct 02 2019 by Eqmule
- Made some changes to the ${Task} TLO
- It's likely some macros will break due to these changes, but
  I felt the upside with not having to rely on the window warrants that.

- New Feature: It's no longer needed to have the task window open to access the TLO.
- Added .Type to the TaskObjective TLO
  It returns a string that can be one of the following:
  Unknown,None,Deliver,Kill,Loot,Hail,Explore,Tradeskill,Fishing,
  Foraging,Cast,UseSkill,DZSwitch,DestroyObject,Collect,Dialogue
- Added .CurrentCount which returns the current count of the .Type needed to complete a objective.
- Added .RequiredCount which returns the required count of the .Type needed to complete a objective.
- Added .Optional which returns true or false if a objective is optional
- Added .RequiredItem which returns a string of the required item to complete a objective.
- Added .RequiredSkill which returns a string of the required skill to complete a objective.
- Added .RequiredSpell which returns a string of the required spell to complete a objective.
- Added .DZSwitchID which returns a int of the switch used in a objective.
- Example: /echo ${Task[The Grand Illusion].Objective[1].CurrentCount}
- Added .ID to the ${Task} TLO it returns an int of the task ID
- Example: /echo ${Task[The Grand Illusion].ID}
- Ok so fair warning, the taskwindow doesn't add items by index, unless sorted by first column,
  and even then, it can be "off" (because reasons)
  so... if you are smart don't use ${Task[1].ID} and expect it to be whatever is the first list item.
  ALWAYS refer to taks by their NAME.
  so like: ${Task[The Grand Illusion].Step.Index} WILL absolutely always return the correct index
  as returned by the taskmanager, but it might not be the index you "see" in the window.
  Bottomline, we should not rely on the window anymore.
  It's useful to look up the name of the tasks, basically.

Sep 18 2019 by Eqmule
- Updated for LIVE

Aug 26 2019 by Knightly
- Removed #knightlyparse
- New TLO ${MacroQuest.Parser}
- New slash command /engine parser <x> [noauto]      (where X is the version of the parser, right now 1 or 2 and noauto if you don't want it in your ini)
- New macro command #engine parser <x> 
- Parser gets reset to the default in your ini whenever a macro ends
- Full documentation at https://gitlab.com/Knightly1/mq2-parser-changes

Aug 21 2019 by EqMule
- Updated for LIVE
- Fixed the parser so it can run at charselect again. (Don't run macros there that need access to ingame variables...)

Aug 16 2019 by EqMule
- #knightlyparse is now a macro keyword, add it to the top of your macros if you want to use this version of the parser.
- Previously Fixed: EQGroundItemListManager

Aug 15 2019 by EqMule
- Fixed a zoning crash
- Fixed a crash on TEST in mq2itemdisplay when inspecting spells.

Aug 13 2019 by EqMule
- Updated for TEST

Jul 31 2019 by EqMule
- Fixed a clear target bug in mq2targetinfo -dannuic -knighty
- Next release:
- TODO: Fix EQGroundItemListManager so we can get /itemtarget working for guild objects again.

Jul 27 2019 by EqMule
- Turned on Knightlyparse.
- Added support for mq2dannet to mq2targetinfo.
- You can now confgure the mimic me feature in mq2targetinfo.ini to use dannet (or any other plugin u use for it's commands.)
- Added ${Me.LastZoned} to the character TLO. It returns a timestamp of last time you zoned.
- Removed EQ_END_ZONE and EQ_BEGIN_ZONE.
- Added new detours for zonechange detection.
- ${Me.Zoning} is depreciated, use ${Me.LastZoned} or just wait for ${Zone.ID} to change.

Jul 17 2019 by EqMule
- Updated for LIVE

Jul 15 2019 by EqMule
- Updated for TEST

Jul 11 2019 by EqMule
- Updated for TEST
- Updated for LIVE
- updated for EMU
- Fixed a crash when /echo ${InvSlot[enviro1].Item.ID} - cred report kaen01

Jun 22 2019 by EqMule
- Updated for TEST
- Updated for LIVE

Jun 20 2019 by EqMule
- Fixed Me.PctExp and Me.PctAAExp
- Fixed /advloot
- Fixed a mq2ic crash. cred: psxoxo

Jun 19 2019 by EqMule
- Updated for LIVE
- Added ${Macro.CurSub} returns the name of the current Sub being executed. -cred alynel
- Added ${SubDefined[blah]} it returns a bool if a Macro Sub is defined. -cred alynel
- Previously Added: .CachedBuff[x] to the spawn tlo where x is a spellid if its a number and a spell name if not. It returns a MQ2CachedBuffType.
- Previously Added: .CachedBuff[#x] to the spawn tlo where #x is a buffslot between 1-97. It returns a MQ2CachedBuffType.
- Previously Added: .CachedBuff[*x] to the spawn tlo where *x is a index (buffslots are not sorted). It returns a MQ2CachedBuffType.
- Previously Added: .CachedBuff[^x] to the spawn tlo where ^x is a keyword. It returns a MQ2CachedBuffType.
	^x keywords: Slowed Rooted Mezzed Crippled Maloed Tashed Snared and Beneficial

- MQ2CachedBuffType has the following members:
	.CasterName .Count .Slot .SpellID .Duration

- Previously Added: .CachedBuffCount to the spawn tlo. it returns -1 if no buffs are cached for the spawn or number of buffs cached.
- Using CachedBuff to get buff info on targets, group members etc, only requires you to target the entity once. after thats done, buffs are cached.
- The upside is obviously that we don't have to target back and forth constantly.
- Usage: well lets say you are a druid and you want to know if a group members sow buff has worn off, you can just check CachedBuff without having to retarget the group member.
- /echo ${Group.Member[2].CachedBuff[Spirit of Wolf].Duration}

Jun 14 2019 by EqMule
- Updated for TEST

Jun 05 2019 by EqMule
- Fixed a crash in the TEST build.

Jun 01 2019 by EqMule
- Fixed Events for text that contain 'x12' tags
- Added Me.BlockedBuff and Me.BlockedPetBuff both return a pSpellType idea cred: chatwiththisname
- Usage: /echo ${Me.BlockedBuff[x].ID} where x is 1-40

May 30 2019 by EqMule
- Fixed /dosocial
- Some other stuff I'll documment later.

May 24 2019 by EqMule
- BuffsPopulated returns 1 for a empty buff list and a number above 1 if there was some buffs received.
  So if you do /echo ${Target.BuffsPopulated} and it returns 1 it means the target does not have any actual buffs, but the list was received (and it was empty).
  any number above 1 means the list was not empty...
  NOTE: Use ${Target.BuffCount} to get the ACTUAL VISIBLE buffs (BuffsPopulated is BuffCount + 1)
- Some other stuff I'll documment later.

May 23 2019 by EqMule
- Added the possibility to login new characters using plaintext credentials, no mq2 login profile needed:
	Usage:
	/loginchar servername^login^charname^password
	AND if you want to stop at charselect don't specify charname:
	/loginchar servername^login^password
- Made /quit command work at charselect
- Added a Syntax Error to the parser when you try to parse strings greater than 2048 instead of crashing you.

May 22 2019 by SwiftyMuse & EqMule
- Fixed ${Me.SpellInCooldown}
- Fixed some parsing bugs.
- 
May 17 2019 by EqMule
- Updated for TEST

May 16 2019 by EqMule
- Fixed Get Current Mana and Get Current Endurance
- Fixed MQ2Rez spam (yes really this time)
- MQ2Rez will now wait 1/10 of a second before clicking rez.
- Added /rez delay #### parameter where #### is milliseconds.
  default is 100 milliseconds.
- Added a /mqchat reset command. It resets mq2 window location in case it got moved off screen.
- All instances of the CSidlScreenWnd constructor has been fixed to use CXStr& instad of CXStr* (because it should be)
  Change plugins accordingly.
  Examples:
	change:
	CEQBCWnd(CXStr* Template) : CCustomWnd(Template)
	to 
	CEQBCWnd(CXStr& Template) : CCustomWnd(Template)

	change:
	class CXStr ChatWnd("ChatWindow");
	BCWnd = new CEQBCWnd(&ChatWnd);
	to
	BCWnd = new CEQBCWnd(CXStr("ChatWindow"));

May 15 2019 by Brainiac
- MQUI XML files may now be loaded from the MQ2 directory. Place them in
  the MQ2 directory under uifiles/default, or the name of your ui like you
  would in the EQ directory. When loading ui files, MQ2 will check for ui files
  in the MQ2 dir before checking in the EQ dir as it did before.

  To be clear, this is the search order for ui files:
  * <MQDir>\uifiles\<skin>
  * <MQDir>\uifiles\default
  * <EQDir>\uifiles\<skin>
  * <EQDir>\uifiles\default

  This lets you store your MQ2 ui files in your MQ2 directory, as well as giving
  you the option of storing your MQ2-specific custom uis outside the EQ folder.

- added c++ function: bool IsXMLFilePresent(const char*) for plugin authors to easily
  check if an XML file is available to be loaded. This will check all four locations where
  a ui file might be stored.
- added command: /reloadui
  It works just like "/loadskin <skinname> 1" but with less typing

May 15 2019 by EqMule
- Updated for LIVE

May 09 2019 by Brainiac & EqMule
- Multiple stuff
- Fixed a bug in CListWnd::AddString
  ALL instances of: AddString(&CXStr
  should be changed to: AddString(CXStr

May 07 2019 by EqMule
- Updated for TEST
- Events are not caught for system messages anymore.

May 02 2019 by Brainiac
- Fixed the CXWnd__IsActive_x offset

May 01 2019 by EqMule
- Fixed a crash in /caption anon on
- Fixed a crash in /unload

Apr 30 2019 by EqMule
- TBL plavceholder info will again display correctly on the targetwindow if you use mq2targetinfo.
- Changed a bunch of stuff, plugin authors you have until next patch to update your plugins.
- If you ned help mail the plugin to me and ill send it back fixed: eqmule@hotmail.com
  ALL global plugins in builder have been updated by me already, look at them for examples.
  No more direct access to the window struct members in prep for moving to classes.
  From now on call functions to get/put data out/in:
  Example: too many to list see CSW struct.
  I'll list 4 examples:  previously pWnd->XMLIndex now: pWnd->GetXMLIndex()
                         previously pWnd->dShow==false now: pWnd->IsVisible()==false
						 previously pWnd->dShow = true now: pWnd->SetVisible(true)
						 previously SetCXStr(&pWnd->WindowText,"blah"); now pWnd->CSetWindowText("blah");
						 previously GetCXStr(pWnd->WindowText,szOut); now GetCXStr(pWnd->CGetWindowText(),szOut);
- Added .NoExpendReagentID to the Spell tlo.
  Usage: /echo ${Spell[Burst of Fire].NoExpendReagentID[x]} where x can be 1-4
  This returns the ID of the needed Reagent you have to have in your inventory but will not be spent.

Apr 22 2019 by EqMule
- Updated for TEST & LIVE
- Find Item Window is now displaying merchant sell prices.
- Added sorting to find item window for the sell value column
- Added sorting to find location window for the distance column
- Fixed .NewStacks
- Fixed a autologin bug

Apr 20 2019 by EqMule
- Added Colors to Quest items and Tradeskill items in the FindItem Window list.
  Yellow=Quest
  Magenta=Tradeskill
  (No this is not configurable, I might add an option later.)

- Added a Value(Price) column to the FindItem window.
- Enjoy marking items for sale in the FindItem Window.
  Usage: mark some items while you have a merchant open, then click the Sell Marked button.
  Still Todo: display real merchant price instead of item value.
  Maybe add sort functionallity to Price column.

Apr 19 2019 by EqMule
- Updated for TEST
- Updated for LIVE

Apr 18 2019 by EqMule
- Added ${EverQuest.ValidLoc}
  Usage: /echo ${EverQuest.ValidLoc[123 456 789]}
  it returns true or false if the X Y Z location in the world is a valid player location.
  in other words: can I go to this loc or is it inside a wall or a mountain or a tree or whatever invalid location?(those locs will return false obviously)

- Fixed the ZoneGuideManagerClient class.

Apr 17 2019 by EqMule
- Updated for LIVE
- Previous updates see Apr 12 2019 by EqMule entry below.
- Added more anonymizing to chat when using /caption anon - chatwiththisname
- Moved advloot checkboxes dynamically to not cover fuse item button on mq2itemdisplay window  - chatwiththisname
- 
Apr 14 2019 by brainiac
- Fix crash/freeze from starting macro from within another macro

Apr 12 2019 by EqMule
- Updated for TEST
- Updated for LIVE
- Uncheck and Recheck the following Builder Plugins because they have been updated:
  MQ2Cast
  MQ2Radar

- In preperation for next weeks live patch the following offsets has been removed:
	pinstAggroInfo_x
	pinstAuraMgr_x
	pinstEQItemList_x
	pinstMercAltAbilities_x
	pinstRealEstateItems_x
	pinstCTargetManager_x
	pinstCTextOverlay_x
	pinstEQObjectList_x
- All of the above offsets are no longer static in the client so I have replaced them with 
  calls to the proper Instance/Get functions instead.

- Plugin authors, you need to make a few changes to access some SPAWNINFO members from now on:
  (don't change any other struct members if they happen to have the same name!)
  All instances of ->SpellCooldownETA needs to be changed to ->GetSpellCooldownETA()
  All instances of ->spawneqc_info needs to be changed to ->GetCharacter()
  All instances of ->ManaMax needs to be changed to ->GetMaxMana()
  All instances of ->ManaCurrent needs to be changed to ->GetCurrentMana()
  All instances of ->EnduranceMax needs to be changed to ->GetMaxEndurance()
  All instances of ->EnduranceCurrent needs to be changed to ->GetCurrentEndurance()
  All instances of ->Zone needs to be changed to ->GetZoneID()


Mar 29 2019 by EqMule
- Fixed MQ2Autologin
- Added .SelectedItem to the Merchant TLO
  it returns the currently selected item in the merchant window as a pItemType

Mar 26 2019 by EqMule
- Fixed multiple problems in arrayclass.h due to client changes.

Mar 23 2019 by EqMule
- GetAACastingTimeModifier has been renamed to GetCastingTimeModifier (because it is)
- GetCastingTimeModifier and GetFocusRangeModifier has been changed to deal with a ctd.
- All plugin that call these needs to be changed, search for them and see how I fixed it in core.
- No plugins should call the EQ_Character1::GetCastingTimeModifier and EQ_Character1::GetFocusRangeModifier directly
- ALWAYS call the wrappers in mq2inlines. (well you can continue calling them directly but good luck with the crashes)
- Fixed crashes in the spell tlo members .MyCastTime and .MyRange
- CONTENTS member ItemType has been renamed to RefCount
- This member should never ever be set or changed manually in plugins,
- it's an internal eqgame counter, if you mess with it you are going to screw up checksums and get disconnected.
- MQ2Cast needs to be updated look at the builder global version if you need help.
- 
Mar 18 2019 by EqMule
- Fixed a bug when doing /ctrl /itemnotify and OpenContainer needed to be called
- Added Make Me Leader to mq2targetinfo rightclick on group member menu

Mar 16 2019 by EqMule
- Updated for TEST

Mar 14 2019 by EqMule
- Fixed a crash when doing: /echo ${Window[MarketplaceWnd].Child[MKPW_AvailableFundsUpper].Text}
- Fixed ${Math.Abs} - SwiftyMUSE

Mar 13 2019 by EqMule
- Updated for LIVE

Mar 06 2019 by EqMule
- Updated for TEST
- All instances of CWChatInput has been changed to CW_ChatInput due to a client change.
- All instances of CWChatOutput has been changed to CW_ChatOutput due to a client change.
- If your plugin uses these, YOU need to change these as well.
- Plugins affected: mq2eqbc, mq2irc, mq2moveutils

Feb 22 2019 by EqMule
- Updated for TEST

Feb 21 2019 #2 by EqMule
- Fixed /ranged crash, yes really this time. It got another parameter, don't know what it is.

Feb 21 2019 by EqMule
- Fixed the spawninfo struct this means most weird crashes in mq2main and all kinds of plugins like mq2heals,mq2posse etc are now fixed.
- I will realign address comments for it later in practice it works.

Feb 20 2019 by EqMule
- Updated for LIVE

Feb 15 2019 by EqMule
- Updated for TEST

Feb 14 2019 by SwiftyMUSE
- MQ2ItemDisplay fixes:
  Crash bug for ${DisplayItem} and fix to handle display of links via raid/group/tells.

Feb 13 2019 by EqMule
- Updated for TEST

Feb 09 2019 by EqMule
- Added .StacksTarget to the Spell TLO it returns true or false
  Usage: /echo ${Spell[Shield of the Void].StacksTarget}
- Fixed IsSTackBlocked once and for all. Yes really this time.

Feb 08 2019 by EqMule
- Added /convertitem to mq2itemdisplay
- Example: /convertitem Wishing Lamp:

Feb 05 2019 by EqMule
- Fixed a bug in /unload
- Misc Stability fixes all over the place.
- Fixed a nasty stack overflow crash in mq2log

Jan 21 2019 by SwiftyMUSE
- Resync of code with ROF2EMU

Jan 21 2019 by EqMule
- Dump file directory will now be created if it doesn't exist
  this fixes the bug where you see a crash dialog that just say "Dump saved to"
- Added a lock on tlo member and tlo method access so the maps used there wont get corrupted by plugin that use threads to query or change members.
- The above change should fix a couple crashes i have gotten dumps for.
- I spent most of the day looking at crash dumps, I made several adjustments and fixes.
  Thanks to everyone that sent in dumps, please don't send anymore until u have updated.

Jan 19 2019 by EqMule
- Fixed a crash in Find Item Window when character had more than 1000 items.
- Fixed a bug where turning off Find Item Window Checkboxes setting would not save properly.

Jan 18 2019 by EqMule
- Fixed a crash when switching character.
- Added some code to catch crashes.
  I guess I'll find out if it works once people report if they see the dialog.
  It will save dump files as well. send those to eqmule@hotmail.com


Jan 16 2019 by EqMule
-Updated for LIVE

Jan 15 2019 by EqMule
- Added a fixed up version of Inventory.mac - wired420

Jan 15 2019 by SwiftyMUSE
- Resync of code with ROF2EMU

Jan 14 2019 by EqMule
- Added a new column to the Find Item Window which will let you mark items for delete or add them to never loot filter.
  Usage: mark some items by checking the ckecboxes, then click the Never Loot button to set their never loot advloot filter.
  Usage: mark some items by checking the ckecboxes, then click the Destroy Items button to delete them.

- It goes without saying, that if you have no idea what you are doing or if you are a complete imbecile, this feature might
  be too dangerous for you to have enabled, in which case you can disable it by right clicking the Destroy Item or the Never Loot button
  and then toggle the "Cool Checkbox Feature" on the menu that pops up. Default is ON.

Jan 09 2019 by EqMule
-Updated for TEST

Jan 07 2019 by SwiftyMUSE
- Added .Dotted to ${Me} and ${Target}
- Added .MaxMeleeTo to ${Target}
- Updated .Foreground in EverQuest TLO
  While not technically required... (although it improves performance)
  Anyone using GetForegroundWindow() call should change their code
  to use the new exported gbInForeground instead of making calls in the plugin pulse function.
  These Global builder plugins are updated so as not unnecessarily using cpu in pulse:
  MQ2AdvPath, MQ2CpuLoad, MQ2FPS and MQ2Radar
  These Personal plugins should be updated, including, but not limited to:
  MQ2Clip, MQ2Focus, MQ2Nav, MQ2SoD, MQ2Task, MQ2ViewPort, MQ2WinPath

Jan 03 2019 by EqMule
- ${Me.Ability[#|X]} now return the real ID/Name of a Ability...
  Example /echo ${Me.Ability[Hide]}
  returns: 29
  /echo ${Me.Ability[29]}
  returns: Hide

  Before this change doing ${Me.Ability[Hide]} would return whatever number 1-6 you had assigned to Hide in Abilities.
  NOW it returns 29, which is the actual ability ID for Hide.

- /doability # now takes REAL ability IDs as well as the "fake ones", which are 1-6
  This means you can do /doability 29 and it will activate the Hide ability since it's REAL ID is 29...
  You can also still do /doability 1 and if you have Hide assigned as 1 in your abilities tab on the actions window, it will activate it.
  This is kinda stupid though, so I recommend just doing /doability Hide instead, and 
  don't worry about where its assigned or not assigned at all...
- Added Run To, to the groupwindow rightclick menu, it will run you over to the group member you clicked.

Dec 19 2018 by SwiftyMUSE
- Added .Feared, .Silenced, .Invulnerable to ${Me} and ${Target}
- Added new .Named checking algorithm. You can use the new version by adding UseNewNamedTest=1 to the
  [MacroQuest] section in macroquest.ini
- Updated new SPA effects and corrected display of some others
- Added .Foreground to EverQuest TLO
- Added .BaseName to Spell TLO (spell name w/o any Rk. XXX crap)
- Fixed Me.GemTimer to clamp return to 0 after spell is ready to cast 

Dec 18 2018 by eqmule
- Updated for LIVE
- Updated for TEST
- Added Quest items to the autobank button rightclick menu
- Added an option Autoinventory from bank back to inventory (reverse AutoBank basically).
- /loadskin and /camp out/in out will not break this new feature anymore.

Dec 17 2018 by eqmule
- New Fature: AutoBank Filter : idea cred Kaen01
- Basically rightclick the autobank button to set options for items you like to autobank
  Click AutoBank Button WITHOUT anything on the cursor.
  If you have something on cursor AutoBank will just work like it always have and autobank the item
  BUT if your cursor is empty it will autobank:
  Collectibles if you have that option set. (off by default)
  Tradeskill Items if you have that option set. (off by default)
  Right now those are the two types of items it works for, I'm not against other item types so if anyone has some clever ideas let me know.
  Known Issue: need to add reloadui support so it's a little bit beta still, but anyway, I'll fix that later.

Dec 13 2018 by eqmule
- Updated for LIVE
- Updated the LOOTITEM struct
  This fix will break plugins that use that struct.
  Search the source for ->LootDetails.m_array to see how it should be fixed.
- NotifyOnServerUP in mq2autologin.ini can be left at =1 or =2 now, it will only trigger on server is up after server is detected as LOCKED or DOWN when the plugin first checks it.

Dec 11 2018 by eqmule TBL Launch
- Updated for LIVE
- Placeholders in mq2targetinfo for the PH button on the target window has been updated for TBL
- Made mq2autologin not try to join a locked/down server.
- Added NotifyOnServerUP to the mq2autologin inifile in the [Settings] section.
  If you set it to NotifyOnServerUP=1 it will BEEEEEEEEEEEEEEEP when server is up.
  If you set it to NotifyOnServerUP=2 it will also email you if you have the mq2gmail plugin loaded and correctly configured.
  You can try /gmail "hi there" "test" in game, if u get that, u will also get the autologin notification.
  Or just leave the setting as NotifyOnServerUP=0 and it wont bother u at all.
  I find it useful to enable it on patchday's when servers are LOCKED/DOWN
  Under normal circumstances, it should be set to 0, unless u really like 10 seconds of BEEEEEEPING everytime u login...

Dec 10 2018 by eqmule
- Updated for TEST
- Updated mq2auth.exe so it can be run silently now using the /silent switch - idea cred: brainiac
- Right Clicking the AutoBank button brings up a menu now in TEST and EQBETA builds.
  This menu is NOT useful atm, it's work in progress, just ignore it.

Dec 10 2018 by eqmule & SwiftyMUSE
- Updated for BETA

Dec 09 2018 by eqmule
- Updated for BETA

Dec 08 2018 by eqmule
- Updated for BETA

Dec 07 2018 by eqmule
- Updated for BETA
- The following feature has been on my todo list forever and was brought to life by @Knightly, all hail Knightly!
  Thanks for your support.
- Added the ability to interact with menus - cred : Knightly
  Example: /notify "open the door to the lobby" menuselect
  It will search the currently open menu for the words "open the door" and click that menu item if it finds it.
  the search is case insensitive and sub strings are fine
  thus you could just do /notify "open the" menuselect and it would still find and click that item
- 
- Added a new TLO: MQ2MenuType it inherits the Window TLO.
  It has 1 method:
	.Select : It will select a menu item (click it)
	usage: /invoke ${Menu.Select[open the door]}
	Output: none, it just clicks that entry if it finds it.

  It has 6 members:
	.Address : pIntType it returns the address of the currently open menu.
	.NumVisibleMenus : pIntType it returns number of currently visible menus. Ordinarily this is going to be 1 if a menu is showing and 0 if not
	.CurrMenu : pIntType it returns the index for the currently visible menu. Ordinarily this will be 0 if a menu is open and -1 if not
	.Name : pStringType it returns the name of the menu or the first items name.
	.NumItems = : pIntType it returns number of items in the currently open menu.
	.Items : pStringType it returns the Itemname specified by Index
--  Usage Examples:
--	/echo ${Menu.Name}
	Output: Shabby Lobby Door
	/echo ${Menu.Open} (it inherits Window TLO, remember?)
	Output: TRUE
	/echo ${Menu.NumItems}
	Output: 4
	/echo ${Menu.Items[2]}
	Output: Adjust Placement
- Added some door defines.

Dec 06 2018 by eqmule
- Updated to include all faction names - SwiftyMUSE
- Updated for BETA
- I made some changes to /itemtarget /items and the ground tlo
  I don't want to say to much about it really there isn't much to say
  from a users perspective everything works like before.
  Basically the only difference should be that /items now display grounditems in guild halls as well.
  if ${Ground} or /itemtarget or whatever does not work as before let me know.
- Added /click right item
  this is mostly useful for like grounditems like shabby lobby door and so on that pops up
  a menu when you rightclick them.
- Work in progress -> adding a method to click menu items in the currently open menu.

Dec 05 2018 by eqmule & SwiftyMUSE
- Updated for BETA

Dec 04 2018 by eqmule & SwiftyMUSE
- Updated for BETA
- Updated for TEST

Dec 03 2018 by eqmule
- Updated for BETA
- Added /groupinfo mimicme on|off - it will do what the button does but from commandline
- Added /groupinfo followme on|off - it will do what the button does but from commandline
- Added /groupinfo cometome - it will do what the button does but from commandline
- This means if you dont want those buttons on the group window, just rightclick
  a group member and hide them, then create your own hotbuttons
  and put them wherever you like to get the same functionallity.
- Fixed a bug in mq2targetinfo that would change the alpha of the targetwindow/groupwindow/exttargetwindow
  it had no business doing that, sorry.

Dec 02 2018 by eqmule
- Updated for BETA

Dec 01 2018 by eqmule
- Updated for BETA

Nov 30 2018 by eqmule
- Updated for BETA

Nov 29 2018 by eqmule
- Updated for BETA
- Fixed Mimic Me to do /keypress HAIL instead of /say Hail, blah
  This should make hail repeating work for all NPCs.

Nov 29 2018 by eqmule
- Updated for BETA
- Fixed a issue with MQ2Hud stuttering. - SwiftyMUSE

Nov 28 2018 by eqmule
- Updated for BETA
- Updated for LIVE
- Added "Follow Me" to the rightclick menu for the groupwindow. - idea cred: sl968
  For this to work yuo need to have mq2eqbc loaded as well as mq2advpath and mq2targetinfo.
  It will issue a /bct <toon> //afollow command to the toon you rightclicked on.
- MQ2HUD Tweaks - dannuic

Nov 27 2018 by eqmule
- Updated for BETA

Nov 26 2018 by eqmule
- Let's pretend yesterday's release didnt happen, mq2targetinfo was bugged, so we try again:
- Updated for BETA, LIVE and TEST
- Added /groupinfo reset if you have ANY problem at all with default UI, just run this command it will reset to WORKING ini.
  Old settings will be saved in MQ2TargetInfo.bak

- Added /groupinfo reload
  you can use it to reload the ini when you make changes to button locations etc.
- I made a lot of changes to how mq2targetinfo adds itself to the UI
  Basically if you have a custom UI it will now save button locations and so on in it's own section of the ini file.
  Example ini:
  [code]
	[Default]
	UsePerCharSettings=0
	ShowComeToMeButton=1
	ShowFollowMeButton=1
	ShowMimicMeButton=1
	ShowHotButtons=1
	ShowDistance=1
	ShowExtDistance=1
	ComeToMeText=Come To Me
	ComeToMeCommand=/bcg //nav id ${Me.ID}
	ComeToMeToolTip=/bcg //nav id ${Me.ID}
	FollowMeText=Follow Me
	FollowMeCommand=/bcg //afollow spawn ${Me.ID}
	FollowMeeToolTip=/bcg //afollow spawn ${Me.ID}

	[UI_default]
	DynamicUI=1
	GroupDistanceLoc=0,-20,70,0
	ComeToMeLoc=61,27,6,46
	FollowMeLoc=61,27,48,88
	MimicMeLoc=61,27,90,130
	HotButton0Loc=97,64,6,46
	HotButton1Loc=97,64,49,89
	HotButton2Loc=97,64,92,132
	TargetInfoAnchoredToRight=0
	TargetInfoLoc=34,48,0,40
	TargetDistanceLoc=34,48,90,0
	ExtDistanceLoc=0,-20,70,0

	[UI_zliz]
	DynamicUI=0
	GroupDistanceLoc=0,-8,60,0
	ComeToMeLoc=41,1,1,41
	FollowMeLoc=41,1,42,82
	MimicMeLoc=41,1,83,123
	HotButton0Loc=76,36,2,42
	HotButton1Loc=76,36,44,84
	HotButton2Loc=76,36,86,126
	TargetInfoAnchoredToRight=0
	TargetInfoLoc=1,12,90,0
	TargetDistanceLoc=14,26,140,180
	ExtDistanceLoc=0,-20,70,0

	[UI_Melee]
	DynamicUI=0
	GroupDistanceLoc=-3,-15,120,-70
	ComeToMeLoc=36,2,4,44
	FollowMeLoc=36,2,46,86
	MimicMeLoc=36,2,88,128
	HotButton0Loc=36,0,134,174
	HotButton1Loc=36,0,174,214
	HotButton2Loc=36,0,214,254
	TargetInfoAnchoredToRight=0
	TargetInfoLoc=1,13,90,60
	TargetDistanceLoc=50,62,140,0
	ExtDistanceLoc=0,-20,90,0

	[UI_sars]
	DynamicUI=0
	GroupDistanceOffset=0
	UseGroupLayoutBox=1
	GroupDistanceLoc=0,12,70,-5
	GroupDistanceElementPrefix=GW_Gauge
	ComeToMeLoc=33,3,0,30
	FollowMeLoc=33,3,32,62
	MimicMeLoc=33,3,64,94
	HotButton0Loc=69,39,2,32
	HotButton1Loc=69,39,34,64
	HotButton2Loc=69,39,66,96
	TargetInfoAnchoredToRight=0
	TargetInfoLoc=74,86,140,0
	TargetDistanceLoc=112,124,0,230
	UseExtLayoutBox=1
	ExtDistanceLoc=0,12,30,-20
  [/code]



Nov 24 2018 by eqmule
- Updated for BETA
- Custom UI Extended Target Window crash fixed in MQ2TargetInfo.

Nov 23 2018 by eqmule
- Updated for BETA
- Added MORE support for custom UI's to MQ2targetInfo
  I don't know much about custom UI' as I have only used a couple of them
  and my experience with them, well i was not impressed, the reason is that they are outdated
  they dont show aggro percentages, they use hardcoded sizes and thus cant be resized, cant be moved, has no title, etc.
  Honestly, its a mess, if u have a good UI that has all the same controls as default, you are lucky.
  Now, to workaround these limitations, I have made some changes to MQ2targetInfo:
  First of all if your group window is not resizable, ill change it so it is.
  Second if it doesnt have proper .TopOffset I'll use Location.top instead and so on.
  Suffice to say, I have done my best to make this work for everyone.
  If this still isnt enough, you are going to have to actually edit either mq2targetinfo.ini
  and set the button locations there, or edit your UI's XML files.
  Well, or just unload mq2targetinfo...

  Bottomline is, the code I added now, should at a minimum not crash your custom UI
  and there is a good chance it actually works for it as well, although u might have to resize the window
  in order to see all buttons and distance etc.

Nov 22 2018 by eqmule thanksgiving edition.
- Updated for BETA
- I now disable MQ2TargetInfo for incompatible UI's
  I plan on fixing it but I dont have time today.

- Started the Task TLO overhaul, we are going to be able to access these things without having to have the window open.
  This also means we can now add some new members to it, like the type of task, reward, npc to turn into etc.
  More to come.

Nov 21 2018 by eqmule
- Updated for BETA
- Moved Mimic Me default position to where old hotbutton was.
- Moved old hotbutton to old Mimic Me default position to be more consistent because:
- I Added 2 more hotbuttons to the group window. There was unused space next to hotbutton 1... - idea cred: sl968
  Rightclick groupwindow and check or uncheck the menu for it to hide/show them.
  or use /groupinfo help
  There is no way to selectivly show only one or two, the show is either for all three or none.
  Because, well it makes the most sense and I dont want to clutter up the menu with 3 settings for it.

Nov 20 2018 by eqmule
- Updated for BETA

Nov 19 2018 by eqmule
- Updated for TEST

Nov 19 2018 by eqmule
- Updated for BETA
- Added distance for targets on the Extended Target Window
  You can control the feature by: /groupinfo show/hide extdistance
  Because distance label needs a few pixels to display, u *might* need to make the window a bit wider,
  it depends how many letters are in the mobs name that u fight.
- MQ2TargetInfo.ini now lets you customize what commands, texts and tooltips are executed/displayed for the Follow Me and Come To Me buttons
  Default entries are:
  [code]
	ComeToMeText=Come To Me
	ComeToMeCommand=/bcg //nav id ${Me.ID}
	ComeToMeToolTip=/bcg //nav id ${Me.ID}
	FollowMeText=Follow Me
	FollowMeCommand=/bcg //afollow spawn ${Me.ID}
	FollowMeeToolTip=/bcg //afollow spawn ${Me.ID}
  [/code]

Nov 18 2018 by eqmule
- Updated for BETA

Nov 17 2018 by eqmule
- Updated for BETA

Nov 16 2018 by eqmule
- Updated for BETA

Nov 15 2018 by eqmule
- Updated for BETA

Nov 14 2018 by eqmule
- Updated for LIVE
- Updated for BETA

Nov 13 2018 by SwiftyMUSE
- Updated ROF2EMU build to bring to current.
- Fixed a GetItemLinkHash crash on BETA.

Nov 13 2018 by eqmule
- Updated for BETA
- Updated InvSlotMgr for TEST and BETA it has 0x900 slots now.
  This means /itemnotify in <pack#> <slot#> rightmouseup will work again.
- FirstFreeSlot now returns -1 if no freeslot is found.
- FirstFreeSlot returns 0-whatever, it does NOT start counting on 1 anymore.
  This means: if it return 0 the FIRST slot is in fact empty.
  if it returns 1 the SECOND slot is in fact empty, etc.
  We do this because in real life, from a coders perpective, arrays start at 0. not 1.
  and, thats just the way it should be.

Nov 12 2018 by eqmule
- Updated for BETA
- Added LoreEquipped, Luck, MinLuck and MaxLuck to the itemtype tlo for BETA
- Added some more fixes to /caption anon for spawn corpses etc - chatwiththisname

Nov 11 2018 by eqmule
- Updated for BETA

Nov 10 2018 by eqmule
- Updated for BETA

Nov 09 2018 by eqmule
- Fixed a /endmacro crash in the LIVE build
- Fixed a /endmacro crash in the TEST build
- Fixed a /endmacro crash in the BETA build
- Fixed ITEMINFO wrong size crash for TEST
- Updated for BETA

Nov 08 2018 by eqmule
- MQ2TargetInfo has been updated.
  You can now set UsePerCharSettings=1 if you want that in MQ2TargetInfo.ini.
  0 is default and means it reads settings from the [Default] section.
  I realized that having per char settings is cumbersome if you have A LOT of chars.
  The buttons on the groupwindow will only show when you are in a group now.
  Except the Hotbutton which will always show unless you change its show/hide setting. see /groupinfo help for more info.
- Added a tooltip for /groupinfo help on the main groupwindow.
- Fixed a bug in mq2targetinfo which would cause the groupwindow hotbutton "hitbox" to overlap the disband button making it difficult to click.
- Added CheckMenu items for showing/hiding the groupinfo buttons to the rightclick group window menu.

- Updated for TEST
- Updated for BETA
- GLOBAL gMacroPause is gone now. Use gMacroBlock->Paused instead.

Nov 07 2018 by eqmule
- Updated for BETA
- FirstFreeSlot now returns 0 if there is no free slot found

Nov 06 2018 by eqmule & SwiftyMUSE
- Updated for BETA
- Brought ROF2 client in sync with current source.

Nov 05 2018 by eqmule & SwiftyMUSE
- Updated for BETA
- Even More Stuff

Nov 04 2018 by eqmule & SwiftyMUSE
- Updated for BETA
- More Stuff

Nov 03 2018 by eqmule & SwiftyMUSE
- Updated for BETA
- Stuff

Nov 02 2018 by SwiftyMUSE
- Updated Charinfo structure to add luck.
- Updated MQ2TargetInfo to remove compile warnings.

Nov 02 2018 by eqmule
- Updated for BETA

Nov 01 2018 by eqmule
- Updated for BETA

Oct 29 2018 by eqmule
- Updated for TEST (and LIVE)
- If you have been crashing I strongly recommend you update to this version.
- Fixed IsStackBlocked call that would corrupt the stack and lead to crashes in mq2melee etc - thanks htw for help looking into it.
- Fixed multiple problems with CHARINFO and CHARINFO2 that would cause a rare crash.

Oct 27 2018 by eqmule
- Added ${EverQuest.HWND} returns the everquest window handle.
- Added /foreground command it puts eq in the foreground.
  Usage: /bct <toon> //foreground
- Added a "Switch to..." menu item to the groupwindow rightclick menu, It will switch over to another group member easily.
  This menu only exist if mq2targetinfo is loaded.
- Fixed a ${Merchant.SelectItem[=blah blah]} bug, it should work properly now.

Oct 26 2018 by SwiftyMUSE
- Added debugging logic for stacks.
    Add BuffStackTestDebug=1 to your [MacroQuest] section of MacroQuest.ini
    to allow debugging information to be put in the log file for review by
    the developers.

Oct 26 2018 by eqmule
- Previously Added: ${Merchant.ItemsReceived} its true if the merchants itemlist has been filled in.

- Fixed a issue that prevented isboxer from launching eqgame processes without them crashing.
- Added a /groupinfo command to hide/show buttons on the group window
  Usage: /groupinfo help
- GroupWindow Button locations are now configurable in mq2targetinfo.ini
  plugin unload and reload is needed if you change button locations.

Oct 25 2018 by eqmule && Chatwiththisname
- Updated for LIVE
- Fixed /selectitem it selects items in your inventory when you have a merchant open.
  Usage: /selectitem "bottle of" will select a "bottle of vinegar" you can also do "=bottle of vinegar" to match EXACT name (its not case sensitive though)
- Added Methods to the Merchant TLO: .SelectItem .Buy .Sell .OpenWindow
  Usage:
  /invoke ${Merchant.OpenWindow} //will open the merchant closest to you, or if you have a merchant target, that mrchant
  /invoke ${Merchant.SelectItem[bottle of]} for a partial match OR ${Merchant.SelectItem[=bottle of vinegar]} if you need the name to match EXACTLY (its not case sensitive though)
  /invoke ${Merchant.Buy[100]} //buys 100 of whatever is selected with Merchant.SelectItem[blah]
  /invoke ${Merchant.Sell[100]} //sells 100 of whatever is selected with /selectitem
- Fixed /caption anon - Chatwiththisname
- Added Anon Caption string to ini file - Chatwiththisname
- Added command /caption reload to reread the ini on the fly - Chatwiththisname

Oct 23 2018 by eqmule
- MQ2TargetInfo is now part of Core.

Oct 22 2018 by eqmule
- Added some more good stuff to mq2targetinfo
- Fixed clicking playername in group window.
- Added a button called "Mimic Me" to the group window.
	If you have mq2eqbc loaded the button will work and will
	make your whole group do what you do, if u target someone they will all target your target.
	if you say something they will all repeat what you say.
	This is great for tasks etc.
- Added "Pick up nearest ground item" to the rightclick menu in the groupwindow.
    This makes the character you selected the menu on pick up the nearest grounditem to him/her
- Added "Click nearest door" to the rightclick menu in the groupwindow.
   This makes the character you selected the menu on click the nearest door to him/her
- Added a real Hotbutton to the groupwindow, you can now put a custom hotbutton there that does whatever you like.

Oct 19 2018 by eqmule
- mq2melee.cpp has been updated for Me->AAList changes in the builder go click the file and diff it to the old one to see what changed.
- MQ2TargetInfo has been updated.
- Added Distance to group members next to their name in the groupwindow.
- Added a button to the group window called "Come to Me"
	If you have mq2eqbc, mq2nav and mq2advpath and a proper mq2nav mesh loaded
	the button will work and will make your whole group come running to you.

- Added a button called "Follow Me" to the group window.
	If you have mq2eqbc and mq2advpath loaded the button will work and will
	make your whole group follow you around.

- Added a new character TLO member: Bandolier it has 4 members: Index,Active,Name,Item
    it has one method: Activate
	Usage: (assuming you have a bandoiler saved as "1HB")
	| check if its active:
	[code]
	/if (!${Me.Bandolier[${Bandolier[1HB].Active}) {
		/echo [${Time}] player want us to activate Bandolier: 1HB.
		/invoke ${Me.Bandolier[1HB].Activate}
	}
	/echo I have a ${Me.Bandolier[1HB].Item[1].Name} in my primary bandoilier slot
	Output: I have a Snowreaver in my primary bandoilier slot
	Item returns a bandolieritemtype which has 4 members: Index,ID,IconID,Name
	[/code]

- Made some adjustments to the ${Ground} TLO and added .First and .Last members to it.
	  /echo ${Ground} will now return the FIRST item in the list if you DO NOT done a /itemtarget
	  in which case it will return that item.
	  Prior to this change ${Ground} would just return NULL if an /itemtarget had not been performed.
	- Fixed a bug in ${Ground} which prevented it from be used as a type
	  Example:
	  [code]
	  |a Macro to show how to use /vardata
	|/vardata does NOT work like /varset
	|Opening and closing the dataportion must NOT use ${}

	#turbo 120

	Sub Main
		/declare MyGroundItem		ground		local
		/declare Count			int		local
	
		|Start by just setting it to the first entry found in the grounditems list:
		| NOTE that I DO NOT USE ${Ground.First}, but Ground.First that's just how /vardata works, so accept it.
		/vardata MyGroundItem Ground.First

		/for Count 1 to ${GroundItemCount}
			/echo \a-w${Count}. \awID: \at${MyGroundItem.ID} \awDist: \ay${MyGroundItem.Distance} \ag${MyGroundItem.DisplayName}
        		|move to next:
			/if (${Bool[${MyGroundItem.Next}]}) {
				/vardata MyGroundItem MyGroundItem.Next
			} else {
				/break
			}
		/next Count
	/return
	[/code]

- Fixed AAPointsAssigned in the CHARINFO2 struct, it is actually an array.
	Prior to this fix we used it like this: pChar2->AAPointsAssigned;
	Now we use it like this: pChar2->AAPointsAssigned[0];
	It contains points spent in each aa category. the first one is just total...

Oct 10 2018 by eqmule
- Updated for TEST

Oct 01 2018 by eqmule
- Fixed a bug in SpawnMatchesSearch which *could* cause group members to look like they gone offline.
- Added click to nav on map - dannuic
  Usage: hold down alt + leftclick anywhere on the mapwindow and nav will run u there if its loaded.

Sep 25 2018 by eqmule
- Updated for TEST

Sep 21 2018 by eqmule
- Updated for LIVE

Sep 19 2018 by eqmule
- Updated for LIVE
- Fixed a bug with /advloot giveto
- Cleaned up and completed the _EQCASTSPELLGEM struct, we have been using it wrong for years it seems.
- TimeStamp in the EQCASTSPELLGEM has been removed and is now (correctly) part of the CBUTTONWND struct
  it is named (correctly) CoolDownBeginTime there.

- RecastTime in the EQCASTSPELLGEM has been removed and is now (correctly) part of the CBUTTONWND struct
  it is named (correctly) CoolDownDuration there.

- The 2 above changes means plugins might need to be edited if they used the old struct.
  Here is an example of how to fix this:
  change:
  return g->TimeStamp + g->RecastTime - EQGetTime();
  to:
  return g->Wnd.CoolDownBeginTime + g->Wnd.CoolDownDuration - EQGetTime();
- Started on adding support for the UF emu client, no eta for when it will build.
- The EMU #define has been renamed to ROF2EMU
- Added a #define for UFEMU
  This means if you plugin was previously using #if defined(EMU) !defined or #ifdef or #ifndef
  it need to to properly add in defined(ROF2EMU) && defined(UFEMU) or the !defined in the proper places

Sep 12 2018 by SwiftyMUSE
- Added Banker for searches.
- Fixed .NumGems so it will give up to 14 based on your spellbar.

Sep 12 2018 by eqmule
- Updated for TEST
- Fixed /removeaug
- Added support for RewardSelectionWnd through the /notify command -Plure
- Added .StacksWithDiscs to the Spell TLO its a true/false
  I don't know if it works, its untested.
- Advloot giveto now works for raid members as well.
- Added .Collected and .CollectedRecieved and .Scribed and .ScribedRecieved to the DisplayItem TLO they return true/false

Sep 05 2018 by eqmule
- Updated for TEST

Aug 18 2018 by eqmule
- Updated for TEST

Aug 15 2018 by eqmule
- Updated for LIVE

Aug 09 2018 by eqmule
- Updated for TEST

Jul 20 2018 by eqmule
- Updated for TEST
- MQ2 contains NO active hacks, you can't warp and you can't "gank" etc.
  Now, I bring this up since there is a thread on the official forum right now about cheat programs.
  They are NOT talking about mq2, but another program which I will NOT link to or promote in any way, in fact we condemn it.

Jul 19 2018 by eqmule
- Updated for LIVE

Jul 14 2018 by eqmule
- Updated for TEST

Jul 11 2018 by eqmule
- Updated for TEST

Jul 09 2018 by eqmule
- Added support for MQ2Radar

Jun 22 2018 by eqmule
- Updated for TEST
- Fixed a bug in mq2itemdisplay that would spam uierrors.txt

Jun 20 2018 by eqmule
- Updated for LIVE
- They removed the heroic resists from iteminfo, so I did to.
  I dont think anyone was using those anyway.

Jun 19 2018 by eqmule
- Updated for TEST

Jun 18 2018 by eqmule
- Added support for emu mq2labels plugin

Jun 16 2018 by eqmule
- Fixed a bug for TEST

Jun 13 2018 by eqmule
- Fixed ITEMINFO for TEST
- Fixed invslot charm

Jun 13 2018 by eqmule
- Updated for TEST

Jun 08 2018 by eqmule
- Added ActorDef to the spawn tlo it returns the name of the actor as a string

Jun 07 2018 by eqmule
- Fixed a crash in mq2linkdb
- Fixed multiple potential null ptr crashes in core
- synced some rof2 emu code to latest live

May 30 2018 by eqmule
- Fixed a bug in .FirstFreeSlot it returned 0 if all slots in a container was empty, but it should return 1 as in slot 1 is the first empty slot
- Added support for the InvSlot TLO to return .Item (as a ItemType) for worldcontainers
  Example: /echo ${InvSlot[enviro].Item.FirstFreeSlot}
  it will echo the first free slot in the currently open worldcontainer (forge,loom etc)

May 29 2018 by eqmule
- Fixed ${InvSlot[tradex].Item} where x is 1-16 for trading with players and 1-4 for NPCs
- Fixed a potential NULL pointer crash in mq2hud
- Fixed a potential NULL pointer crash in mq2chathook
- Fixed a potential NULL pointer crash in mq2moveutils
- Fixed a rare invalid pointer crash in mq2targetinfo

May 25 2018 by eqmule
- Added .Trigger and .HasSPA to the Spell TLO
  .Trigger[x] returns a SpellType.
  .HasSPA[x] returns true or false
  Usage:
  Sub Main
	/declare i int local
	/if (${Spell[Livio's Malosenia].HasSPA[470]}==TRUE) {
		/for i 1 to ${Spell[Livio's Malosenia].NumEffects}
			/if (${Spell[Livio's Malosenia].Attrib[${i}]}==470) {
				/echo the spell Livio's Malosenia triggers ${Spell[Livio's Malosenia].Trigger[${i}].Name}
			}
		/next i	
	}
  /return

May 22 2018 by eqmule
-Fixed PCHARINFONEW

May 21 2018 by SwiftyMUSE
- Corrected stacking for changes to spa 148
- Corrected display of spa 148 to use new data format

May 18 2018 by eqmule
- Updated for TEST
- Added .Next and .Prev to the grounditem type. - cred Alynel
  Usage: /declare NextItem ground local
		 /echo ${Ground[thing i'm looking for].Next.ID}
- Fixed Me.XTAggroCount

May 16 2018 by eqmule
- Updated for LIVE
- Updated for TEST

May 13 2018 by SwiftyMUSE
- Added MQ2SoundControl to global build.
- Removed patterns from MQ2Camera, MQ2Moveutils, MQ2SoundControl
- Fixed keybinds, you can no longer bind to the 22 additional keybind names
- Changed ${Me} and ${Buff} TLO's
  Added DiseaseCounters, PoisonCounters, CurseCounters, CorruptionCounters
  Changed Counters to TotalCounters
  Updated all counters to correctly pull the spelldata values

May 08 2018 by eqmule
- Updated or TEST

May 07 2018 by eqmule
- ${FindItem} and ${FindBankItem} and ${FindItemCount} now takes item ids as well
  Example: /echo ${FindItemCount[12345]} will find how many items with the id 12345 you have.
- /itemnotify now takes item ids as well.
  Example: /itemnotify #12345 leftmouseup will pick up an item with the id 12345 if one exist.
  NOTE: the hash (#) IS mandatory when using it this way.

Apr 27 2018 by eqmule
- Added .Solvent to the Augslot TLO it returns a SolvenType and if empty just the Name :cred and nagging for weeks: maskoi
  SolventType has 4 members: Name which is a string type, ID as int, Item as itemtype and Count as int.
  Example 1: /echo ${FindItem[Cloth Cap].AugSlot[0].Solvent.Name}
  Output: Class I Augmentation Distiller
  Example 2: /echo ${FindItem[Cloth Cap].AugSlot[0].Solvent.ID}
  Output: 47001
  //if you dont have the solvent in your inventory:
  Example 3: /echo ${FindItem[Cloth Cap].AugSlot[0].Solvent.Item.Name}
  Output: NULL
  Example 4: /echo ${FindItem[Cloth Cap].AugSlot[0].Solvent.Count}
  Output: 0

Apr 24 2018 by eqmule
- Updated for TEST

Apr 23 2018 by eqmule
- Fixed Me.XTAggroCount and Me.XTHaterCount
- Added ${MacroQuest.Version} it will grab whatever version is set in the resource for fileversion for mq2main.dll
- Added ${MacroQuest.InternalName} it will grab whatever internal name is set in resource for the internalname for mq2main.dll
- Fixed a crash in /itemnotify

Apr 21 2018 by eqmule
- Updated for LIVE
- .Replace can once again take an empty second argument example ${Target.Name.Replace[mule,]} output Eq if targets name is Eqmule

Apr 20 2018 by eqmule
- Bugfixes.
- Fixed a null pointer crash in MQ2FPS thanks to almar for the report and dump file.

Apr 19 2018 by eqmule
- Fixed a bug in _SPELLBUFF, it had the wrong size and members
  this will fix any problems with casting spells etc.

Apr 18 2018 by eqmule and SwiftyMUSE
- Updated for LIVE
- You should remove DataCompare, FindOffsets and GetDWordAt from your plugins, they exist as inlines from now on in core.

Apr 17 2018 by eqmule and SwiftyMUSE
- Updated for TEST

Mar 17 2018 by eqmule
- Added .Path to the MacroQuest TLO
  Usage /echo ${MacroQuest.Path}
  returns the path to the folder mq2main.dll is in
- Added Name, Level and Count to the CharSelectList mermber of the EverQuest TLO
  Usage: /echo ${EverQuest.CharSelectList[1].Name}
  Usage: /echo ${EverQuest.CharSelectList[1].Count} yes I know it should be ${EverQuest.CharSelectList.Count} but just work with it like that.
  it returns the actual count of the characters in the list.

Mar 16 2018 by eqmule
- Updated for LIVE and TEST Fixed the ITEMINFO struct so things like StackSize works again.

Mar 14 2018 by eqmule
- Updated for LIVE

Mar 11 2018 by SwiftyMUSE
- Updated hotkey processing. You are now able to use any/all of the allowed modifiers win/alt/ctrl/shift keys.
  hotkey processing will allow characters `/~, 0-9, A-Z, NUMPAD0-9 as the keycode. For example, you might want
  win+ctrl+~ to be a valid hotkey.
  F12 is RESERVED for the debugger and can not be used as a hotkey. You can use F12 with a modifier.
- Updated XTAggroCount to return a value when only 1 mob is on xtarget.
- Added XTHaterCount as the number of mob on xtarget with AUTO-HATER.

Mar 11 2018 by eqmule
-Fixed another crash on TEST -brainiac

Mar 10 2018 by eqmule
- Updated the TEST build. If you crash use REBUILD on mq2main then build the rest again.
- mapcrash fixed - brainiac

Mar 09 2018 by eqmule
- Updated for TEST

Feb 27 2018 by eqmule
- Updated for TEST

Feb 22 2018 by swiftymuse
- Updated for LIVE
- Updated for TEST
- Fixed a crash that would occur in plugins that use the __msgTokenTextParam_x offset which was wrong. -eqmule
  If you unloaded a plugin and that stopped the crashing, you can now safely load it again.

Feb 21 2018 by eqmule and SwiftyMUSE
- Updated the TEST build.
- Updated the LIVE build.
  Look, we don't know for sure which plugins work and which don't after todays patch
  there was just too many things that changed but i can say that I know mq2cast needed an update here:
  from:
  [code]
  if (Cast->CastOnYou[0]) {
	sprintf_s(Temps, "%s#*#", Cast->CastOnYou);
  [/code]
  changed to
  [code]
		/*CastByMe,CastByOther,CastOnYou,CastOnAnother,WearOff*/
		if (char*str = GetSpellString(Cast->ID,2)) { 
			sprintf_s(Temps, "%s#*#", str);
  [/code]
  So from now on if you need the strings from spell use GetSpellString
- Updated mq2moveutils in the builder with new patterns

Feb 13 2018 by eqmule
- Added MQ2TargetInfo plugin to core
  It adds 3 features to the target window:
  1. Distance to target
  2. Can See
  3. PH - if the mob you target is a place holder for a named, it will show info on the named when clicked.

Jan 31 2018 by eqmule
- Added a toggle to the item display window to add/remove loot filter
- Moved the button so its always paralell to the modified label
- Fixed a crash when typing % in chat - cred: jimbob

Jan 24 2018 by eqmule
- Attempted to fix the empty char select list bug that pops up a window and says "Loading Characters" by going back to serverselect.
  I cant tell if the fix works or not since the bug is so rare.
- The itemdisplay window has a new button for looking up the item on lucy.
- New command: /itemdisplay
- Usage: /itemdisplay LootButton off/on if not specified its a toggle
- Usage: /itemdisplay LucytButton off/on if not specified its a toggle

- The following APIs where incorrectly named and has been changed to their correct names:
- CHtmlWnd__OpenUrl_x is now  CWebManager__CreateHtmlWnd_x
- CHtmlComponent__CheckUrl_x has is now CHtmlComponentWnd__ValidateUri_x
- pWebBrowser is now pCWebManager
- pinstCHtmlWnd_x is now pinstCWebManager_x
- All instances of CCharacterSelect are now CCharacterListWnd

Jan 23 2018 by eqmule
- Updated for TEST

Jan 17 2018 by eqmule
- Updated for LIVE Go build it at www.macroquest2.com/builder
- Added a "Add to loot filters" button on the itemdisplay window.
  Usage: click it and it will add the item as always greed and roll.
  This feature is only present if you have the mq2itemdisplay plugin loaded.

Jan 17 2018 by SwiftyMUSE
- Fix for tunare deity

Jan 15 2018 by eqmule
- Added /AddLootFilter syntax:  /AddLootFilter <itemID> <ItemIconID> \"Item Name\"
  Example: /AddLootFilter ${Cursor.ID} ${Cursor.IconID} "${Cursor.Name}"
  will add whateveris on your cursor to the advloot filters as always greed and roll.
- Added a AddLootFilter method to the DisplayItem TLO.
- Usage: /invoke ${DisplayItem.AddLootFilter} or ${DisplayItem[x].AddLootFilter} where x is 1 to 6
- this will add whatever item is in the DisplayItem to advloot filters as AG and Roll

- Added a new TLO MQ2ItemSpellType as pItemSpellType:
- Added some new pItemType members:
	Clicky,Proc,Worn,Focus,Scroll,Focus2,Mount,Illusion and Familiar
	they all return the new pItemSpellType
	which has the following members:
	SpellID,RequiredLevel,EffectType,EffectiveCasterLevel,
	MaxCharges,CastTime,TimerID,RecastType,
	ProcRate,OtherName,OtherID and Spell (Spell returns a spelltype)
- Added the .CanUse member to the itemtype.
  Usage: /echo ${Cursor.CanUse} or ${FindItem[whatever].CanUse} or ${DsiplayItem.CanUse}
  returns true or false if u can use the item on your cursor.
  NOTE: if your item does NOT have a class set, i.e. None/None it will return FALSE.
  I am just calling the original eq function so dont blame me for anomolies.

Jan 10 2018 by eqmule
- Updated for TEST Go build it at www.macroquest2.com/builder

Jan 07 2018 by SwiftyMUSE
- Corrected ${Me.Rooted}, credit Plure.
- Updated spell SPA displays with new SPA's.
- Added ${Me.MercAAPoints}, ${Me.MercAAPointsSpent}
- Corrected ${Me.CursorKrono}

Jan 07 2018 by brainiac
- Updated solution and project files to use latest Visual Studio 2017.
  If you're not using VS2017 yet, go download community edition for free: 
  https://www.visualstudio.com/downloads/

Jan 05 2018 by eqmule
- Updated for LIVE Go build it at www.macroquest2.com/builder

Jan 04 2018 by eqmule
- Updated for TEST Go build it at www.macroquest2.com/builder

Jan 01 2018 by eqmule
- Updated for LIVE Go build it at www.macroquest2.com/builder
- /tar npc now correctly targets the closest npc using distance3d.

Dec 28 2017 by eqmule
- Updated for LIVE Go build it at www.macroquest2.com/builder
- ${Group.Cleric} will now return the cleric as a spawntype if a cleric is in the group (not a mercenary but a REAL cleric)
- ${Group.Injured[90]} will return the numbers of people in the group that has a hp percent lower than 90

Dec 19 2017 by eqmule
- Updated for LIVE Go build it at www.macroquest2.com/builder

Dec 16 2017 by eqmule
- Updated for TEST Go build it at www.macroquest2.com/builder

Dec 12 2017 by eqmule
- Updated for TEST Go build it at www.macroquest2.com/builder
- Updated for LIVE Go build it at www.macroquest2.com/builder

Dec 11 2017 by eqmule
- Updated for BETA Go build it at www.macroquest2.com/builder

Dec 10 2017 by eqmule
- Updated for BETA Go build it at www.macroquest2.com/builder

Dec 09 2017 by eqmule
- Updated for BETA Go build it at www.macroquest2.com/builder

Dec 08 2017 by eqmule
- Updated for BETA Go build it at www.macroquest2.com/builder

Dec 07 2017 by eqmule
- Updated for BETA Go build it at www.macroquest2.com/builder
- Fixed the UIType enumeration so things like ${Window[MerchantWnd].Child[ItemList].List[1,2]} etc, will work again.

Dec 06 2017 by eqmule
- Updated for BETA Go build it at www.macroquest2.com/builder
- Updated for TEST Go build it at www.macroquest2.com/builder
- Fixed /loginchar server:charname it should once again work.

Dec 05 2017 by eqmule
- Updated for BETA Go build it at www.macroquest2.com/builder

Dec 04 2017 by eqmule
- Updated for BETA Go build it at www.macroquest2.com/builder

Dec 04 2017 by SwiftyMUSE
- Added new TLO member XTAggroCount to ${Me}
  Usage: /echo ${Me.XTAggroCount} or ${Me.XTAggroCount[100]}
  it returns the number of AUTO-HATER mobs on the extended
  target window where your aggro is less than the optional
  parameter N. N must be between 1-100 inclusive or it will be
  set to 100 (the default value).
  So, ${Me.XTAggroCount} and ${Me.XTAggroCount[100]} are identical.

Dec 03 2017 by eqmule
- Updated for BETA Go build it at www.macroquest2.com/builder

Dec 02 2017 by eqmule
- Updated for BETA Go build it at www.macroquest2.com/builder

Dec 01 2017 by eqmule
- Added new TLO member BardSongPlaying to ${Me}
  Usage: /echo ${Me.BardSongPlaying}
  it returns true if a bard song is playing and false if not.
- Fixed ${Me.SpellReady} to take bard songs playing into account properly so it returns true even if a song is playing.
- Added Category and Subcategory to the SpellDisplay Window.
- Updated for BETA Go build it at www.macroquest2.com/builder

Nov 30 2017 by eqmule
- Updated for BETA Go build it at www.macroquest2.com/builder

Nov 29 2017 by eqmule
- Updated for TEST Go build it at www.macroquest2.com/builder
- Updated for BETA Go build it at www.macroquest2.com/builder

Nov 28 2017 by SwiftyMUSE credit plure
- Updated all FindItem code to allow partial matches and consistently check
  your cursor, inventory (including bags), keyrings for the item. Will now
  allow partial and exact match checks for all.
- Update to consistently check bank/shared bank slots/bags and to allow
  partial and exact match checks for all.

Nov 28 2017 by eqmule
- Updated for BETA Go build it at www.macroquest2.com/builder

Nov 27 2017 by eqmule
- Updated for BETA Go build it at www.macroquest2.com/builder

Nov 26 2017 by eqmule
- Updated for BETA Go build it at www.macroquest2.com/builder

Nov 25 2017 by eqmule
- Updated for BETA Go build it at www.macroquest2.com/builder

Nov 24 2017 by eqmule
- Updated for BETA Go build it at www.macroquest2.com/builder

Nov 23 2017 by eqmule HAPPY THANKSGIVING
- Updated for BETA Go build it at www.macroquest2.com/builder

Nov 22 2017 by eqmule
- Updated for BETA Go build it at www.macroquest2.com/builder

Nov 21 2017 by eqmule
- Updated for LIVE Go build it at www.macroquest2.com/builder
- Updated for BETA

Nov 20 2017 by eqmule
- Updated for BETA

Nov 19 2017 by eqmule
- Updated for BETA

Nov 18 2017 by eqmule
- Updated for BETA

Nov 17 2017 by eqmule
- Updated for BETA

Nov 16 2017 by eqmule
- Updated for BETA

Nov 15 2017 by eqmule
- Updated for BETA
- Updated for LIVE

Nov 14 2017 by eqmule
- Updated for BETA

Nov 13 2017 by eqmule
- Updated for BETA

Nov 12 2017 by eqmule
- Updated for BETA

Nov 11 2017 by eqmule
- Updated for BETA

Nov 10 2017 by eqmule
- Updated for BETA

Nov 09 2017 by eqmule
- Updated for BETA

Nov 08 2017 by eqmule
- Updated for TEST
- Updated for BETA
- Added a new command: /usercamera - feature request by Bogreaper
  You can use it to set the current camera as well as save/load settings for user camera 1
  NOTE: "User Camera 1" is actually camera number 3 in the client...
  Cameras are defined as follows:
  0 = First Person Cam
  1 = Overhead Cam
  2 = Chase Cam
  3 = User Cam 1
  4 = User Cam 2
  5 = Tether Cam
  6 = Zoom Cam
  7 = Internal Cam (don't ask, it just is ok. It is used for things like when you edit the facial features of your character etc.)

  Just type /usercamera without any arguments to see help for it.
  It will display the current active camera in the Selector Window titlebar, this can be toggled with /usercamera on/off default is on.
  Example: switch to camrea 3 by doing /usercamera 3
           Then, adjust it how you like it, type /usercamera save
		   Ok, that's it, next time u want to get back to that EXACT camera position, you just do /usercamera load
		   You can create hotkey(s) as well.
		   Optional: you can do /usercamera save eqmule and it will save it for eqmule (or whatever your chanracter name is), same thing with load.
		   if you omit the character name, it just saves is as a global camera.


Nov 07 2017 by eqmule
- Updated for BETA

Nov 06 2017 by eqmule
- Updated for BETA #2

Nov 06 2017 by eqmule
- Updated for BETA

Nov 05 2017 by eqmule
- Updated for BETA

Nov 04 2017 by eqmule
- Updated for BETA

Nov 03 2017 by eqmule
- Updated for BETA
- Merchant Window TLO Fixed.

Nov 02 2017 by eqmule
- Updated for BETA

Nov 01 2017 by eqmule
- Updated for BETA

Oct 31 2017 by eqmule
- Updated for BETA

Oct 30 2017 by eqmule
- Updated for BETA

Oct 29 2017 by eqmule
- Updated for BETA

Oct 28 2017 by eqmule
- Updated for BETA

Oct 27 2017 by eqmule
- Updated for BETA

Oct 26 2017 by eqmule
- Updated for BETA

Oct 25 2017 by eqmule
- Updated for BETA

Oct 24 2017 by demonstar55
- Added ${Target.MyBuffDuration} it returns your buffs duration on the target.

Oct 24 2017 by eqmule
- Updated for BETA

Oct 23 2017 by eqmule
- Updated for BETA

Oct 22 2017 by eqmule
- Updated for BETA

Oct 21 2017 by eqmule
- Updated for BETA
- Updated for TEST
- We are currently testing the new build server for LIVE builds, pm me for an invite.

Oct 18 2017 by eqmule
- Updated for LIVE
- The latest zip is located here: http://www.mq2update.com/MQ2-Latest.zip

Oct 13 2017 by eqmule
- Updated for TEST
- MQ2Auth.exe now produces truly unique hashes, everyone needs to rerun it.
- You can now see what your MQ2Auth is by clicking the Show MQ2Auth menu item on the trayicon.
  this also optionally let you copy it to the clipboard.
- EQ_CHAT_HISTORY_OFFSET has been removed it was a pita to keep updated
	From now on do :
	OutputBox->MaxLines = 0x190;
	instead of
    (DWORD*)&(((PCHAR)OutputBox)[EQ_CHAT_HISTORY_OFFSET])=0x190; 

Oct 12 2017 by eqmule
- Updated for TEST
- Updated for TEST #2

Oct 11 2017 by eqmule
- Updated for TEST

Oct 03 2017 by eqmule
- /removebuff now takes parameters: -pet and -both | cred MacQ
  /removebuff -pet buffname removes the buff from your pet ( same functionality as /removepetbuff buffname)
  /removebuff -both buffname removes the buff from both you and your pet.

Sep 28 2017 by eqmule
- Added MQ2FamKiller
- Added MQ2Bandolier
- Fixed MQ2Cursor
- Removed the voice "help" in group for mq2rez.

Sep 26 2017 by eqmule
- Updated the SPELL struct:
- CARecastTimerID has been renamed to ReuseTimerIndex
- Mana has been renamed to ManaCost
- FizzleTime has been renamed to RecoveryTime
- ReagentId has been renamed to ReagentID
- DescriptionNumber has been renamed to DescriptionIndex
- SubSpellGroup has been renamed to SpellSubGroup
- Location has been renamed to ZoneType
- DurationValue1 has been renamed to DurationCap
plugins changed:
MQ2NetBots
MQ2NetHeal
MQ2Debuffs
MQ2Cast
MQ2Melee

Sep 25 2017 by eqmule
- MAXTURBO has been moved to the ini file. cred: silverj
- Set TurboLimit under the [MacroQuest] section in the macroquest.ini to whatever, it defaults to 240.

- Obviously people are going to set this to 1000000000000000
- and then completely lock up their game, cause the engine will never ever yield time to eq, but hey... its their choice now I guess.
- I suggest you dont mess with it at all, and leave it at 240 max.

- this: http://www.macroquest2.com/phpBB3/viewtopic.php?f=28&t=20394
- and this: http://www.macroquest2.com/phpBB3/viewtopic.php?f=28&t=20393
  has also been implemented, thanks silverj

Sep 24 2017 by SwiftyMUSE
- Updated FindItemCount to include items on the cursor in the count.

Sep 23 2017 by eqmule
- Updated for TEST

Sep 21 2017 by eqmule
- Added ${Spell[x].IllusionOkWhenMounted} it returns true if the illusion spell will land when you are on a mount
  you can call this using any spell, but it will always return true if the spell is NOT an illusion spell.
  in fact it wont even evaluate it further if its not a illusion spell
- Fixed the pinstCTimeLeftWnd_x offset

Sep 20 2017 by eqmule
- Updated for LIVE

There will be no more public mq2 updates until I catch the guy that released the mq2 for agnarr.

send me a pm or skype text: eq.mule
if you have information. you can be anonymous.

longtime friends and loyal users here that I know and trust will be given the updates by me only from now on. (at no charge of course.) mq2 is still open source and free, its just that equistructs.h eqgame.h and eqdata.h wont be distributed or updated by me anymore. those change every patch and everything prior to this day is under gpl and can of course be requested or downloaded, but from now on until this crap is resolved, I have my own NEW includes that are NOT under the gpl.

I'm sick of having my hard work being taken and passed of by some leech on a server that I specifically requested we stay away from. I wont tolerate it.

mq2 is free and staying off of truebox was the only price people had to pay, cant do that? no mq2 for anyone anymore.

wanna step in and update it? lol go for it, it must be "easy" if eqmule can do it in a couple hours... pfft... yeah right...

/eqmule (yeah I'm bitter)

19 Sep 2017 by SwiftyMUSE
- Modified Math.Clamp to use the parameter list of (N, Min, Max). ie, will clamp the value N between Min and Max.
- Added ${Group.AvgHPs} guess what it returns? - eqmule

18 Sep 2017 by eqmule
- Fixed an infinite loop bug and a variable parse bug in Eval functions. -cred bug report: creamo
- Eval functions that take multiple arguments MUST separate those with comma(s) from now on
  Example: (run with a cleric, war or shaman)
  [code]
  Sub Main
	/declare c_argueString string outer shm clr war
	/declare ChatSender string local ${Me} 

	/if (!${checkbot["shm war clr", ${ChatSender}]}) { <-NOTE the COMMA
		/echo ${Time} Only Func3: FALSE, this should be TRUE
	} else {
		/echo ${Time} Only Func3: TRUE, this should be TRUE
	}
  /return

  Sub checkbot(selectedBots, chatSender)
    /declare botSelected bool local FALSE
	/echo ${Time} in Sub checkbot selectedBots=${selectedBots} chatSender=${chatSender}
    /if (${Select[${Me.Class.ShortName},${selectedBots}]}) /varset botSelected TRUE
  /return ${botSelected}
  [/code]

17 Sep 2017 by eqmule
- Fixed ${Me.GukEarned}, ${Me.MMEarned}, ${Me.RujEarned}, ${Me.TakEarned}, ${Me.MirEarned} and ${Me.LDoNPoints}
- Added a new TLO PointMercant it only have one member : Item which is a pPointMerchantItemType.
  The pPointMerchantitemType has the following members: Name, ItemID, Price, ThemeID, IsStackable, IsLore, RaceMask, ClassMask, bCanUse
  Usage:
  /echo ${PointMercant} returns true if the LDON Mercant window is open and FALSE if not.
  /echo ${PointMercant.Item[1].Price} OR /echo ${PointMercant.Item[Ebon Hammer].Price}
  returns the Price for index 1 or whatever index Ebon Hammer is in if you do it by name.
  etc.

15 Sep 2017 starring SwiftyMUSE as "the captain", eqmule as "crew member number 6" and special guest star: eqholic
- Updated to handle the new SPA's
- Fixed a bug in /next not taking its argument into account for nested for loops.
- Fix for labels
- Fixed the CSIDLWND struct (the SIDL define...) so since we have never had this right it was time, but note that
  if your plugin uses stuff like: pwnd->SidlText and its NOT an actual CSidlScreenWnd then you need to change it to whatever window it actually is.
  I guess questions about this should be directed to me (eqmule)

plugins changed outside of core are attached here:
http://www.macroquest2.com/phpBB3/viewtopic.php?f=29&t=11451&p=174467#p174467
MQ2Rez

14 Sep 2017 by eqmule
- Updated for TEST
- Fixed ${Familiar[x].} it will return familiars and not illusions now...

- Fixed a bunch of window structs that we where completely misusing anyway.
  this could require some plugin changes, contact me for help if you get errors.

- Fix: Variables that are undeclared but supplied as paramters now default to an actual NULL or 0 not the string "NULL"

- Inspecting the Blessed Spiritstaff of the Heyokah will no longer ctd you.
- Added Math.Clamp ${Math.Clamp[Min, N, Max]} will clamp N between Min and Max. - cred derple
  Example:
  ${Math.Clamp[1, 15, 30]} => 15
  ${Math.Clamp[20, 15, 30]} => 20
  ${Math.Clamp[1, 15, 10]} => 10
  Practical usage:
  /bct ranger //stick id ${Target.ID} ${Math.Clamp[25,${Target.Distance},150]} 
  this will make your ranger stay put if he is already between 25-150 meters away
  otherwise it will move him at most 150 away and at least 25 away.

12 Sep 2017 by eqmule and eqholic
- All plugin sources for this zip are attached to this post:
  http://www.macroquest2.com/phpBB3/viewtopic.php?f=29&t=11451&p=174415#p174415
- Changed MQ2MoveUtils to save stuff faster.
- MQ2ChatWnd got a new tlo /echo ${ChatWnd.Title}
- MQ2ChatWnd got a new command /setchattitle
- MQ2Melee updated - it has flags for down and holyshits called downflag0-60 and holyflag0-60
  you SHOULD set those flags to 2 if you parse ANY macro variables.
  Example:
  [code]
  downflag0=2
  downshit0=/if (${Macro.Paused}) /echo ${Macro} is PAUSED!
  [/code]
- MQ2Hud now updated with a new type HUDTYPE_MACRO which is 16
  This means you can now set the type to any combination of 1 2 4 8 and 16
  see http://www.macroquest2.com/wiki/index.php/MQ2HUD for more info.
  Basically using a hud that tries to parse variables that are used in macros, before they are declared will fail.
  This new flag lets mq2hud know to not even try unless its set.

- Adding events from a macro will now also automatically /declare variable as outer if used.
  Example: #Event Burn              "[MQ2] |${BurnText}|"
  As you can see this event uses the variable ${BurnText} and it will therefor /declare it as well.
  This means you can remove /declare BurnText in your Sub Main since adding the event did it for you already.

- Added ${Macro.IsOuterVariable[xxx]} which returns TRUE/FALSE, it checks if a outer variable exists. (read is declared)
  I would recommend NOT using this in macros unless its for debug purposes because it can get quickly get expensive in terms of cpu cycles.

- Added ${Macro.IsTLO[xxx]} which returns TRUE/FALSE, it checks if a Top Level Object exists. This should be faster than checking if a plugin is loaded. *should*
  Usage:
    [code]
    /if (${Macro.IsTLO[Melee]}) {
        /echo yes there is a Melee Top Level Object loaded...
		/echo this means I CAN actually do stuff with it without it throwing the Undeclared warning:
		/delay 25 !${Melee.Combat}
    } else {
        /echo no there is no such TLO, maybe you should load mq2melee?
		/end
    }
    [/code]

07 Sep 2017 by eqmule and eqholic
- All Plugin Sources changed outside of core for this zip are attached to the post here:
http://www.macroquest2.com/phpBB3/viewtopic.php?f=29&t=11451&p=174399#p174399
- using namespace std; has been removed from mq2main.h
  THIS MEANS your plugins will ERROR with lines like this:
  error C2143: syntax error: missing ';' before '<'
  The line: map<string, class CXWnd2 *> WindowMap;
  To fix: Find #include "../MQ2Plugin.h" in your plugin and add using namespace std; under the LAST #include below it.
  Example:
	[code]
	#include "../MQ2Plugin.h"
	#include <otherheader>
	...
	using namespace std;
	[/code]
	OR just change the line to say std:: map<std::string, class CXWnd2 *> WindowMap;

-  The reason for that change is that right now we litter ALL projects with the std namespace and it is just not good.
   Let everyone that needs that namespace use it in their own projects from now on.

- #bind(s) are now fixed and won't screw up the macrostack anymore.
- Todays update is significant because I rebuilt the macro engine to improve performance,
  it was well overdue. The biggest change is that gMacroBlock is now a map.
- Undeclared Variables are no longer tolerated, and the macroengine will not run at optimal speed
  if they exist. I have added a TLO to check for them because of this and a new macro keyword #warning as well
  so there is no good reason to run old macros where these kinds of variables hog cpu power:
AGAIN:   IMPORTANT: Undeclared variables will slow down macro performance a LOT if they are used over and over, so, fix your macros.

- The Macro TLO has a new method: .Undeclared
  Usage: /invoke ${Macro.Undeclared} and it will list all undeclared variables.
- New macro keyword: #warning
  add it at the top of your macro, and you will get warnings if there are undeclared variables used in it.

- /while and /for loops can now be nested inside each other.
- /continue and /break should work properly inside /for loops now.
- /continue and /break works in /while loops now.

- Updated MQ2Rez and MQ2Cast to not hog the cpu looking up windows over and over.
- Other stuff to optimize and cut down on cpu intensive tasks.

Files changed outside of core:
\MQ2Cast\MQ2Cast.cpp
\MQ2Rez\MQ2Rez.cpp

01 Sep 2017 by eqmule and eqholic
- You can now call functions inside if statements in your macros
  Use [] after your sub inside the if statement to tell the macro its a sub
  so /if (blah[]) /call dostuff
  or if it actually have parameters
  /if (blah[${arg1} "hi there" 0]) /call dostuff

  Example:
  [code]
Sub Testsub
    /echo Enter Testsub
    /return Hello world
/return

Sub Testargs(int arg1,int arg2)
    /if (${arg1} > ${arg2}) {
        /return Testargs: ${arg1} > ${arg2}
    } else {
        /return Testargs: ${arg1} <= ${arg2}
    }
/return

Sub IsHuuge(int arg1)
    /echo IsHuuge ${arg1} ?
    /if (${arg1} > 1000) {
        /echo TRUE
        /return TRUE
    } else {
        /echo FALSE
        /return FALSE
    }
/return

Sub Main 
    /echo ${Testsub[]}
    /echo ${Testargs[10 9]}
    /if (${IsHuuge[2000]} && !${IsHuuge[1]}) /echo Huuge and smaaal
/return
  [/code]

19 Aug 2017 by eqmule
- Updated for TEST

17 Aug 2017 by eqmule
- Fixed Me.Aego and some other stuff related to it.
  Unfortunately for us and everyone else that parses the spells db
  Category and Subcategory are now 0 for all spells that cannot be scribed.
  Lets hope this was just a mistake and it will be reversed in a future patch.

- Me.Aura now returns a pAuraType cred: xowis
  Members: ID, Name, SpawnID
  Methods: Remove
- Me.Aura[] now accept partial matches

16 Aug 2017 by eqmule
- Updated for LIVE

11 Aug 2017 by eqmule
- Fixed a crash in the TEST build.

10 Aug 2017 by eqmule
- Updated for TEST
- Improved AddAlias, RemoveAlias and the rest of the alias stuff.
  macros that use /addalias should notice a significant increase in performance.

03 Aug 2017 by SwiftyMUSE
- Updated /cast to cast the memorized rank of the spell when the rank is not given in the name.
- Fixed random crashes with /click when zoning.

31 Jul 2017 by eqmule
- /cast now takes an optional loc x y z argument useful for splashspells.
  Example: /cast "Reforming Splash" loc 123 456 789
  would cast the splash spell at that location...
  just doing a /cast "Reforming Splash" will cast it either on your targets location
  and if you have no target on your own location.

- Added IsSummoned to the spawn tlo, returns true/false if its a summoned being (pet for example)
- MQ2Template now (correcty) creates OnBeginZone & OnEndZone functions. - cred htw
- Distances in searchspawn now return the true 3D distance (instead of 2d distance)
- Added zLoc to searchspawn. cred ctaylor
  this means you can search location and zradius at a specific zloc.
  Example:
  /echo ${Spawn[npc loc 10 20 30 radius 20 zradius 15]}
  IF there is a npc within 20 radius of loc 10,20 AND within +-15 Z of 30 (so max 45 or min 15)
  THEN it will return that spawn...
  NOTE: You can still use ${Spawn[npc loc 10 20 radius 20 zradius 15]}
  like before this addition, and then it will just use YOUR Z (thats how it has worked up til now.)
  If you use the loc keyword and there is a NUMBER as parameter 3, it will ALWAYS be assumed its the z loc...
  IF there is NO NUMBER as the third parameter after loc, then its NOT a Z.
  Just to make this perfectly clear: ALWAYS specify the radius keyword AFTER your loc keyword, and you will
  be fine no matter if you feed it 2 or 3 args.
  Makes sense? yeah... right...

27 Jul 2017 by eqmule
- Polished up the window manager a bit, it was overdue.
  This means some plugins might break, but its easy to fix.
	Example:
	[code]PCSIDLWND* ppWnd = pWindowManager->pWindows;
	PCSIDLWND pWnd=*ppWnd;
	while (pWnd = *ppWnd)
	...
	[/code]
	becomes:
	[code]for(int i=0;i<pWindowManager->pWindows.Count;i++)
	{
		if (PCXWND pWnd = pWindowManager->pWindows[i]) {
		...
	[/code]

25 Jul 2017 by eqmule
- Minor Maintenance Release
- IsGroupMember returns true for mercenaries as well now.
- Fixed a buffer overflow in mq2chatwindow

23 Jul 2017 by eqmule
- Updated for LIVE
- Updated for TEST

20 Jul 2017 by eqmule
- Improved /face to mimic exactly how the client AI faces mobs.
  This means its looks very natural and smooth now.
  Please don't use /face fast anymore, it looks "bottish"
  and there is no good reason to use it.

19 Jul 2017 by eqmule
- Updated for LIVE
- The crash callback will once again produce dump files and zip them.
- Math.Rand now takes an optional min argument so you can get a random number between 2 variables.
  Example: /echo ${Math.Rand[5,10]}
  this would return a randum number between 5 and 10.
  You can still use the original just specifying the max.
  Example: ${Math.Rand[10]}
  in which case it behaves as before. (in this example, rand between 1 and 10) 

17 Jul 2017 by SwiftyMUSE
- Added ${Me.Beneficial}, ${Me.BASExxx} back into the source code.
- Added ${Me.CursorKrono}

12 Jul 2017 by eqmule
- Updated for TEST
- All instances of "Malod" has been renamed to "Maloed"
- Darkened Malosenia is now correctly returned when doing a ${Target.Maloed}

10 Jul 2017 by SwiftyMUSE
- added optional <z> parameter to /face loc

21 Jun 2017 by eqmule
- Updated for TEST
- Updated for LIVE

21 Jun 2017 by SwiftyMUSE
- Updated ground spawn names
- Update MQ2Hud for occasional crash - cred demonstar55

17 Jun 2017 by eqmule
- Updated for ISXEQ so it once again builds...
  I loaded the ISXEQ.sln in VS 2015 and set the projects to the v140_xp toolset, and it built.
  Report bugs or problems on the forum.

15 Jun 2017 by eqmule
- Updated for TEST

14 Jun 2017 by eqmule
- Changed ${Switch.Distance} and  ${Switch.Distance3D} so they report distance to the switch outer bounds, not its center.
- Fixed /click left door to take character reach and door radius into account.
  This means doors that previously couldn't be opened because there was no way to get within 20 feet of them
  can now be opened (the plane of justice door in pot comes to mind)
  In retrospect it kinda makes sense that if a door radius is huge, you dont have to get as close to it to open it...
  Thanks to Derple reporting this bug.
- Doors that require lock picking can now be opened as well if you have lockpicks on your cursor.
- Updated for TEST

02 Jun 2017 by eqmule
- Updated for TEST

18 May 2017 by SwiftyMUSE
- Updated faction names

17 May 2017 by The Undertaker
- Updated for LIVE

15 May 2017 by maskoi
- EverQuest.CurrentUI now return a string representing the currently loaded UI skin.
- EverQuest.IsDefaultUILoaded returns a bool true or false if the "Default" UI skin is the one loaded.

10 May 2017 by The Undertaker
- Updated for TEST

01 May 2017 by The Undertaker
- Fixed a bug in the new noparse ini thingy

01 May 2017 by The Undertaker
- ${Ini} now takes an optional 5th argument "noparse"
  This means you can now (finally) read ini settings into a variable without parsing the actual setting.
Example:
INIFILE:
[code]
[DPS]
DPSCondition1=${Me.XTarget[1].PctHPs} > 50
[/code]
[code]
Sub Main
	/declare DPSCondition1 string local
	/echo This is the actual setting for DPSCondition1 : ${Ini[MySettings.ini,DPS,DPSCondition1,NULL,noparse]}
	/varset DPS1Condition ${Ini[MySettings.ini,DPS,DPSCondition1,NULL,noparse]}

	|looping it here so you can see the condition actually changes as the xtarget mobs HP changes and no need 
	|for reading the ini over and over anymore... you're welcome...
:loop
	/echo ${DPSCondition1}
	/delay 1s
	/goto :loop
/return
[/code]

29 Apr 2017 by The Undertaker
- Updated for TEST

25 Apr 2017 by The Undertaker
- Updated for LIVE

24 Apr 2017 by htw
- Added a new TLO ${Range} which returns a pRangeType
  pRangeType has 2 members:
  Between which returns TRUE or FALSE
  and
  Inside which also returns TRUE or FALSE
  Usage Example:
  /echo ${Range.Inside[10,5:9]}
  which will return TRUE since 5 and 9 are both within the 10 range.
  /echo ${Range.Between[85,95:100]}
  which will return FALSE since 85 is not a number between 95 and 100

24 Apr 2017 by The Undertaker
- Maintenance Update

21 Apr 2017 by Derple
- Added new #bind command for macros.
  Short Explaination, this allows you to execute macro sub routines.
  Long Explaination:
  Binds are triggered when a macro runs either:
  /varset or /echo or /call or if a Sub is executed.
#bind allows you to bind an ingame slash command to a macro function.
Before you had to do this with #events and capture text that you sent to yourself for example: 
#event SayMana "#*#SayManaPercent#*#"
Now you can do 
#bind SayMana /saymana
Instead of sending yourself the keyword you can just type /saymana and it will execute the function called "Sub Bind_SayMana"
Example:
[code]
| Old Way
| #event StartCoh "#*#COH --GRP--#*#"
| New Way you can now just type /coh or /bcaa //coh or /bct mage //coh
#bind StartCoh /coh

Sub CastSpell(string spellToCast)
    /declare delayTime int local 0
    /echo Casting: ${Target.Name} with ${spellToCast}
    /casting "${spellToCast}" -maxtries|5
    /call WaitCastFinish
/return

Sub Event_StartCoh
    /if ( ${Bool[${Me.Book["Call of the Hero"]}]} == FALSE ) {
        /echo I don't have COH - Bailing...
        /return
    }
 
    /declare i int local 0
    /declare GroupCount int local ${Group.Members}
    /for i 1 to ${GroupCount}
        /doevents
        /if ( ${Group.Member[${i}].Distance} > 50 ) {
            /target id ${Group.Member[${i}].ID}
            /call CastSpell "Call of the Hero"
        }
        /call WaitCastReady "Call of the Hero"
    /next i
/return

Sub Bind_StartCoh
    /call Event_StartCoh
/return

Sub Main
    :Loop
    /doevents
    /delay 1s
    /goto :Loo
/return
[/code]

21 Apr 2017 by The Undertaker
- Updated for TEST
- Fixed a couple offsets that where wrong for LIVE.

19 Apr 2017 by Dr. Sneerstell
- Updated for LIVE
- ${Skill[someskill].Auto} returns true or false if the skill is set to use /autoskill on/off
- ${Me.AutoSkill[1]} returns a pSkillType
- ${Me.AutoSkill[2]} returns a pSkillType
- Example usage:
- ${Me.AutoSkill[1].Name} returns the name of whatever skill is set as the first autoskill.
- ${Me.AutoSkill[2].ID} returns the ID of whatever skill is set as the second autoskill.
- Fixed /items crash
- The previous change to the GROUNDITEM Struct member "ID", the renaming of it to "ItemPtr",
  caused a crash, and has been reverted.
- Reorganized skills a bit. NUM_SKILLS is now 0x64 (it always was) so change plugins if needed.

15 Apr 2017 by eqmule
- Fix for /ranged crash in the TEST build.
- The GROUNDITEM Struct member "ID" has been renamed to "ItemPtr". (just accept it)
  Added some missing members to that struct as well.

14 Apr 2017 by eqmule
- Fix for /doability crash in the TEST build.

13 Apr 2017 by eqmule
- Updated for TEST

08 Apr 2017 by eqmule
- Changed max npc level to 125
  this fixes spawnsearch etc where npc's higher than level 115 would not show up.

19 Mar 2017 by eqmule
- Updated for TEST

15 Mar 2017 by eqmule
- Updated for LIVE
- Stuff

10 Mar 2017 by eqmule
- Updated for TEST
- Stuff

23 Feb 2017 by eqmule
- Added the offline trader acceptance to mq2autologin.

22 Feb 2017 by eqmule
- Tip for macro authors:
- Added FloorZ to the Spawn TLO it returns a float.
  FloorZ usage: ok so... eh, spawns are sometimes (always?) "planted" a few inches below or above the floor...
  This member represent where the floor is ACTUALLY at.
  So if you for example do a /echo ${Target.Z} and it returns 219
  and then you do a ${Target.FloorZ} it will return like 216 or something...
  Why is this important, well for brainiacs new mq2nav, I discovered that
  sometimes, when a spawns z location is outside of the geometry... (above or below)
  you cannot just do a /nav target or a /nav locxyz ${Target.X} ${Target.Y} ${Target.Z}
  BUT doing a /nav locxyz ${Target.X} ${Target.Y} ${Target.FloorZ} works.
  So... this is how you get /nav working correctly with problematic spawns which have their feet outside of the geometry.

15 Feb 2017 by eqmule
- Updated for LIVE
- XTARGETDATA has been renamed to XTARGETSLOT
- New include added SharedClasses.h
- the XTARGETSLOT struct has been moved to SharedClasses.h
- Unknown0x4 in the XTARGETSLOT struct has been renamed to XTargetSlotStatus, change plugins accordingly.
- XTarget stuff has gone through a make over, this will break plugins.
  Here are ONE example of how to fix this:
  MQ2Melee.cpp:
  change:
  [code]case XTaggro:
		{
			Dest.DWord = true;
			Dest.Type = pBoolType;
			if (PCHARINFO pChar = GetCharInfo()) {
				if (PXTARGETMGR xtm = pChar->pXTargetMgr) {
					if (PXTARGETARRAY xta = xtm->pXTargetArray) {
						DWORD x = 0;
						for (DWORD n = 0; n < xtm->TargetSlots; n++)
						{
							if (xta->pXTargetData[n].xTargetType == XTARGET_AUTO_HATER && xta->pXTargetData[n].Unknown0x4)
							{
								x++;
							}
						}
						if (x>1) {
							if (pAggroInfo) {
								for (DWORD i = 0; i<xtm->TargetSlots; i++) {
									if (DWORD spID = xta->pXTargetData[i].SpawnID) {
										if (PSPAWNINFO pSpawn = (PSPAWNINFO)GetSpawnByID(spID)) {
											if (pTarget && ((PSPAWNINFO)pTarget)->SpawnID == pSpawn->SpawnID)
												continue;
											if (pSpawn->Type == SPAWN_NPC && xta->pXTargetData[i].xTargetType == XTARGET_AUTO_HATER) {
												DWORD agropct = pAggroInfo->aggroData[AD_xTarget1 + i].AggroPct;
												//WriteChatf("Checking aggro on %s its %d",xta->pXTargetData[i].Name,agropct);
												if (agropct<100) {
													Dest.DWord = false;
													break;
												}
											}
										}
									}
								}
							}
						}
					}
				}
			}[/code]
			to
			[code]case XTaggro:
				{
					Dest.DWord = true;
					Dest.Type = pBoolType;
					if (PCHARINFO pChar = GetCharInfo()) {
						if (ExtendedTargetList *xtm = pChar->pXTargetMgr) {
							DWORD x = 0;
							for (int n = 0; n < xtm->XTargetSlots.Count; n++)
							{
								XTARGETSLOT xts = xtm->XTargetSlots[n];
								if (xts.xTargetType == XTARGET_AUTO_HATER && xts.XTargetSlotStatus)
								{
									x++;
								}
							}
							if (x > 1) {
								if (pAggroInfo) {
									for (int i = 0; i < xtm->XTargetSlots.Count; i++) {
										XTARGETSLOT xts = xtm->XTargetSlots[i];
										if (DWORD spID = xts.SpawnID) {
											if (PSPAWNINFO pSpawn = (PSPAWNINFO)GetSpawnByID(spID)) {
												if (pTarget && ((PSPAWNINFO)pTarget)->SpawnID == pSpawn->SpawnID)
													continue;
												if (pSpawn->Type == SPAWN_NPC && xts.xTargetType == XTARGET_AUTO_HATER) {
													DWORD agropct = pAggroInfo->aggroData[AD_xTarget1 + i].AggroPct;
													//WriteChatf("Checking aggro on %s its %d",xta->pXTargetData[i].Name,agropct);
													if (agropct < 100) {
														Dest.DWord = false;
														break;
													}
												}
											}
										}
									}
								}
							}
						}
					}
				}[/code]
- Good Luck.

13 Feb 2017 by derple
- Fixed ${Target.Buff[x].Caster} so it takes multiple casters of the same spell into account.
  Before this fix, only the first caster of a spell would be returned.
- Added ${Target.MyBuff[x]} it returns a pSpellType
  Example Usage:
  [code]holyshit0=/if (!${Debuff.Silenced} && ${Me.PctMana} > 10 && ${Target.MyBuff[Envenomed Breath].ID} == NULL && ${Target.CurrentHPs}<95) /casting "Envenomed Breath"[/code]
- Added ${Target.MyBuffCount} it returns a int of all buffs YOU have casted on the target.

08 Feb 2017 by eqmule
- Fixed a few places which would use pInvSlotMgr without NULL checking it
- Added .TimeBeenDead to the spawn tlo You can use it to figure out how long a corpse has been dead.
  NOTE: The timer is dependant on if you where in the zone when the corpse spawned.
  If you enter a zone and check this tlo member it will display the time of the death 
  as the time you entered the zone.
- Fixed a potential stack corruption in EndMacro
- Updated for TEST
- Made some changes to MacroQuest2.exe to deal with it not detecting eqgame version correctly sometimes.

03 Feb 2017 by eqmule
- Updated for TEST, yes there was a new patch.
- Fixed a issue that would hang the client and sometimes even crash it.
  this should fix the problem with using Untamed Rage on a berserker
  as well as other buff stacking check problems.

03 Feb 2017 by eqmule
- Updated for latest LIVE and TEST patches

01 Feb 2017 by eqmule
- Crash handling is now somewhat configurable
  See the MQ2CrashCallBack function and GetCrashDialogMessage

30 Jan 2017 by eqmule
- Added ${MacroQuest.Build} it returns an int where LIVE = 1 TEST = 2 BETA = 3 and EMU = 4
- Added Start EQBC Server to the tray icon menu.

29 Jan 2017 by eqmule
- I finally had time to sit down and look at the crash reporting
  it has been given a major overhaul
  you will know what I mean next time you crash.
  Please READ the crash message carefully.
  Do what it says. Or not.

24 Jan 2017 by eqmule
- Fix for ${Me.HaveExpansion[Empires of Kunark]} crash - cred maskoi
- A few changes to mq2chatwnd to deal with potential memleaks - cred Derple

21 Jan 2017 by eqmule
- Updated for TEST

20 Jan 2017 by eqmule
- Fixed a bug in the EQINVSLOTWND struct where slots where WORD instead of short
  this will take care of any remaining problems with /itemnotify
- stuff in progress, nothing to see here yet...
- Fixed a buffer overflow in the UPCNotificationFlush_Detour -Thanks Maskoi

19 Jan 2017 by SwiftyMUSE
- Fixed BuffStackTest to correctly test spells with triggering spas.

18 Jan 2017 by eqmule
- Updated for LIVE
- Bunch of other stuff, thanks Brainiac for the arrayclass mod
- Exp has been changed to a __int64, because, well it is, and has been for a few years...

14 Jan 2017 by SwiftyMUSE
- Corrected potential crashes in the following routines: GetAdjustedSkill, GetBaseSkill, GetModCap, 
  GetCastingTimeModifier, GetFocusCastingTimeModifier, GetFocusRangeModifier, HasSkill, MakeMeVisible.
- Corrected a bug in BuffStackTest when checking triggering spas.

13 Jan 2017 by SwiftyMUSE
- Added SkillBase to character. This will give you the static base maximum for your skills.
- Updated Skill and SkillCap to handle the new TS aas allowing for above the cap values.

13 jan 2017 by eqmule
- Added ${Macro.MemUse} it returns a pIntType letting u know how much memory your macro is using.
  its useful if you suspect you have a leak.
- Ok so here is a NEW FEATURE which was brought to us by Brainiac, Thanks Brainiac!
  It allows us to extend any existing TLO's in our own plugins.
  Example:
  You want to add a new member to for example the character TLO
  named .CursorKrono which tells you how many Krono you have on your cursor
  you could then do /echo ${Me.CursorKrono}

  Below is a plugin example for how you would do this: (tags added for forum post to show up correctly)
[CODE]
// MQ2ExtensionTest.cpp : Defines the entry point for the DLL application.
//

// PLUGIN_API is only to be used for callbacks.  All existing callbacks at this time
// are shown below. Remove the ones your plugin does not use.  Always use Initialize
// and Shutdown for setup and cleanup, do NOT do it in DllMain.


#include "../MQ2Plugin.h"

PreSetup("MQ2ExtensionTest");

//----------------------------------------------------------------------------
// test the mq2 datatype extension code

class MQ2CharacterExtensionType* pCharExtType = nullptr;

class MQ2CharacterExtensionType : public MQ2Type
{
public:
	enum ExtensionMembers {
		CursorKrono = 1,
	};
	MQ2CharacterExtensionType() : MQ2Type("MQ2TestCharacterExtension")
	{
		TypeMember(CursorKrono);
	}
	bool GETMEMBER()
	{
		PMQ2TYPEMEMBER pMember = FindMember(Member);
		if (!pMember)
			return false;
		switch (pMember->ID)
		{
			case CursorKrono:
			{
				if(PCHARINFO pCharInf = GetCharInfo()) {
					Dest.DWord = pCharInf->CursorKrono;
					Dest.Type = pIntType;
					return true;
				}
			}
		}
		return false;
	}
	bool ToString(MQ2VARPTR VarPtr, PCHAR Destination)
	{
		return false;
	}
	bool FromData(MQ2VARPTR& VarPtr, MQ2TYPEVAR& Source)
	{
		if (Source.Type != pCharExtType)
			return false;
		VarPtr.Ptr = Source.Ptr;
		return true;
	}
	bool FromString(MQ2VARPTR& VarPtr, PCHAR Source)
	{
		return false;
	}
};
PLUGIN_API VOID InitializePlugin(VOID)
{
	pCharExtType = new MQ2CharacterExtensionType;
	// This is where you add it to an existing TLO
	// in this case the one named "character" aka our ${Me} tlo...
	AddMQ2TypeExtension("character", pCharExtType);
}
PLUGIN_API VOID ShutdownPlugin(VOID)
{
	//dont forget to remove it on plugin shutdown...(aka plugin unload)
	RemoveMQ2TypeExtension("character", pCharExtType);
	delete pCharExtType;
}[/CODE]

12 Jan 2017 by eqmule
- Updated for TEST
- ZonePoint in the DOORS struct has been renamed to SpellID

06 Jan 2017 by SwiftyMUSE
- Updated spell effects display
- Updated buff stacking testing

06 Jan 2017 by eqmule
- Fixed the _EQCASTSPELLGEM struct, thanks JimBob
  this should make features that relies on the spellicon and spellstate members of that struct work again.
- Updated the TEST build so its synced with LIVE.
- Added some new Spawn TLO members: (DISCLAIMER:  I reserve the right to remove/alter and or depreciate any of these as I'm still testing this stuff.)
	IsBerserk (pBoolType), pTouchingSwitch (pIntType), bShowHelm (pBoolType), CorpseDragCount (pIntType), bBetaBuffed (pBoolType), CombatSkillTicks[x] 0-1 (pIntType), 
	FD (pIntType), InPvPArea (pBoolType), bAlwaysShowAura (pBoolType), GMRank (pIntType), WarCry (pIntType), IsPassenger (pBoolType), 
	LastCastTime (pIntType), DragNames[x] 0-1 (pStringType), DraggingPlayer (pStringType), bStationary (pBoolType), BearingToTarget (pFloatType), bTempPet (pBoolType), 
	HoldingAnimation (pIntType), Blind (pIntType), LastCastNum (pIntType), CollisionCounter (pIntType), CeilingHeightAtCurrLocation (pFloatType), AssistName (pStringType), 
	SeeInvis[x] 0-2 (pIntType), SpawnStatus[x] 0-5 (pIntType), bWaitingForPort (pBoolType)

- SolventNeeded in the iteminfo struct has been renamed to SolventItemID 
- Added some new members to the iteminfo struct and cleaned it up a little.
- Added MQ2AugType TLO, it has these members: Slot (pIntType), Type (pIntType), Visible (pBoolType), Infusable (pBoolType), Empty (pBoolType), Name (pStringType), Item (pItemType)
- New Member: AugSlot added to the item TLO 
  it returns a pAugType
  Usage: (Items can have MAX 6 slots for augs so... [x] can ONLY be 0-5)
        /echo ${Cursor.AugSlot[0].Type}
        /echo ${Cursor.AugSlot[1].Visible}
        /echo ${Cursor.AugSlot[2].Infusable}
        /echo ${Cursor.AugSlot[3].Empty}
        /echo ${Cursor.AugSlot[4].Name}
        /echo ${Cursor.AugSlot[5].Item.Purity}
- Added 2 new commands: /removeaug and /insertaug to the mq2itemdisplay plugin
  type /removeaug or /insertaug for help
  /removeaug will pop a dialog if a perfect augmentation distiller needs to be used...
  I would be extremely careful with these 2 commands unless you understand
  how they work... if you augment the wrong item or remove an augment from the wrong item or whatever... its not my fault.
- Added the MQ2WorldLocationType TLO it has the following members: ID (pIntType),Y (pFloatType), X (pFloatType), Z (pFloatType),Heading (pFloatType), Zone (pZoneType),
- Added BoundLocation to the Charatcer TLO its size is 0-4 for up to 5 bind points.
  Usage:
		 /echo ${Me.BoundLocation[0].ID} returns the zone id of your first bind point
		 /echo ${Me.BoundLocation[1].ID} returns the zone id of your second bind point
- Changed pChar2->ZoneBoundX it's now pChar2->BoundLocations[0].ZoneBoundX; 
          as well as all the other ->ZoneBo****** members.

20 Dec 2016 by eqmule
- Updated for TEST

18 Dec 2016 by eqmule
- OK ILL PUT THIS FIRST SO YOU DON'T MISS IT:
- I have changed ALL instances of GuildID to __int64 (cause DBG did)
  PLEASE! be aware of this change as it WILL break some plugins.
  NOW, as for macros: IF your macros uses ${Me.GuildID} NOTE that it returns a pInt64Type
  from now on.
  This is the reason I have added 2 new members to the pInt64Type TLO
  Namely: .LowPart and .HighPart
  SO: IF you have a macro that relies on GuildID being 4 bytes...
  Then you NEED to change it from: ${Me.GuildID} to ${Me.GuildID.LowPart}
  mkay...
- Now onto the fixes:
- FIX: /pet attack <id>
- FIX: barter and trader "tells" no longer trigger beepontells
- FIX: /mqclear no longer crashes
- FIX: /itemnotify "name of item" lefmouseup can pick up
  items from top level slots once again.
- For completeness sake I also added .LowPart and .HighPart to the pIntType TLO

15 Dec 2016 by eqmule
- Fix: double timestamps in the eqlog is no longer happening so you can turn on /timestamp again.
- Fixed a bug in FindItem and its derivatives where it needed signed parameters.
- Fixed the EQINVSLOTWND struct, it was off by a few bytes.
  Yes that means .InvSlot will once again "work" (dont effing use it. in your macros, use ItemSlot and ItemSlot2)

14 Dec 2016 by eqmule
- GuildID in SPAWNINFO is a __int64 now... not by my design, it just is
  I have tried to make it backwards compaible with the spawn guild tlo which is still a DWORD
  report any bugs related to this change on the forum. Plugins are gonna have to be updated accodingly.
- Fix Errors like this for example: error C2660: 'GetGuildByID': function does not take 1 arguments
  char  *pGuild = GetGuildByID( GetCharInfo()->GuildID ); becomes
  LARGE_INTEGER guildlarge = {0};
  guildlarge.QuadPart = GetCharInfo()->GuildID;
  char  *pGuild = GetGuildByID( guildlarge.LowPart,guildlarge.HighPart );

- I started correcting the iteminfo struct it's a work in progress so expect more changes to fully implement this.
- Initially the Augment members has gotten a review (and a fix since they where broken)
- So... AugSlot1 etc is now part of its own class
- therefor:
- pitem->AugSlot1 is now pitem->AugData.Sockets[0].Type
- and so on...
- pitem->AugSlot1_Visible is now pitem->AugData.Sockets[0].bVisible
- and so on...
- CListWnd no longer inherits CSidlScreenWnd BUT it has access to the CXWnd class members.
- CComboWnd no longer inherits CSidlScreenWnd BUT it has access to the CXWnd class members.
  Fix Errors like these:
  list->Items becomes list->ItemsArray.Count
  CListWnd*pListWnd = (CListWnd*)pCombo->Items becomes CListWnd*pListWnd = pCombo->pListWnd (it was kinda confusing before, but less so after this change)

13 Dec 2016 by SwiftyMUSE
- Updated GetClassesFromMask to display "ALL" or "ALL EXCEPT:" when appropriate based on the class
  mask.

08 Dec 2016 by eqmule
- Updated for TEST
- Fixed a bug where FindItem and all its derivatives wouldn't look deeper than 20 slots into a bag.
  Now it doesn't matter how many slots a bag has, it is dynamic.
- I #pragma pack(8) where I need it now, dont change them.
- In preparation for automatic updating of the CONTENTS struct
-  I HAD to reorganise it.
-  Therefor:
-	NumOfSlots1 has been renamed to ContentSize Ths also effects macros that use the NumOfSlots1 member.
-	NumOfSlots2 has been renamed to Size

-	MOST of these changes affect core only, I dont think there will be many plugins that needs updating
-	BUT here are some examples of how to fix errors that I have seen:
-	change:
-	pItem->ItemSlot TO pItem->GlobalIndex.Index.Slot1
-	cSlot->pContentsArray TO cSlot->Contents.ContainedItems.pItems
-	cSlot->pContentsArray->Contents[iPack] to cSlot->GetContent(iPack)
-	pInvSlot->pContentsArray TO pInvSlot->Contents.ContainedItems.pItems
-	pInvSlot->pContentsArray->Contents[ucPack] TO EITHER:
-	pInvSlot->Contents.ContainedItems.pItems->Item[ucPack] OR SIMPLY JUST
-	pInvSlot->GetContent(ucPack) BOTH return the exact same thing.

06 Dec 2016 by SwiftyMUSE
- Fixed up the new SPA descriptions in spell display

28 Nov 2016 by eqmule
- Fixed ${Me.ManaRegen}
- CButtonWnd now inherits CXWnd (cause it does).
- GetItemTimerValue has been renamed to GetItemRecastTimer
- Removed ManaGained, HealthGained, EnduranceGained from Pulse() and the exports.
  Use GetEnduranceRegen(), GetHPRegen() and GetManaRegen() instead.
  This change should make Pulse() a bit faster since we dont check that stuff constantly.

20 Nov 2016 by SwiftyMUSE
- Fixed bug waiting for familiars keyring to load

19 Nov 2016 by SwiftyMUSE/eqmule
- Updated for TEST
- Added GuildID and ExpansionFlags to MQ2CharacterType
- Added support for familiars keyring in /cast and /useitem

17 Nov 2016 by eqmule
- Added ${Me.Vitality} ${Me.PctVitality} ${Me.AAVitality} ${Me.AAVitality}
- Fixed CampfireDuration
- Fixed the Task tlo
- Fixed ${Me.Exp} and ${Me.PctExp}
  Thanks to william12 for reporting these bugs.

16 Nov 2016 by eqmule
- Updated for LIVE
- Reorganized SPAWNINFO to reflect how its laid out in memory.
- Feet in Spawninfo has been renamed to FloorHeight
- AvatarHeight2 in Spawninfo has been renamed to Width
- HoldingType in Spawninfo has been renamed to HoldingAnimation
- InnateETA in Spawninfo is now part of SpellGemETA as its LAST member because... well it should be.
- GetMeleeRangeVar2 has been renamed to MeleeRadius
- Class in the spawninfo struct has been moved to its correct location which is inside ActorClient.
  Therefor: (and I know people will post even though the answer is right here)
  ITS NOT pSpawn->Class anymore, its now pSpawn->mActorClient.Class
  same thing goes for Race.
  pSpawn->mPlayerPhysicsClient.Levitate instead of pSpawn->Levitate
  pSpawn->mPlayerPhysicsClient.pSpawn instead of  pSpawn->pSpawn

- mkay...

14 Nov 2016 by eqmule
- Updated for BETA
- GetSpellEffectNameByID fixed to not return a temp buffer - cred HTW
- ReadWindowINI in MQ2AdvPath correctly read the ini but never set the window value
  this has been corrected - cred Brainiac
  a zip which has the corrected version in it is located here : http://www.macroquest2.com/phpBB3/viewtopic.php?f=29&t=11451&p=172713#p172713

- Corrected the zoneinfo struct 
  What we previously had been refering to as "ZoneType" was not in fact it, so it has been renamed to FOgOnOff which is what its for.
  This means that ${Zone.Type} has changed a bit...
  it now returns 0-5 see the EOutDoor enum for more info. And whoever wants to update the wiki should refer to that.
  in short: 0=Indoor Dungeon 1=Outdoor 2=Outdoor City 3=Dungeon City 4=Indoor City 5=Outdoor Dungeon

13 Nov 2016 by eqmule
- Added some missing members to the test cxwnd struct
- Fixed the 4Byte error.

12 Nov 2016 by eqmule
- Updated for TEST

12 Nov 2016 by SwiftyMUSE
- Updated spell effects display

11 Nov 2016 by eqmule
- Updated for BETA

10 Nov 2016 by eqmule
- Updated for BETA
- In preparation for the expansion on the 16th and for future faster patching,
  THE FOLLOWING STUFF has undergone some serious changes:
  You have 5 days to adjust your personal builds and plugins.

- BGColor is now a COLORREF change plugins accordingly.
  and no, it CANNOT be changed back to a ARGBCOLOR since that contains a union with bytes and that screws up the 4 aligned padding.
- UnknownCW has been renamed to CRNormal change plugins accordingly.
- Locked is now a bool
- TimeMouseOver has been renamed to FadeDelay
- dShow is now a bool
- We are using 4 byte alignemnt from now on, set ur plugins to 4 byte alignment.
- ONE MORE TIME, WE ARE NOT USING 1 byte ALIGNMENT ANYMORE.
- the CXWnd struct grew somewhat to make patching of it easier for me.
- Fixed a bug in MQ2EQBC that would crash u on /unload
- The following plugins has had changes made to them:
	MQ2AvdPath.cpp
	MQ2DPSAdv.cpp
	MQ2EQBC.cpp
	MQ2Melee.cpp
	MQ2MoveUtils.cpp
	MQ2Spawns.cpp
- They are located in this post: http://www.macroquest2.com/phpBB3/viewtopic.php?f=29&t=11451&p=172713#p172713

10 Nov 2016 by SwiftyMUSE
- Updated RankName to find an exact match for name. The results from Spell.ID and Spell.RankName will now be
  from the same spell (if it exists in the spellbook).

09 Nov 2016 by eqmule
- Updated for BETA

08 Nov 2016 by eqmule
- Updated for TEST
- Updated for BETA

04 Nov 2016 by eqmule
- Updated for BETA

03 Nov 2016 by eqmule
- Updated for BETA

02 Nov 2016 by eqmule
- Updated for BETA

01 Nov 2016 by eqmule
- Updated for BETA

31 Oct 2016 by eqmule
- Updated for BETA

30 Oct 2016
- Updated for BETA -eqmule
- ChatWindow will again allow itself to be hidden behind other windows when ingame. -SwiftyMUSE

29 Oct 2016 by eqmule
- Updated for BETA

28 Oct 2016 by eqmule
- Updated for BETA
- ChatWindow is now top dog at charselect and will no longer go awol there.
- ChatWindow will no longer crash at charselect when it's children are clicked.
- Made some changes to MQ2DInput.cpp in preparation for going full scale c++
  since CINTERFACE is going bye bye in a future update.

27 Oct 2016 by eqmule
- Updated for BETA

25 Oct 2016 by eqmule
- Updated for BETA

24 Oct 2016 by eqmule
- Updated for BETA

22 Oct 2016 by eqmule
- Updated for BETA

21 Oct 2016 by eqmule
- Updated for BETA

19 Oct 2016 by eqmule
- Updated for LIVE
- Updated for BETA

18 Oct 2016 by eqmule
- Updated for BETA

15 Oct 2016 by eqmule
- Updated for BETA

13 Oct 2016 by eqmule
- Updated for BETA
- Updated for TEST

12 Oct 2016 by eqmule
- Updated for BETA
- Added CharSelectList to the EverQuest TLO, it only has 1 member for now: ZoneID
  it returns the zoneid the character is currently in.
  Usage: /echo Im at charsselect and ${Window[CharacterListWnd].Child[CLW_Character_List].List[1,3]} is in ${EverQuest.CharSelectList[1].ZoneID}
  Output:  (if a char named Eqmule is the first in your charlist) Im at charselect and Eqmule is in 202
  OR:
  /echo Im at charsselect and Eqmule is in ${EverQuest.CharSelectList[Eqmule].ZoneID}
  Output: same as above.

11 Oct 2016 by eqmule
- Updated for BETA
- I had a lot to do and it was difficult to get this working, so it's not tested properly.
  I basically wanted to get it out before they patch again.

01 Oct 2016 by eqmule
- some new stuff added to the map by JudgeD
	/mapactivelayer
	/maploc
	/clearloc
	see this post for more info: http://www.macroquest2.com/phpBB3/viewtopic.php?f=17&t=19987

29 Sep 2016 by eqmule
- Added fellowship to the spawnsearch tlo - Idea Cred: mwilliam
  Example usage:
   /if ${SpawnCount[fellowship loc ${Me.X} ${Me.Y} radius 50]} >= 3) {
		/echo its ok to place a campfire now.
   } else {
		/echo not enough fellowship members here to place a campfire right now
   }
- RemoveBuff now accepts buffnames that are quoted "some buff"
- pinstCSystemInfoDialogBox HAS BEEN RENAMED TO pinstCLargeDialogWnd cause thats what it is.
- /loginchar server:charname will now launch eq and log the char in.
  NOTE: if you run this command and server:char is already running, you will kill his game and
  he will be logged in again, this command ALWAYS launches a new client.
  this is for advanced users only, I use it personally to launch and get back into a game when 
  one of my clients has crashed. (easily detected with the ${Group.Member[soandso].Offline} tlo member... or lets say I havent seen the guy for 15 minutes)
  NOTE2: this command only works if you are using the mq2 login system and have a profile for the character.
  Example: /loginchar tunare:eqmule
  will search all mq2 profile sets for the tunare server and the char eqmule
  if it finds it, it will launch eq and log in that character.
- The ~ key should now be able to cycle full screen windows and in order - SwiftyMUSE

21 Sep 2016 by eqmule
- Updated for LIVE

18 Sep 2016 by eqmule
Sunday is funday... so here is some fluff:
- Added a "Boss Mode" hotkey, alt+~, (alt+tilde) if u click that all your eq windows will be instantly hidden. It's a toggle.
  the hotkey can be changed in the [MacroQuest] section, the value is called BossMode=
  setting BossMode=0 disables it.
- You can now "cycle" eq windows now with the '~' key.... (also known as tilde)
  its not obvious but you CAN change it by editing the macroquest.ini
  in the [MacroQuest] section add a CycleNextWindow=somekey
  Example: (and this is what it defaults to when this entry does not exist)
           CycleNextWindow=shift+`
  u can do alt+ and ctrl+ as well but thats it.
  you cannot combine alt+shift+, i didnt want to make this to complex.
  you CAN however drop the prefixes altogether and just specify it as
  CycleNextWindow=b
  that would make the lettere "b" on your keyboard cycle the windows... (not recommended unless u plan on never using the letter b for any other reason...)
  Setting CycleNextWindow=0 will disable it completely.
----- fluff end -----
- /loadspells no longer "loads them" even when a load technically isn't needed. -code cred: Vyco Dynn
- Fixed a bug related to keyring locations.

16 Sep 2016 by eqmule
- Fixed a crash bug in listwnd::addstring for the test build -report cred: fry
- ISXEQ once again compiles... sorry about the long wait.
  BIG NOTE: it now includes ISXDK 35, this means you should use VS 2015 with toolset 140 to build it.
  one thing though... mq2ic doesnt load for some reason for it
  I have contacted Lax and hope we can figure out a workaround.
  Bottomline... yeah... you CAN build isxeq now...
  but its not protected by mq2ic, so run at your own risk.
  I really didnt want to wait any longer to get something out.
  but if you are the paranoid type, id hold off a couple more days
  until we can figure out a way to load it...

15 Sep 2016 by eqmule
- Updated for TEST
- The Loader now detects if a profile is loaded or not and reloads if needed if clicked,
  prior to this update sessions that u did /unload in game for had their profile name set
  as character (Loaded) and if you clicked such a profile, it would not reload.
- Fixed a bug in GetItemContentsByName
- Fixed a bug in GetItemLink -cred demonstar55 and SwiftyMUSE
- Added a new parameter to FindItemBySlot so we can specify which locations to search.
- NEW FEATIRE: The EverQuest TLO has a new member .LastMouseOver
  it returns a windowtype of the last window the mouse was hovering.
  Want to know the name of a window or its children? Tired of doing /windows and look through a list of a million windows?
  Well now it's easy:
  Example: Place the mouse over a window and do a /echo ${EverQuest.LastMouseOver.Name}
  Example2: /echo ${EverQuest.LastMouseOver.Tooltip}
- NEW FEATURE: Added .MouseOver to the Group TLO
  Usage1: /echo Im hovering my mouse over ${Group.MouseOver.Name} which has ths spawnid: ${Group.MouseOver.ID}
  Usage2: /bct ${Group.MouseOver.Name} hi there I dont want to change my target just to tell u: please heal ${Me.Mame}
  Usage3: /bct eqmule //casting "Complete Heal" -targetid|${Group.MouseOver.ID}
  Usage4: /bct ${Group.MouseOver.CleanName} //setprio 2
  Final Note: YOU CAN hover over your own name in the player window where u see your hp and it will return you.
  There are many more usages for this im sure...
- Fixed GetItemLink
- Fixed AltAbilityReady to only return true for active abilities - cred desgn
- Fixed multiple buffer overflows all over the place in core.
- Note to self:
  The following plugins has had some kind of modification made to them to work with this release:
  MQ2Twist, MQ2SpawnMaster, MQ2LinkDB, MQ2EQBC I should post them on the forum.
  NavigationType.cpp MQ2Netheal.cpp MQ2SpawnMaster.cpp MQ2Twist.cpp


02 Sep 2016 by eqmule
- Reverted a "fix" to the /while command that instead of fixing it made it worse
  im not happy with this command, im gonna have to spend more time on it.

01 Sep 2016 by eqmule
- Misc Fixes to improve stability.
- The Launcher can now launch single sessions without logging u in, i basically just "launches clean"
  rightclick the "Launch Clean" menu item to toggle starting eqgame in suspended mode (for power users)
- The Launcher can now export and import login profiles.
- Added some missing itemtypes.
- The ALTABILITY struct has gotten an overhaul
  CurrentRank is now GroupLevel
  RequirementCount is now RequiredGroups
  RequiresAbility is now RequiredGroupLevels
  grant_only is now QuestOnly
  next_id is now NextGroupAbilityId
  last_id is now PreviousGroupAbilityId
  PointsSpent is now TotalPoints
- PLUGIN AUTHORS: GetAAById has a second parameter, its level, use it or it will default to -1 this is only important when you try to find a aa by name.
	example:
	int level = -1;
	if (PSPAWNINFO pMe = (PSPAWNINFO)pLocalPlayer) {
		level = pMe->Level;
	}
	if (PALTABILITY pAbility = pAltAdvManager->GetAAById(index, level)) {
- I added a wrapper for GetAAById so we can build emu builds.
  its called GetAAByIdWrapper and is exported.

- CTargetWnd__UpdateBuffs is now CTargetWnd__RefreshTargetBuffs (cause it is)
- Bunch of other stuff

17 Aug 2016 by eqmule
- Updated for LIVE
- TRUEBOX nerfed.

15 Aug 2016 by SwiftyMUSE
- Updated to include CreateHtmlWnd in base code. You can now load MQ2Web and MQ2NoNag in the same session.

12 Aug 2016 by eqmule
- Updated for TEST
- EzDetour is now EzDetourwName all EzDetour( calls should be replaced to use the new EzDetourwName
  I did this because debugging /unload crashes is much easier now.
  EzDetour is still in the compile for awhile to give everyone time for the transition but expect it to be gone in due time.
- Misc updates, fixed a bug in macroquest2.exe which would prevent loading profiles that where not checked.
  made edit and delete work on (Loaded) profiles
- Fixed a bug in mq2autologin which would prevent it from working correctly if eqmain was already loaded on its initialization.
- TRUEBOX will not load mq2eqbc, mq2cast, mq2moveutils or mq2melee anymore. It proved to be to much of an nuisance to me and other players.
  And frankly too much negative attention is bad for mq2 as well. I'll take full responsibility for what went down, and I dont want that again.
  We didn't create mq2 to get people banned, we created it to add utility.
  TRUEBOX is likely to be scrapped altogether on the 17th although i might resurrect it in another form in the future.
  BUT IF we ever go down this path again, expect only utility like audio triggers and maybe a dpsparser, think GINA and gamparse etc.

9 Aug 2016
- Added .LayoutCopyInProgress to the EverQuest TLO
  it returns TRUE if a layoutcopy is in progress and FALSE if not.
- Fixed a couple buffer overflow bugs.
- Misc stuff.

8 Aug 2016 by eqmule
- The integrity checker is now 714% faster (or something).
- Updated mq2autologin, its not going to crash you ever again (well in theory at least)
  So, look, mq2autologin has been overhauled, and I also figured out where the serverids
  are being stored, this means that from now on you can place server shortnames in the mq2autologin.ini
  and as long as they have a server LONGNAME that matches what you see in the server select list it will be able to log you in.
  This is particularly useful on emulator login servers that assign dynamic IDs.
  NOTE2: for live servers, like tunare and drinal for example, those really ARE the real shortnames so I use those.
         BUT for emu servers, I have no idea what their shortanmes are, sometimes they dont even use a "short name", but instead, they use like a really long one with
		 spaces in it and so on, so I HIGHLY recommend you stick to a short name with no spaces in it, especially IF you are using the new MQ2 login feature on
		 the tray icon because eqgame only accepts 30 character commandlines so having a really long "shortname" will definaltely break that type of login for you...
		 bottomline, the mq2 login feature doesn't really care if the shortname is fake or real, it will use whatever is in your profile when it look them up in the ini.
  NOTE3: for live and test servers, obviously the static id of those servers is still valid, and mq2autologin will still be able to look those up internally
  like it always have, this new ini setting is mainly for emu servers, but you can of course add any server u like, even live ones.
  so without further ado here is an:
    Example of a [Servers] section in mq2autologin.ini (note that I have no idea if these servers even allow mq2, this is just an example)
	[Servers]
	tunare=Tunare - The Seventh Hammer
	drinal=Drinal - Maelin Starpyre
	firiona=Firiona Vie (Roleplaying Preferred)
	peqtgc=[] [PEQ]The Grand Creation [legit-god]
	ezserv=[] EZ Server - Custom Zones, Vendors, Quests, Items, etc
	stormhav=[] Storm Haven - High-Quality Custom Content
	alkabor=[] The Al'Kabor Project [www.takproject.net]

25 Jul 2016 by eqmule
- THE BIG #pragma warnings SHOULD DIE patch...
- I have removed the #pragma warnings for depreciated string functions.
- This will absolutely break ALL your plugins.
- I am available on skype to help you fix every single one. eq.mule
- This is NOT going to be easy, but I have posted updated plugins
  on macroquest2.com in every thread that I had plugin source for.
- When you get WARNINGS while buidling this version, IT MEANS, you need a fix.
- DO NOT I REPEAT DO NOT ADD A PRAGMA TO FIX IT
- I'm seriously going to go ballistic if i see any more #pragma warnings
  If a #pragam warning is needed we are doing it wrong.

- So... the whambulance will be comming for sure when you update to this version.
  Sorry about that, but it was needed because I'm sick of all the buffer overflows
  that are crashing us randomly and I can never get a good call stack in order to fix them.
  This fix is years overdue, and I consider it crucial in order to move forward
  towards a 100% stable mq2.

- Anyway... I made a whole bunch of stuff stringsafe
  too much to list, if u have plugins that wont build
  post about it or message me and ill help u fix them.
  Here is a link to a post that has all my personal versions of the plugins I use, that I have fixed for this release:
- http://www.macroquest2.com/phpBB3/viewtopic.php?f=50&t=20053
- pMQ2Blech is no longer an export, create your own Blechs, cause hooking into that one is no longer an option.
  (this means mq2moveutils need to be updated see above link for updated plugins.)

13 Jul 2016
- Updated for LIVE
- Updated for TRUEBOX
  Yes... you can probably bypass my code thats in place to make a TRUEBOX version that
  has all the stuff the LIVE one has, but I am appealing to your decency now.
  Please dont. We have a good thing going with dbg now and I hate to see that ruined by someone
  for their own personal gain. -eqmule
- 
- To build a TRUEBOX version of mq2, uncomment //TRUEBOX in mq2main.
- If I find out that people are abusing this newfound power, I WILL have no other choice than
  moving more stuff into mq2ic, please dont make me do that. I like to keep mq2 as open
  as possible.

12 Jul 2016
- Updated for TEST
- winter is comming.

06 Jul 2016
- Updated for LIVE
- You can now enable/disable MQ2login from the tasktray menu.

02 Jul 2016
- Added a check for "You have a character logged into a world server as an OFFLINE TRADER from this account" to mq2autologin
- Added a check for "failed login attempts on your account since the last time you logged in."  to mq2autologin
- Added a check for "This login requires that the account be activated.  Please make sure your account is active in order to login"  to mq2autologin
- Added a check for "Error - A timeout occurred"  to mq2autologin

- Added a setting for the "Trade when you have something on the cursor and click on the name of the target in the target window" feature
  its in macroquest.ini as UseTradeOnTarget. default is 1. (on)

01 Jul 2016
- Updated for TEST
- The Create new Profile window no longer closes after u create a profile.
  you can close it on the [X] when you are done adding profiles, this was a requested feature.
- To celebrate that it looks like we are getting all our accounts back, I decided to comply with some users requests
  so I:
- Added a popupmenu to the Profilemenu on the trayicon
  you can now rightclick the profile and you will see Edit, Delete and Check/Uncheck
  The browse button is active now as well.
  Happy Boxing!, this should make it easier.

30 Jun 2016
- Updated for TEST
- Updated MQ2AutoLogin.cpp - cred: derple.
- Updated Blech - cred derple
  change was done to fix a crash in blech.
- Fixed Spell Dmg in MQ2ItemDisplay - cred: dewey2461
- Misc Stuff to improve stability.
- Changed the way Profile for Login works, you will need to recreate your profiles. -cred: dewey2461
  Im really sorry about that, but its better we get this done now than in 6 months
  when it will affect more people.
  This is new feature to me as well, and im doing my best to make it work the way people want it,
  based on the feedback I get.
  The good news is, next version will have a browse to path button (that works)
  an edit and a delete option for the profiles, this change lays the groundwork for that.

28 Jun 2016
- MQ2AutoLogin is now part of the core zip
- NEW FEATURE: Profiled Logins:
	Basically it's a new menu on the task icon called Profiles.
	The first time you click it you will see a Create New... menu item.
	You click it and a small window asking for 5 things will pop up.
	Server, login, pass, character name and path to eqgame.exe
	Once you have that filled in you click an OK button and your profile will be encrypted and saved in mq2autologin.ini
	You can save as many profiles as you want and they will sort per server on the menu.
	Each server profile has a Load/Unload All option so once you have added all your accounts for a server you just click the Load All and away it goes,
	it will login all of the characters under that server. (Well all that are check marked)

- Check marks: each character can be marked for loading by simply right clicking the character name to toggle it marked on or off.

- Loading individual accounts:
	You just left click on a character name and if it is check marked, it will load and the name will be changed to <Charname> (Loaded)

- Unloading individual accounts:
	If a char is loaded and has the text (Loaded) behind it you just left click it to unload.
	I kept this as simple as I possibly could so its a Toggle.

- I can add window positioning and stuff I guess but for now it's just a easy way to login a box team on a server.

- Batch Files and hotkeys:
	If you currently use batch files or hotkeys or whatever, those should still be usable if you don't want to click the menu.
	Example: (this example assumes you HAVE profiles created with "Create New..." in mq2autologin.ini)
	Batch file can launch your accounts by sending the server_charname to the eqgame client like this: <path to eqgame.exe> patchme /login:drinal_eqmule
	And that's really all there is to it... You would of course change the server and Charname to your server and your char (drinal and eqmule)

- Encryption:
	I strongly recommend getting this setup though, because it encrypts your password in a way that in "theory" makes it only decryptable on YOUR computer,
	this means that even if you accidently post your mq2autologin.ini somewhere, or someone gets hold of it, the information inside it will be useless to them.
-	Finally, no, you don't "HAVE" to use this feature, mq2autologin is backwards compatible to handle any old way you feel more comfortable with.


22 Jun 2016
- Updated for LIVE
- Updated for TEST
- BeepOnTells and FlashOnTells fixed to not beep and flash on pet tells.
- Added .ScreenMode to the EverQuest TLO, it returns the ScreenMode as a integer.
- Added a new command: /screenmode which sets the screenmode.
  Usage: /screenmode <#> Where 2 is Normal and 3 is No Windows
  This is experimental, I noticed you can decrease the memory footprint by setting it to 3 and then back to 2
  in 3 only the main window is drawn and I suspect memory gets freed then.

17 Jun 2016
- Added .PPriority to the EverQuest TLO, it returns the Process Priority as a string.
- Added a new command: /setprio which sets process priority (like in Task Manager)
  Usage: /setprio <1-6>
  Where 1 is Low 2 is below Normal 3 is Normal 4 is Above Normal 5 is High and 6 is RealTime
  Example: You need to build something quick in Visual Studio
  just do a /bcga //setprio 2 and it will zoom by real fast.
- Added .Corrupted and .Cursed to the Me. and Target. TLO's

16 Jun 2016
- Fixed the ISXEQ build errors.
- Fixed a few arrays related bugs:
- ${Me.Book[0]} will now return NULL again instead of assuming the macro author meant ${Me.Book[1]}.
  This fix should make macros and some plugins that relied on NULL returns for invalid tlo member usage work again.
  (hint: there is no such thing as ${Me.Book[0]} all macro arrays start at 1... but whatever...)
- Fixed a /unload crash in mq2autologin
  it has been posted here: http://www.macroquest2.com/phpBB3/viewtopic.php?f=50&t=16427

15 Jun 2016
- Updated for LIVE
- Added xtarhater to the spawnsearch tlo - Idea Cred: Maskoi
  Example usage:
   /if (${SpawnCount[npc xtarhater loc ${Target.X} ${Target.Y} radius ${Spell[Deadening Wave Rk. II].AERange}]} >= ${SpawnCount[npc loc ${Target.X} ${Target.Y} radius ${Spell[Deadening Wave Rk. II].AERange}]}) {
		/echo its ok to cast the aemez it wont aggro more mobs than whats on xtarget.
		/casting "Deadening Wave Rk. II"
   } else {
		/echo if you cast your aemez now, you will agro more mobs than are on your xtarget, which would be stupid.
		/casting "Bewilder Rk. II"
   }
- Fixed a bug in .RankName which would cause it to return the wrong spell.

10 Jun 2016
- .MyCastTime in the spell TLO is now a timestamptype (cause it is)
  OK FINE... LOOK THESE THINGS WILL BREAK "SOME" MACROS:
  Since I changed all these recast and cast timers and so on in the last few days
  A LOT of macros will break...
  Sorry about that but these timers should never have been floats in the first place
  and we better get this done now or it will cause problems down the road for us, when we add new stuff.
  TO DEAL WITH THIS I have Added .Raw to the timestamp TLO it will just output total milliseconds
  And IF you really need the old Float output I also added .Float
  this will allow you to still see things as floats if that's what you prefered.
  Example: /echo ${Me.Book[1].MyCastTime.Float}
  Output: 1.50

09 Jun 2016
- Updated for TEST (yes really)
- Added .DurationValue1 to the Spell TLO
- Changed the way /unload and re/inject works, those things are now part of the Processgame detour
  that should prevent some crashes related to us interfering with the window drawing.
  In fact direct calls to eqgame functions from mq2start or any other thread is asking for trouble.
  This change should minimize that behaviour.
- .CastTime in the spell TLO is now a timestamptype (cause it is)
- .RecoveryTime in the spell TLO is now a timestamptype (cause it is)
- .FizzleTime in the spell TLO is now a timestamptype (cause it is)

  See yesterdays changes for an example of usage using .RecastTime

09 Jun 2016 by SwiftyMUSE
- Additional updates for spell effects

08 Jun 2016
- Sorry TEST players this update is NOT for todays TEST patch. Expect one tomorrow.
- Added .IsSkill to the spell tlo
- Fixed a crash in Me.CombatAbility when doing ${Me.CombatAbility[0]}
- Fixed some potential crashes that could occur because of signed/unsigned integer misuse.
- Added .DoOpen and .DoClose Methods to the Window TLO
  Usage: /echo ${Window[somewindow].Child[somechild].DoOpen}
  Expected Result: it will echo TRUE and open it.
- Addded .NumGems to the character TLO it returns the number of spellgems you currently have.
  Usage: /echo ${Me.NumGems}
  Expected output for a level 1 character: 8
  Expected output for a level 105 character which has Mnemonic Retention AA at rank 4: 12
- .RecastTime in the spell TLO is now a timestamptype (cause it is)
  Usage: /echo ${Spell[Steadfast Stance Rk. II].RecastTime.TotalSeconds}
  Expected Output: 150

01 Jun 2016
- fixed a bug that would always return NULL instead of TRUE or FALSE
when doing ${AdvLoot.SList[x].AlwaysGreed} - cred hoosierbilly

25 May 2016
- Updated for TEST

24 May 2016
- Updated for TEST

23 May 2016
- Updated for TEST

22 May 2016
- Updated for TEST

18 May 2016
- Fixed a crash in MQ2itemDisplay
- Fixed a crash in merchinfo (/mac scribe)

18 May 2016
- Updated for LIVE
- /echo now accepts colorcodes -cred htw see http://www.macroquest2.com/phpBB3/viewtopic.php?f=47&t=17141&p=152508#p152508
- Fixed a few bugs related to aa indexes.
- Dont make a big thing out of this but:
- /caption now takes a new argument "anon"
  You can use this to anonymize your session.
  It was brought to my attention that there was an interest in recording/streaming video - cred: maskoi
  while at the same time protecting the privacy of the player as well as other players.
  NOTE 1: This is cosmetic and LOCAL only, in other words NOT AN ACTIVE HACK.
  NOTE 2: You are NOT anonymous to other players OR the server.
  NOTE 3: I recommend leaving this option OFF at all times unless you really need to use it, because it WILL use a lot of cpu time.
  NOTE 4: The mq2labels plugin need to be loaded for the "full anonymity effect".
  NOTE 5: Chat is NOT anonymized at all. Although if people want that, we can certainly make it happen in a future update.
  Usage: /caption anon on
- And finally see changes for test in changes below from 13 May 2016, they apply to LIVE now as well.

13 May 2016
- Updated for TEST
- Note that the following Values was removed from the ITEMINFO Struct in the TEST build:
  	.Accuracy
	.StrikeThrough
	.Avoidance
	.DoTShielding
	.SpellShield
	.StunResist
	.CombatEffects
	.Shielding
	.DamageShieldMitigation
	Its unlikely that these will return, but I will know in a few days when I have had more time to investigate this.
	I *MIGHT* create wrapper functions for these values like ((EQ_Item*)pItem)->GetAccuracy();.
	BUT IF YOU HAVE PLUGINS OR MACROS THAT USE THESE VALUES: //Comment them out for now...
	I will know more before this stuff gets pushed to the LIVE client next week...
- Updated for LIVE

12 May 2016 by SwiftyMUSE
- Finally... move the NetStatus indicator on the screen. You are no longer limited to the upper left corner.
  Using NetStatusXPos and NetStatusYPos these will be added the to default (0,0) coordinates to allow placement
  at other areas on the screen.
- Added commands /netstatusxpos, /netstatusypos to update the (x,y) screen coordinates for the NetStatus indicator.

10 May 2016
- Updated for TEST
  This will get u in game, but there are still some stuff that needs fixed, 
  the Caps needs calced for example.
  I just wont spend to much time on it now, since one or more repatches are likely.

08 May 2016
- Maintenance release PART II:
- Added .IsSwarmSpell to the Spell TLO, it return TRUE/FALSE if a spell is a swarmspell or not.
 Usage: /echo ${Spell[Chattering Bones].IsSwarmSpell}
 Output: TRUE
- Fixed the offset for EQ_PC__GetCombatAbilityTimer_x (again)
- Fixed another crash in mq2map.

06 May 2016
- Fixed a crash in mq2map. Thanks to everyone that sent in crash dumps.
- Fixed a /unload crash.

04 May 2016 by SwiftyMUSE
- Added to Zone TLO
  ZoneType, NoBind, Indoor, Outdoor, Dungeon
- Added to Spawn TLO
  EQLoc, MQLoc
- Added to Spell TLO
  Location

02 May 2016
- Maintenance release PART I: I highly recommend everyone update to this release.
- NEW STUFF:
- Added ${Me.ItemReady[xxx]} it returns a bool true or false, it was 10 years overdue, and yes i know we can check it with Item Timer but
  I like the consistency of having SpellReady, AltAbilityReady, CombatAbilityReady and now ItemReady
  it also makes it easier to remember to macro writers. -Idea cred: Maskoi
- Usage: /echo ${Me.ItemReady[=worn totem]}
- will look for an item name that exactly matches "worn totem" and return true if its ready to click/cast/use and false if not.
- Usage: /echo ${Me.ItemReady[drunkard]}
- will look for an item name that has the word "drunkard" in it and return true if its ready to click/cast/use and false if not.
- the item name is not case sensitive.

- CHANGES:
- MacroQuest2.exe should once again be winxp compatible.
- ${Me.AltAbilityTimer[xxxx]} does NOT return a pTickType anymore, its NOW a pTimeStampType, so update your macros.
- Changed the name of __bCommandEnabled_x to g_eqCommandStates_x (cause thats what it is)

- FIXES:
- Created a wrapper for ExecuteCmd cause it has 4 paramters now, and i didnt want to break plugins.
- This should fix multiple crashes as well as the "mash hotkeys too quickly crash". (yes that was likely us)
- Fixed the offset for EQ_PC__GetCombatAbilityTimer_x
- Corrected the _ZONEINFO struct(s)
- Corrected the function declaration for CSidlScreenWnd::GetChildItem note that it takes 2 arguments now.
- Corrected the function declaration for CXWnd::GetChildWndAt note that it takes 3 arguments now.
- Corrected the function declaration for CXWnd::Move (for the CXWnd__Move1_x offset).
- Corrected the function declaration for EQPlayer__DoAttack_x on EMU builds.

26 Apr 2016
- Updated for TEST
- Removed fancy progressbar message for now, it might return or not, dont know yet but im hunting a memory leak so... we'll see.

23 Apr 2016
- Fixed a crash in ${Merchant.Item[x]}

22 Apr 2016
- Updated for LIVE

20 Apr 2016
- Updated for LIVE

15 Apr 2016
- Fixed broken spell stuff for TEST - cred demonstar55
- Added support for specifying buildtype (TEST/LIVE/BETA/EMU) in the preprocessor.
- Updated Macroquest.exe to only inject in the right eqgame.
  Example: you have macroquest loaded in the tasktray from your
  Releast(test) directory it will not try to inject into a live eqgame session.
  if you have live macroquest running and start eqgame for test it will not try
  to inject into the live client.
  This means you can have 2 macroquest.exes running and they will only inject in
  the exe that mq2main.dll is built for. (it knows what dir it was started from).

14 Apr 2016
- Updated for TEST
- Fixed ${Me.AbilityReady[Taunt]} and other abilites not on hotkeys so they work even when not "hotkeyed"
  Thanks mwilliam for the bug report
- Added some more items to actordef.

12 Apr 2016
- Updated for TEST

11 Apr 2016
- Fixed /face to use pCharSpawn instead of pLocalPlayer
  this should make moving work while mounted again... sorry about that...

07 Apr 2016 by SwiftyMUSE
- Updated Charmed, Brells to correctly identify buffs on yourself.

07 Apr 2016
- Updated for TEST

06 Apr 2016
- Updated for TEST

02 Apr 2016
- Updated for TEST
- Added the missing members to the Spell struct. - demonstar55

01 Apr 2016
- Updated for TEST

31 Mar 2016
- Moved the charinfo pIllusionsArray cause it was in the wrong place.
  This prevented FindItem from finding items in the illusion keyring.

30 Mar 2016
- I think I got Advloot under control now, go for it, test it as hard as u can.
- Added a new Member .LootInProgress to the AdvLoot TLO
  use it or face imminent doom!
  Usage Example:
  [code]
  /if (!${AdvLoot.LootInProgress}) {
		/echo its safe to loot
		if (${AdvLoot.SCount}>=1) {
			/echo im going to give 1 ${AdvLoot.SList[1].Name} to myself
			/advloot shared 1 giveto ${Me.Name} 1
		}
  } else {
		/echo do something else, loot is in progress...
  }
  [/code]

29 Mar 2016
- Made some adjustments to make advloot more stable
- Made some adjustments to doors , thanks htw

25 Mar 2016
- Fixed GetFriendlyNameForGroundItem to support instanced zones
- Misc fixes

24 Mar 2016
- Fix for ISXEQ build, it will compile again, report any weirdness on the forum.
- Fix to make /itemtarget select the closest item first
- Update to /items and /doors so they sort by Distance3D
- Updated /doortarget let me know if it fails to target
- Updated /click left door let me know if u find a door it cant open.
- Added a .DoTarget Method to the Ground TLO
  Usage: /if (${Ground[egg].DoTarget.ID}) {
               /echo we just targeted a ${Ground[egg]}
         }
- Added a .DoFace Method to the Ground TLO
  Usage: /echo (${Ground[egg].Doface.Distance3D}) {
  Will face the closest item on the ground which has the word "egg" in it.
  and then echo the distance to it in the mq2 window.
  well if it finds an item with the word "egg" in it on the ground that is, otherwise it will just echo NULL
  .DoFace does NOT target the ground item, it just faces it.

- Changed how /items <filter> work, its now case insensitive and takes any part of a word into account
  Usage: /items egg will display all items on the ground that has the word "egg" in them.
- Changed how /doors <filter> work, its now case insensitive and takes any part of a word into account
  Usage: /doors pok will display all doors in the zone which has the word "pok" in them.


23 Mar 2016
- Updated for LIVE
- WARNING! Task TLO has changed, update your macros.
- Well, I was gonna release the new Task TLO in the next zip
  but then dbg decided to patch so you guys get whatever I could finish
  before I had to release the zip.
  It needs more documantation and definately more testing as well,
  but I can say this much for now:
  /echo Task 1 is ${Task[1]}
  Output: Task 1 is Hatching a Plan
  /echo The task with "hatch" in is name is called: ${Task[hatch]} 
  Output: The task with "hatch" in is name is called: Hatching a Plan
  /echo ${Task[hatch]} is listed as number ${Task[hatch].Index} in the tasklist.
  Output: Hatching a Plan is listed as number 1 in the tasklist.
  /echo The ${Task[hatch]} first objective is to ${Task[hatch].Objective[1].Instruction}
  Output: The Hatching a Plan first objective is to find where the eggs are being incubated
  /echo The ${Task[hatch]} first objective status is ${Task[hatch].Objective[1].Status} 
  Output: The Hatching a Plan first objective status is 0/1
  /echo The ${Task[hatch]} first objective should be completed in ${Task[hatch].Objective[1].Zone}
  Output: The Hatching a Plan first objective should be completed in Hatchery Wing
  /echo I should be working on ${Task[hatch].Step} in ${Task[hatch].Step.Zone}
  Output: I should be working on find where the eggs are being incubated in Hatchery Wing
- Added .Type to the Task TLO: it outputs a string Quest or Shared depending on the task:
  Usage: /echo ${Task[hatch].Type}
  Output: Shared
- The Task TLO also has a .Select "Method" (see below for an explaination of TLO methods.)
  .Select can select list items and combobox items.
  .Select returns TRUE if a selection was made and FALSE if not.
  Usage: /if (${Task[hatch].Select}) {
			/echo I just Selected a task that has the name "hatch" in it...
		} else {
			/echo I did not find a task that has the word "hatch" in it, so nothing was selected.
		}

- Fixed a racecondition crash in mq2bzsrch.
- Fixed a plugin unload/load crash
- Made some changes to mutex locks.
- Fixed the loot and the trade struct for the test build.
- Added a new command /invoke to invoke TLO Methods...
  Basically we have had TypeMethods in the source for years, but it was never finished.
  Consider these methods beta for now.
  So from the command line or hotbuttons you can do stuff like: /invoke ${Spawn[eqmule].DoTarget}
  and it will execute the DoTarget method of the Spawn TLO... (and /target eqmule IF it finds that spawn)
  In macros it should make things more simple but at the same time add more power
  because now you can do stuff that saves a few lines, like:
  /if (${Spawn[eqmule].DoTarget.ID}) {
		/echo i just targeted ${Target}
  }
  or
  /if (${Spawn[eqmule].DoFace.ID}) {
		/echo i just faced eqmule
  }
  the following Methods are available for use and testing as of this patch:
  For the Task TLO:
	.Select
  For the Spawn[]. TLO:
	.DoTarget
	.DoFace
	.DoAssist
	.LeftClick
	.RightClick
  For the Me. TLO:
	.Stand
	.Sit
	.Dismount
	.StopCast
  For the Me.Buff TLO Member:
	.Remove
  For the Switch TLO:
	.Toggle
  For the Ground TLO:
	.Grab
  For the Window TLO:
	.LeftMouseDown
	.LeftMouseUp
	.LeftMouseHeld
	.LeftMouseHeldUp
	.RightMouseDown
	.RightMouseUp
	.RightMouseHeld
	.RightMouseHeldUp
	.Select

- And finally, there seem to be some problem with /click left door
  I will have a look at that tomorrow.

17 Mar 2016
- Fixed a crash in the ${Merchant} TLO
- Fixed a crash in the ${Task} TLO

16 Mar 2016
- Updated for LIVE
- Added a new TLO: GroundItemCount
  usage: /echo There are ${GroundItemCount[apple]} Apples on the ground
  Output: There are 5 Apples on the ground
- usage: /echo There are ${GroundItemCount} items on the ground in this zone.
  Output: There are 12 items on the ground in this zone.
- Extended the Ground TLO to accept searches
  usage: /echo The closest ${Ground[brew].DisplayName} is ${Ground[brew].Distance3D} away from you.
  output: The closest Brew Barrel is 26.4 away from you.
  Note that both of the searchfunctions are case insensitive and are sorted by distance colosest to you.
  The only acceptale parameter in the search filter is by name or partial name.

- Added .Distance3D and .DisplayName to the Ground tlo
  DisplayName will display the actual name of the ground item, .Name will still display the actorname...
  ${Ground} now defaults to ${Ground.DisplayName} instead of ${Ground.ID}
- Doortargets as well as GroundTargets are now cleared when you do a /target clear

15 Mar 2016
- Maintenance Release, bunch of cleanups and stuff that should improve overall stability.

-Updated all vcxproj files and solutions to use build.props for easier administration - Cred: brainiac

- Fixed Me.Dar, Me.Counters, Buff Dar and Buff Counters - Cred: Demonstar55
- Community can provide input if we should separate them into their elements.
- For now they return combined, which might be useless.

- FRIENDLY DEV TIP OF THE DAY:
- Some people has been asking me how to run VS as admin by default in windows 8-10:
- There is a simple trick to it, and I recommend that everyone do this, but
- especially if you are going to debug MQ2 OR build ISXEQ because it needs
- to copy files to your InnerSpace directory and that is usually located
- under Program Files (which requires admin privs).
- Anyway... to do this, paste the following link in your browser:
- http://lmgtfy.com/?q=make+visual+studio+always+run+as+administrator
- When you have followed those steps, navigate to this directory:
- C:\Program Files (x86)\Common Files\Microsoft Shared\MSEnv
- Now locate the VSLauncher.exe in that dir, rightclick it, select properties
- Go to the compatability tab, and check the "Run this proram as an administrator" box.
- Click ok. That's it. From that point on, your VS will always start itself as admin.

12 Mar 2016
- Updated for TEST

09 Mar 2016
- Updated for TEST
- New SPA's added
- IsBodyType has been renamed to HasProperty (cause thats what it is)
- Bunch of changes to mq2windows, lets see if it works as intended.

- Added a new TLO Member to ${Me} .AssistComplete
. You can check it after you do a /assist. It will be true when the assist request has been completed.
.  Usage Example: /assist Eqmule
.                 /delay 5s ${Me.AssistComplete}==TRUE
.				  /if (${Target.ID}) {
.				      /echo EqMule wants me to help fighting ${Target}
.				  }
- Turned on Exception Handling (/EHsc) for all projects except mq2main
- when we move to the v140xp toolset we can use the noexcept keyword to turn it on for mq2main as well...

- --------------------> VERY IMPORTANT STUFF BEGIN <-------------------
- It's time to upgrade to Visual Studio 2013 Community or newer.
- From this version and onward we will not support older compilers.
- There just isn't any good reason now that Microsoft has free Community Editions
- which can build mq2 just fine.
- Therefor:
- All vcxproj files has been updated to use the vs2013 toolset (v120xp) (thanks Brainiac)
- We want to move to 2015, but we will have to wait until ISXDK supports that version.
- If you use 2015, just install the vs 2013 community edition if you want to build ISXEQ
- For mq2 it doesn't really matter, you can build it with 2015 toolset (v140 or v140xp)
- just let it upgrade if it asks for it.

- Older solution files has been removed:
- For building MQ2 use MacroQuest2.sln
- --------------------> VERY IMPORTANT STUFF END <---------------------

- If you have no interest in building ISXEQ you can stop reading now.

- For building ISXEQ use ISXEQ.sln PLEASE NOTE: --------------->
- The red headed stepchild ISXEQ has gotten some love this week.
- You might have noticed that the zip grew a bit in size this release
- the reason is that it now includes all files needed to build ISXEQ.
- So...
- This means that from now on, you can just open ISXEQ.sln and build it.
- DO NOT LET IT UPGRADE THE TOOLSET! it only works with the v120xp toolset.
- Having said that, No more additional downloads, googling for libs, headers, updating paths
- patching files, reading pages and pages of forum threads, and all that extra
- shiz that we all love to spend time on...
- In other words we made it easier to build ISXEQ "out of the box" (aka the zip)

24 Feb 2016
- Updated for TEST
- Changed how GroupAssistTarget and RaidAssistTarget works
  before this change you could get a return that was invalid when no mainassist was assigned.
  since I make sure there actually is a mainassist in the group or raid
  this is no longer possible.
- Fixed /pickzone so picks above 9 can be picked - cred: derple

19 feb 2016
- Added .BuffsPoplulated to ${Target}
-  Usage example:
-  /target pet
-  /delay 5s ${Target.ID}==${Pet.ID} && ${Target.BuffsPopulated}==TRUE
-  /echo ${Target} has ${Target.BuffCount} buffs on him.

- Trampoline following - cred: brainiac

18 Feb 2016 by SwiftyMUSE
- Updated to make GetNumSpellEffects inline.
- Updated MQ2Map to use layer 2 again.
- Updated more groundspawn names.

17 feb 2016
- Updated for LIVE
- I refer you all to the change message from 12 feb 2016
  the changes described in it, now applies for LIVE build as well.
- Fixed SpellReady so it's 111% reliable now.

14 feb 2016 HAPPY VALENTINES DAY!
- Removed most of the holes I punched in the source with #if defined(TEST) in the last version cred: brainiac
- Updated some stacking code cred: demonstar55
- Fixed SpellReady so it's 110% reliable now.
- minor fixes

12 feb 2016
- Fixed SpellReady so it's 100% reliable now.
- Other stuff
- Updated for TEST
- BELOW THIS LINE ARE TEST RELATED CHANGES, BUT LIVE BUILDERS SHOULD READ IT AS WELL (cause it is comming your way)

- Added CalcIndex to ${Spell} (on TEST)
- Added NumEffects to ${Spell} (on TEST)
-  Both of them SHOULD be used in macros that enumurate Base, Base2, Calc,Attrib and Max
-  Example: lets say your macro does this:
-		/for i 1 to 12
-			/echo Base ${i} is : ${Spell[Augmentation].Base[${i}]}
-		/next i
-	FROM NOW ON: IT SHOULD LOOK LIKE THIS: (or you will get errors running it)
-		/varcalc count ${Spell[Augmentation].NumEffects} + 1
-		/for i 1 to ${count}
-			/echo Base ${i} is : ${Spell[Augmentation].Base[${i}]}
-		/next i
-							

- Ok, listen PEOPLE WHO BUILD MQ2 FOR -> TEST <- : this is IMPORTANT!:
-  This patch punched a bunch of holes in mq2, and Im telling you folks right now:
-  IF YOU DONT UPDATE YOUR PLUGINS THEY WILL Fail to build.
-  ok and here is how to update them:
-  Search EVERY single plugin you have for references to ->Base[, ->Base2[, ->Calc[, ->Attrib[ and ->Max[
-  Replace EVERY result with a proper call to the corrosponding new APIs:
-	LONG GetSpellAttrib(PSPELL pSpell, int index);
-	LONG GetSpellBase(PSPELL pSpell, int index);
-	LONG GetSpellBase2(PSPELL pSpell, int index);
-	LONG GetSpellMax(PSPELL pSpell, int index);
-	LONG GetSpellCalc(PSPELL pSpell, int index);
-	Let me give and example: You do the search and you find this code:
-	for (int a = 0; a < 12; a++) {
-		switch (spell->Attrib[a])
-	YOU MUST replace that code... with this:
-	if (PSPELL spell = GetSpellByID(SpellID)) {
-		for (int a = 0; a < GetSpellNumEffects(spell); a++) {
-			switch (GetSpellAttrib(spell, a))

-	Notice what I did there? you CANNOT and SHOULD NOT use hardcoded "12" anymore
-	It just isn't how spell effects are stored anymore, they only store
-	the ACTUAL number of effects in memory, not all 12 slots...
-	So... the new Spell member function GetSpellNumEffects(x) SHOULD ALWAYS be used from now on.

-	Mkay? questions?, come talk to us on irc/skype/email whatever...
-	And finally, for the LIVE people... this is comming your way within a week or so when
-	they patch for LIVE, so get ready, cause I'm not going to repeat this info again.
-  This message will self destruct in 3...2...1...

28 Jan 2016
- The changes to the Task TLO from the Jan 14 patch has been reverted, they where not ready for production yet.
- Me.Pet has been fixed for TEST along with a bunch of other spawninfo offsets that where all off.
- Me.Trader has been fixed for LIVE
- Me.Buyer has been fixed for LIVE
- Added Poisoned and Diseased to ${Target}
- Added Poisoned and Diseased to ${Me}
- RewriteMQ2Plugins has been removed, it was a dangerous function that could set all plugins to 0 if you crashed while doing /plugin someunstableplugin unload
- RewriteMQ2Plugins has been replaced with SaveMQ2PluginLoadStatus
- Added Krono to ${Me}
- Added XTargetSlots to ${Me}
- Misc other fixes.
- Stuff

22 Jan 2016
- Updated for TEST
- Updated for LIVE

20 Jan 2016 by MacroQuest2.com Devs
- Updated for LIVE
- Fixes to the task tlo by dewey2461 see: http://www.macroquest2.com/phpBB3/viewtopic.php?f=30&t=19912
- New feature map highlights see http://www.macroquest2.com/phpBB3/viewtopic.php?f=17&t=19895
  code cred: JudgeD

17 Jan 2015 by MacroQuest2.com Devs
-Added CursorPlatinum,CursorGold,CursorSilver and CursorCopper to the ${Me} tlo

16 Jan 2016 by MacroQuest2.com Devs
- Fixed Open in the CONTENTS struct
- Added .Open to the itemtype, it works for containers. its a boolean.

14 Jan 2016 by MacroQuest2.com Devs
- Updated for TEST
- Added a new feature. cred: dewey2461
- Description: Extends the Task TLO with the TaskElementList's Objective[ ]

- The TaskElementList is a row,column address where column 0 is the text, 1 is the status, etc.

- Examples: 

- /echo ${Task.Objective} The first objective
- /echo ${Task.Objective[0]} The first objective
- /echo ${Task.Objective[0,1]} The first objective's status
- /echo ${Task.Objective[0,2]} The first objective's zone
- /echo ${Task.Objective[1]} The second objective

16 Dec 2015 by MacroQuest2.com Devs
- Updated for LIVE
- Change: LoreGroup and LinkDBValue in the CONTENTS struct has been renamed
  to GroupID and OrnamentationIcon (cause thats what they are)
  Make changes to your plugins if you use them.
- switches got some love - thanks brainiac.

14 Dec 2015 by SwiftyMUSE
- Added Slowed, Rooted, Mezzed, Crippled, Maloed, Tashed, Snared, Hasted, Aego,
	Skin, Focus, Regen, Symbol, Clarity, Pred, Strength, Brells, SV, SE,
	HybridHP, Growth, Shining, Beneficial, DSed, RevDSed, Charmed to ${Target}
- Added Aego, Skin, Focus, Regen, Symbol, Clarity, Pred, Strength, Brells, SV, SE,
	HybridHP, Growth, Shining, Beneficial, DSed, RevDSed, Charmed to ${Me}
- Updated MQ2Linkdb code to generate links for most all items (98.04% of lucy items)
- Added new groundspawns for MQ2Map

12 Dec 2015 by Eqmule
- Please don't use MQ2 for unattended gameplay (afk botting)
- Updated for TEST

09 Dec 2015 by Eqmule
- Please don't use MQ2 for unattended gameplay (afk botting)
- Updated for LIVE
- Dont try to use mq2 or any other third party tool on the Phinigel server.
  Consider this a friendly warning.

08 Dec 2015 by Eqmule
- Please don't use MQ2 for unattended gameplay (afk botting)
- Updated for TEST
- Misc Buffer Overflow fixes.

07 Dec 2015 by Eqmule
- Please don't use MQ2 for unattended gameplay (afk botting)
- Updated for TEST

05 Dec 2015 by Eqmule
- Please don't use MQ2 for unattended gameplay (afk botting)
- Updated for TEST

03 Dec 2015 by Devs
- Please don't use MQ2 for unattended gameplay (afk botting)
- Updated for TEST
- Updated mq2ic for isxeq, copy it to your extensions folder and isxeq will load it for you.

02 Dec 2015 by Devs
- Well... This is probably the most important update to MQ2 in years.
  Recent changes to the client released with the new Broken Mirror expansion
  added a new type of MQ2 detection which is meant to prevent mq2 usage on the new Phinigel server.
  We fully support the NO MQ2 policy on Phinigel, and we want to continue
  supporting that policy and backup DBG any way we can that’s within reason.
  We have therefor decided to add a new type of integrity checker to MQ2.
  We have placed the code in a MQ2 plugin that has been named MQ2Ic.dll. (MQ2 Integrity checker)
  We feel strongly that MQ2 is in a symbiosis with Everquest, and it’s important to us
  that all MQ2 users feel safe while they use MQ2.
  MQ2 users are an important part of the Everquest community and we wish to keep it that way.
  In short, we recommend you keep MQ2Ic.dll loaded while you are playing Everquest.
  It will protect your integrity on all servers EXCEPT Phinigel.
  It will be included in every zip from now on, and will be maintained by active mq2 devs.
  Its usage is optional though, and you can unload and load it like any other plugin, but it comes loaded by default.
  This plugin will also fix some recent plugin issues and crashes as well as improve the fps performance.
  All questions about this plugin should be directed to eqmule@hotmail.com

26 Nov 2015 by EqMule and Braniac
- HAPPY THANKSGIVING EDITION!
- Please don't use MQ2 for unattended gameplay (afk botting)
- Updated for TEST
- Fixed a few annoying issues with mq2 message wrapping multiple lines in tools like DebugView. -Brainiac
- Updated ITEMINFO. AugRestrictions was in the wrong place.
- Added code to ${Target.AggroHolder} so it returns yourself as well as other now.

23 Nov 2015 by EqMule
- Please don't use MQ2 for unattended gameplay (afk botting)
- Fixed some ISXEQ stuff
- The following commands now work in ISXEQ:
  - /beepontells
  - /flashontells
  - /timestamp
  - /click left door (remember to do /doortarget before u do that though)
  - /click left item (remember to do /itemtarget before u do that though)
  - /click left target
  - /click right target
  - /useitem "some item" (or partial name) or without the quotes... this one works for items in keyrings as well (illusions, mounts)

22 Nov 2015 by EqMule and Demonstar55
- Please don't use MQ2 for unattended gameplay (afk botting)
- Added .Index to the AltAbility TLO.
- Added .NextIndex to the AltAbility TLO.
- Added .CanTrain to the AltAbility TLO.
  Usage: /if (${AltAbility[Companion's Aegis].CanTrain}) /alt buy ${AltAbility[Companion's Aegis].NextIndex}  
- Added a few new APIs:
- AltAdvManager::CanSeeAbility
- AltAdvManager::CanTrainAbility
- PcZoneClient::HasAlternateAbility
- Added the /pick # command to the ISXEQ build.

20 Nov 2015 by EqMule
- Please don't use MQ2 for unattended gameplay (afk botting)
- Updated for TEST
- Updated for LIVE

19 Nov 2015 by EqMule
- Please don't use MQ2 for unattended gameplay (afk botting)
- Fixed the /ranged crash

18 Nov 2015 by EqMule
- Please don't use MQ2 for unattended gameplay (afk botting)
- Updated for LIVE
- Updated for TEST
- Change the MQ2MountType TLO has been renamed to MQ2KeyRingType
  it works exactly like the mount tlo would, but it also take illusions now
  so u can do:
  Usage: /echo ${Mount[1].Name}
  Outputs: [MQ2] Whirligig Flyer Control Device
  Usage: /echo ${Illusion[2].Name}
  Outputs: [MQ2] Polymorph Wand: Steam Suit
  Usage: /echo ${Illusion[Polymorph Wand: Steam Suit].Index}
  Outputs: [MQ2] 2
- New Feature: you can now use /useitem on illusion items even if they are in the keyring
  usage: /useitem Polymorph Wand: Steam Suit
- Change: there used to be a value in the itemstruct called CastTime
  I noticed it was actully FoodDuration, so it has been renamed.
  If you have any plugins that used "someitem->CastTime" from that struct,
  you need to change that to whatever you intend it to do, cause for whatever
  reason you have been using it up til this point, you have gotten FoodDuration back...
  Im guessing that was a bug, and you really wanted someitem->Clicky.CastTime instead...
  so adjust accordingly.

11 Nov 2015 by EqMule and Demonstar55
- Please don't use MQ2 for unattended gameplay (afk botting)
- BIG NEWS!
- After a really long time, messing with this on and off
  I'm proud to present support for splash spells in the cast command.
  You can now cast any splash spell as long as you have a target.
  If you dont have a target it will just cast it at your own location.
  There is no need for window in focus, or full screen or any of that stuff
  you dont even have to be facing the target.
  Basically the only requirement is that its in lineofsight and in range.
  The splash feature was brought to you as a joined effort
  with Demonstar55 as the main contributor, his tireless dissasembling
  and reverse engineering as well as updates on the progress on skype, irc etc
  was a major help in bringing this to you all, so give him a shoutout!
  I need to mention ctaylor22 as well for pushing me to work on it at all.
  Anyway... enjoy.
- Added a new member to the Spawn TLO: CanSplashLand, it returns true or false
  usage: /echo ${Target.CanSplashLand}
  I suggest you use this tlo member in your macros BEFORE you try to cast a splashspell
  there is no point in casting it if it wont land due to a line of sight problem.
  NOTE! This check is ONLY for line of sight to the targetindicator (red/green circle)
  its NOT a range check, you need to check range yourself like for every other spell
  before you cast it...
  
01 Nov 2015 by EqMule
- Please don't use MQ2 for unattended gameplay (afk botting)
- Updated for BETA

31 Oct 2015 by EqMule
- Please don't use MQ2 for unattended gameplay (afk botting)
- Updated for BETA

30 Oct 2015 by EqMule
- Please don't use MQ2 for unattended gameplay (afk botting)
- Updated for BETA
- Misc other stuff

29 Oct 2015 by EqMule
- Please don't use MQ2 for unattended gameplay (afk botting)
- Updated for BETA
- Fixed some ISXEQ code

 28 Oct 2015 by EqMule
- Please don't use MQ2 for unattended gameplay (afk botting)
- Updated for TEST
- Updated for BETA

26 Oct 2015 by EqMule
- Please don't use MQ2 for unattended gameplay (afk botting)
- Updated for LIVE
- Updated for BETA
- Misc other stuff

25 Oct 2015 by EqMule
- Please don't use MQ2 for unattended gameplay (afk botting)
- Updated for BETA
- Misc other stuff

24 Oct 2015 by EqMule
- Please don't use MQ2 for unattended gameplay (afk botting)
- Updated for TEST
- Updated for BETA
- Corrected address of AugRestrictions in the iteminfo struct

23 Oct 2015 by EqMule
- Please don't use MQ2 for unattended gameplay (afk botting)
- note that /useitem <some mount> doesnt work in the beta client yet, ill see what i can do...
- Added .SkillModMax to the ItemType TLO
- Fixed a crash in mq2map when doing /loadskin

21 Oct 2015 by EqMule
- Please don't use MQ2 for unattended gameplay (afk botting)
- Updated for LIVE
- Fixed and cleaned a bunch of small stuff but it is possible I broke some stuff as well,
 report if u find something that worked in last zip and not in this one.
- ${DisplayItem} now takes an index as an option parameter index can be 0-5
  you can still just do ${DsiplayItem} and it will just pick whatever you inspected last.
  Example: /echo ${DisplayItem[5]}
- Added a few new members to the DisplayItem TLO:
		Info = 1,
		WindowTitle = 2,
		AdvancedLore = 3,
		MadeBy = 4,
		Information = 5,
		DisplayIndex = 6
  There is a difference between .Info and .Information .Info contains for example:
  .Info can return text like; this item is placable in yards, guild yards blah blah , This item can be used in tradeskills
  .Information can return text like Item Information: Placing this augment into blah blah, this armor can only be used in blah blah

17 Oct 2015 by EqMule
- Please don't use MQ2 for unattended gameplay (afk botting)
- Updated for TEST
- Fixed a few VS 2015 compile warnings.

07 Oct 2015 by EqMule
- Please don't use MQ2 for unattended gameplay (afk botting)
- Added some stuff to the ALTABILITY struct, cred demonstar55
- Renamed AARankRequired to CurrentRank in the ALTABILITY struct
- Added .PointsSpent to the altbility TLO it returns points you spent on an AA
- Added .Rank to the altbility TLO it returns current rank of an AA
- Reminder: .MaxRank in the altbility TLO it returns max rank of an AA
- I'm sorry (not really) but in my ongoing efforts to clean up the API
  I had to rename a couple functions, so take notice and go over your plugins:
  mq2cast and mq2melee calls these for example. See below:
- Renamed GetAltAbility to GetAAById (cause thats what it is)
- Renamed GetAltAbilityIndex to GetAlternateAbilityId (cause thats what it is)

01 Oct 2015 by EqMule
- Please don't use MQ2 for unattended gameplay (afk botting)
- Fixed a bunch of POSIX stuff
- Made sure Target.Buff and Target.BuffDuration now works on spells without having to specify Rank
  example: /echo ${Target.BuffDuration[Pyromancy]} would FAIL prior to todays patch
  now it wont.
  example 2: /echo ${Target.Buff[Pyromancy]} would return NULL prior to todays patch
  now it returns the correct name including its rank: so Pyromancy XV for example...

30 Sep 2015 by EqMule (ALERTS AND MORE ALERTS AND STUFF)
- THIS IS A MACROBREAKING PATCH! (so read these notes)
- Please don't use MQ2 for unattended gameplay (afk botting)
- Fixed .Mercenary in the spawnstruct for TEST -cred demonstar55
- GetGuildIDByName now returns 0xFFFFFFFF and not 0x0000FFFF if a guild is NOT found, so if you use this function in a plugin adjust acordingly.
- Fixed a problem with searching through spawns for guild members
  This might break you macros so pay attention!:
  Prior to THIS patch there was a difference in CASE with guild/GUILD in spawn searches:
  IF you wanted to search for a spawn like this:
  /echo ${Spawn[radius 75 pc guild noalert 6]}
  THAT WOULD MAKE MQ2 THINK the guild you where looking for was called "noalert" 
  now if that was not your intention, you should have used UPPERCASE GUILD instead
  and it would just search for people in YOUR guild.
  In order to not use this confusing method of searching through spawns
  I have decided to rename lowercase guild to guildname
  so from this point and onward, you CAN specify guild OR GUILD and it will just pick your own guild
  in order to search for players of a specific guild use "guildname" and note that if there are spaces in the guildname you need encase with "".
  Example: ${Spawn[radius 75 pc guildname "Some Cool Guild" noalert 6]}
- Added a new TLO: ${Alert}
  it has 2 members: List which returns a AlertListType and Size which returns a IntType
  Usage Example 1: /alert add 1 ${Me.Name}
		 /echo ${Alert[1].List[0].Name}
		 Outputs: eqmule
		 /echo ${Alert[1].List[0].Spawn.Race}
		 Outputs: Dark Elf (or whatever my Class is)
  Usage Example 2: /alert add 1 id ${Me.ID}
         /echo ${Alert[1].List[0].SpawnID}
		 Output: 12345 (or whatever my spawnid is)
         /echo ${Alert[1].Size}
		 Output: 2 (or whatever size your alert list for 1 is)
  Usage Example 3: /alert remove 1 id ${Me.ID}
         removes the list entry from alert 1 that matches: id ${Me.ID}
- Added a new TLO Type: MQ2AlertListType which has the following members:
  well it has a crapload of members look at the source to list them but basically
  it has all the members SEARCHSPAWN has plus one extra that I call Spawn
  Spawn inherits the spawntype see the example above...
  Note that: .Spawn will only work if your alert has either .Name or .SpawnID set.
- Bunch of other stuff fixed/added/fightclub/updated/rewritten etc.
- ${Spell[some spell]} now looks through your aa list as well if it cant find a spell
  I did that to take the new ranks into account for example prior to this patch
  /echo ${Spell[Boastful Bellow].Range} would fail because the Boastful Bellow spell
  has been renamed to Boastful Bellow I
  anyway the fix is now in and it also means .RankName will return ranks for these kinds
  of alt abilities.

25 Sep 2015 by EqMule
- Please don't use MQ2 for unattended gameplay (afk botting)
- Updated for TEST again... (cmon man are u trying to kill me?!!, scowls at hludwolf ready to attack ;)
- So... when they patch at 8.30pm I have 2 choices:
  1. wait until the morning and go over it manually.
  2. run a quickpatch, cross fingers and release without proper testing.
  Well, I did 2. and went to bed, I guess it didnt work as intended
  uhm, so the structs has been corrected, castready and so on
  should be working again...

24 Sep 2015 #2 by EqMule
- Please don't use MQ2 for unattended gameplay (afk botting)
- Updated for LIVE

24 Sep 2015 by EqMule
- Please don't use MQ2 for unattended gameplay (afk botting)
- Updated for TEST
- Corrected the wwsCrashReportCheckForUploader_x offset and detour. :cred SwiftyMUSE

23 Sep 2015 by EqMule
- Please don't use MQ2 for unattended gameplay (afk botting)
- Updated for LIVE

19 Sep 2015 by EqMule
- Please don't use MQ2 for unattended gameplay (afk botting)
- Updated for TEST
- fixed a compile error in CustomPopup when building isxeq. 

19 Sep 2015 by SwiftyMUSE
- Updated autorun to allow for all toons instead of having to specify them individually.
  I did not change the /autorun command which is used to set the autorun value for the current
  toon.
  Eg., add ALL=<command> under [Autorun]
- Modified ground spawn detection to allow the value based on the actual zone.
- Updated pluginhandler to fix a timing issue with running zoned.cfg.

17 Sep 2015 by EqMule
- Please don't use MQ2 for unattended gameplay (afk botting)
- Updated for TEST
- DmgBonusType in the itemstruct has been renamed to ElementalFlag (because thats what it is)
- DmgBonusVal in the itemstruct has been renamed to ElementalDamage (because thats what it is)
  if you have plugins that refer to these make sure u rename as well.
- the size of the _AGGROINFO struct changed. Cred: demonstar55
- Added .Icon to the MQ2ItemType TLO
- Added Scroll to the mouseinfo struct. Thanks Brainiac,
- Fixed a crash in /windowstate that could happen when using a (bad) Custom UI. Thanks demonstar55
- since GetCombatAbilityTimer now accepts -1 as a timer, I have removed that check
  this means you should remove it from mq2melee as well for example:
  this line: if (EFFECT->ReuseTimerIndex && TYPE != AA && EFFECT->ReuseTimerIndex != -1)
  becomes this: if (EFFECT->ReuseTimerIndex!=0 && TYPE != AA)

26 Aug 2015 by EqMule
- Please don't use MQ2 for unattended gameplay (afk botting)
- Updated for TEST
- New feature: you can now search spawns by if they are aggresive or not
  for more info see this post by demonstar55 http://www.macroquest2.com/phpBB3/viewtopic.php?f=30&t=19813
- Added new command: /removepetbuff
  it will remove a pet buff by name or partial name.
  Usage: /removepetbuff Spirit of Wolf
  Feature requested by: standred
- New Commands: /popcustom and /popupecho
  for more info on these 2 commands see this post: http://www.macroquest2.com/phpBB3/viewtopic.php?f=30&t=15800&p=142608#p142608
  Cred: PMS
- Added new TLO member for the Character TLO: SpellInCooldown
  it returns TRUE if you have a spell in cooldown and FALSE when not.
  Cred:demonstar55 see this topic for more info: http://www.macroquest2.com/phpBB3/viewtopic.php?f=47&t=19689

21 Aug 2015 by EqMule
- Please don't use MQ2 for unattended gameplay (afk botting)
- Updated for TEST
- Updated for LIVE
- Made a few changes to how the zoned.cfg is processed
  hopefully that should fix a crash I have gotten reports about.
  *crossing fingers*

19 Aug 2015 by EqMule
- Please don't use MQ2 for unattended gameplay (afk botting)
- Updated for LIVE
- This is a heads up:
  In the near future I will restrict /target to a radius of 360
  I do this because its unreasonable to target stuff across zones.
  There is absolutely no scenario where you have a reason to target a mob
  until its within that range. So change your macros now if they do this.
  If you have line of sight to a mob there will be no radius restriction.

14 Aug 2015 by EqMule
- Please don't use MQ2 for unattended gameplay (afk botting)
- Updated for TEST

08 Aug 2015 by EqMule
- Please don't use MQ2 for unattended gameplay (afk botting)
- Updated for ninjapatch.
- Updated mkplugin.exe mkplugin.cpp and ISXEQ\PostBuild.bat with changes by D2U
  See http://www.macroquest2.com/phpBB3/viewtopic.php?f=30&t=19790
- Updated TelnetServer.cpp with changes by rmaxm
  See http://www.macroquest2.com/phpBB3/viewtopic.php?f=28&t=19793
- Updated the _LOOTITEM struct with addition by dewey2461
- Bugfix: ${Me.Inventory[someslot].Augs} now returns correct number of augslots the item has.
  example: /echo My gloves has ${Me.Inventory[Hands].Augs} augslots.
  NOTE: I dont know how this worked in the past, but this only counts how
  many augslots an item has, it doesnt check if there is actually an augment
  in the slot...
  Cred: Nytemyst for the report.
- Updated MQ2ItemDisplay.cpp with changes by dewey2461
  Added ${GearScore.UpgradeName}
  Added ${GearScore.UpgradeSlot}
  See http://www.macroquest2.com/phpBB3/viewtopic.php?f=30&t=19792

03 Aug 2015 by EqMule
- Please don't use MQ2 for unattended gameplay (afk botting)
- Fixed a 10 year old bug where GetSpellDuration would use pCharSpawn (which can be a level 30 mount)
  instad of the correct pLocalPlayer (which is actually your characters spawn with correct level)
  the impact of this would be that spells that scale their duration by the level of the caster
  would return a shorter duartion when on a mount...
  example: doing /echo ${Spell[Enticer's Command].Duration.Minutes} on a level 105 enc would return 4 when on a mount and 7 when not
  bug report: Maskoi

24 Jul 2015 by EqMule
- Please don't use MQ2 for unattended gameplay (afk botting)
- Updated for todays TEST ninja patch
- Fixed a struct that would crash eq if mq2hud was used.
- same struct messed up keypresses as well...
- /mouseto is back... and thats all I have to say about that at 
   this point, more on this some other time.

23 Jul 2015 by EqMule
- Please don't use MQ2 for unattended gameplay (afk botting)
- Updated for todays LIVE ninja patch

2 Jul 2015 by EqMule
- Please don't use MQ2 for unattended gameplay (afk botting)
- Updated for todays LIVE client

21 Jul 2015 by EqMule
- Please don't use MQ2 for unattended gameplay (afk botting)
- Updated for the TEST client
- Fixed a bug with finding items in bags for the test build.

16 Jul 2015 by EqMule
- Please don't use MQ2 for unattended gameplay (afk botting)
- Updated for TEST build.
- Removed SetForegroundWindow from the FlashOnTells feature.
  (it was not working as intended when using ISBoxer)
  It will still flash the window.

15 Jul 2015 by EqMule
- Please don't use MQ2 for unattended gameplay (afk botting)
- New Command: /flashontells
  You can use it to turn flashing of the eq window on or off when you recieve a tell.
  Usage:
  You either do /flashontells [on|off] or just /flashontells for a toggle.
  Or just set it in MacroQuest.ini to FlashOnTells=1 in the [MacroQuest] section.
  NOTE: You have to have tell windows enabled in options for this to work.
- TimeStampChat, BeepOnTells and FlashOnTells are now default ON if no setting is found in MacroQuest.ini.

14 Jul 2015 by EqMule
- Please don't use MQ2 for unattended gameplay (afk botting)
- Fixed a problem with combat abilities (thanks to William12 for the report)
  Before this change you could buy a rank 1 combatability, lets say Rest
  Then you bought Rest Rk. II
  At that point BOTH are saved in your combatabilities array...
  (I think thats a eq bug cause it sure isn't needed)
  Anyway... doing something like ${Spell[Rest].RankName}
  would then fail cause it would find "Rest" first...
  The fix is basically calling pCombatSkillsSelectWnd->ShouldDisplayThisSkill
   in every place NUM_COMBAT_ABILITIES is used...

06 Jul 2015 by SwiftyMUSE
- Updated to include new currencies (Fists of Bayle, Arx Energy Crystals, Pieces of Eight)
- Fixed ${Me.AltCurrency} to be able to use Medals of Heroism not Marks of Heroism

01 Jul 2015 by EqMule
- Please don't use MQ2 for unattended gameplay (afk botting)
- Updated for the LIVE Client
- Updated for the TEST Client
- Fixed ${Me.Drunk}
- Fixed ${Me.Trader}
- Fixed ${Me.Buyer}

25 Jun 2015 by EqMule
- Please don't use MQ2 for unattended gameplay (afk botting)
- Updated for the TEST Client

18 Jun 2015 by EqMule
- Please don't use MQ2 for unattended gameplay (afk botting)
- Fixed ${Me.UseAdvancedLooting} thanks to william12 for reporting it as broken.

17 Jun 2015 by EqMule
- Please don't use MQ2 for unattended gameplay (afk botting)
- Updated for today's LIVE patch
- GetCombatAbilityTimer for the LIVE build now takes 2 arguments pSpell->ReuseTimerIndex and pSpell->SpellGroup
  do a search for GetCombatAbilityTimer in your plugins and change accordingly.

11 Jun 2015 by EqMule
- Updated for the TEST build
- GetCombatAbilityTimer for the TEST build now takes 2 arguments pSpell->ReuseTimerIndex and pSpell->SpellGroup
  do a search for GetCombatAbilityTimer in your plugins and change accordingly.
  GetCombatAbilityTimer for the LIVE build has not changed. (but it will next patch.)
- Clicking on the name of someone in the targetwindow will now open a trade if you have coin (or an item) on the cursor.

08 Jun 2015 by EqMule
- Please don't use MQ2 for unattended gameplay (afk botting)
- Fixed /pickzone you can now do /pick 5 or whatever and it WILL send you to the 5 instance (if it exist)
  /pick 0 will just pick MAIN instance.

28 May 2015 by EqMule
- Please don't use MQ2 for unattended gameplay (afk botting)
- Updated LIVE build.
- Comming in next zip: /pickzone will take a instance number as an argument
  Usage: /pickzone 3 will pick instance 3 and zone you in (provided its valid)
  /pickzone 0 will select the main instance
  this might be buggy its a work in progress.
  NOTE: You should only use this in zones where /pickzone can be used.

23 May 2015 by EqMule
- Fixed ${Me.DSed} and ${Me.RevDSed} crashes thanks to klaarg for the bug report
- consolidated some other stuff and event related things

19 May 2015 by EqMule
- Updated for today's LIVE and BETA patches.

18 May 2015 by EqMule
- Added .NoDrop to the advlootitemtype tlo it returns TRUE if an item is NoDrop and FALSE if not.
  Usage: /echo ${AdvLoot.PList[1].NoDrop}
- Updated BETA build.

16 May 2015 by EqMule
- Updated TEST and BETA builds.
- Fixed an issue with the TEST build which prevented it from building correctly.
- Fixed a ctd in ${DisplayItem} if used after a /unload and reload but no item displayed. reporter: SwiftyMUSE
- Added ItemLink to the Item TLO it just prints the actual hexlink for an item (not clickable)
  this is useful for when creating hotbuttons with links in them manually...
  Usage: /echo ${Cursor.ItemLink}

15 May 2015 by SwiftyMUSE
- Updated GetItemLink to return a clickable or non-clickable link based on a parameter.

13 May 2015 by EqMule
- Added .IconID to the AdvlootItemType TLO it returns an int - cred randyleo
  usage: /echo ${AdvLoot.PList[1].IconID}
- Added .UseAdvancedLooting to the character TLO it returns TRUE if advanced looting is turned on otherwise FALSE -cred maskoi
  Usage: /echo ${Me.UseAdvancedLooting}

12 May 2015 by SwiftyMUSE
- Corrected GetSpellByID to return NULL when the spell is not found. (necessary to fix mq2cast, where it tries to cast
  an item that is not a clicky item and causes a CTD).

07 May 2015 by EqMule & demonstar55
- AltTimer in the _SKILL struct has been renamed to (the correct name) SkillCombatType (whatever that is...)
- Added .Stuck to the SpawnType TLO, i never seen it return TRUE, so more testing is needed...
- Added .PlayerState to the SpawnType TLO, it returns a mask as an inttype which has the following meaning:
  0=Idle 1=Open 2=WeaponSheathed 4=Aggressive 8=ForcedAggressive 0x10=InstrumentEquipped 0x20=Stunned
  0x40=PrimaryWeaponEquipped 0x80=SecondaryWeaponEquipped
  This too needs more testing.
- Added .Stunned to the spawntype TLO it returns TRUE or FALSE if a mob is stunned or not
  NOTE: .Stunned DID exist in the spawntype TLO before, but it only returned your character's Stunstate
  THIS MEANS IF YOU RELY ON THIS IN YOUR MACROS, use ${Me.Stunned} in your macros from now on instead
  when you need YOUR stunstate and the below examples when you need a SPAWNS stunstate, you have been warned...
  Usage: /echo ${Target.Stunned} or ${Spawn[npc somespawnname].Stunned}
- Added .Aggressive to the spawntype TLO it returns TRUE or FALSE if a mob is aggressive or not
- Cred .PlayerState and .Stuck: demonstar55
- Couple additions to /advloot
- /advloot shared # now accepts leave and giveto as arguments
  Usage:
  /advloot shared <#(index) or "item name"> giveto <name> <opt:qty> (qty is optional, if you leave it out it will give full stack)
  /advloot shared <#(index) or "item name"> leave
  Examples:
  Lets say there is a stack of 4 spiderling silks in the first list item of the shared lootwindow
  /advloot shared 1 giveto eqmule 1
  /advloot shared 1 giveto SwiftyMUSE
  Will give 1 spiderling silks to eqmule
  Will give the remaining 3 spiderling silk to SwiftyMUSE (we didnt specify qty, so it just gave the rest)
  /advloot shared "spiderling silk" leave
  Will just leave the first "spiderling silk" it finds in the shared list on the corpse...
  or /advloot shared 1 leave
  Will just leave whatever is in list index 1 in the shared list on the corpse... (in our example spiderling silk)

05 May 2015 by SwiftyMUSE
- Fixed bug with Me.AltAbility where it would not identify alt abilities that were granted but have
  no cost associated.
- Updated ItemDB.txt with new summoned items.

02 May 2015 by SwiftyMUSE
- Added .TankMercCount, .HealerMercCount, .MeleeMercCount, CasterMercCount to the Group TLO

30 Apr 2015 by SwiftyMUSE
- Fixed crash in MQ2Map when zoning with a custom filter

29 Apr 2015 by eqmule
- Updated for the latest LIVE client
- Fixed /bzsrch command
  this means it works again...
  Usage Example: see this post: http://www.macroquest2.com/phpBB3/viewtopic.php?f=17&t=19699&p=169467#p169467
- Fixed a crash that would happen if you logged all the way into the game
  then all the way out to server select, and back in again
  and at that point tried to call GetSpellByName or any
  of the TLO's that calls it.
- Added a few more members to the AdvLoot TLO: all return TRUE or FALSE if checkbox is checked
  .AutoRoll .Need .Greed .No .AlwaysNeed .AlwaysGreed .Never
  Usage Example: /if (${AdvLoot.SList[1].Need}==TRUE) item 1 in the shared list has Need checked. 
- Added PWantCount and SWantCount which counts the number of items in each list that has a checkmark
  in any of the need and greed boxes.
  Usage Example: /echo /if (${AdvLoot.SCount} && ${AdvLoot.SWantCount}) /advloot shared set ${Me.Name}

24 Apr 2015 by SwiftyMUSE
- Allow any case of NULL, TRUE, FALSE to be accurately calculated by our evaluation used in math.calc (and therefore
  in any IF condition.

23 Apr 2015 by SwiftyMUSE
- Fixed missing ground spawn names on the map

23 Apr 2015 by eqmule
- Updated for the LIVE client dated Apr 22 2015 15:38:04

22 Apr 2015 by SwiftyMUSE
- Added .MercenaryCount to the Group TLO

22 Apr 2015 by eqmule
- Updated for the latest LIVE client

21 Apr 2015 by SwiftyMUSE
- Removed unnecessary CleanName useage, as DisplayedName already has the cleaned up name
- Added LocYXZ to spawntype TLO

18 Apr 2015 by eqmule
- /itemnotify "${FindItem[${spellname}].Name}" rightmouseup
  will now actually mem spells...

17 Apr 2015 by eqmule
- Fixed GroupNumber in the raid TLO
  This means : /echo ${Raid.Member[xxxx].Group} will work again.
- Added MasterLooter as a member to the Raid TLO
  Usage: /echo ${Raid.MasterLooter}

16 Apr 2015 by eqmule
- Updated for latest TEST Client
- /notify now takes address as an argument (useful when a window have nested children and you cant find it by name...)
  Usage: /notify ${Window[SomeWindow].FirstChild.FirstChild.Next.Address} leftmouseup
  Usage: /notify ${Window[SomeWindow].Next.Child[Alist].Address} listselect 2

15 Apr 2015 by eqmule
- Added a new TLO for AdvLoot, this is a first draft, test it, report bugs, and so on to me.
  I need a volunteer to update the wiki with this new TLO and its usage/members
  It has a few members SList,PList,SCount and PCount
  /echo ${AdvLoot.PList[1].Name}
  Output: [MQ2] Bone Chips
  /echo there are ${AdvLoot.PCount} items in the personal loot list
  Output: [MQ2] there are 3 items in the personal lootlist
  /echo the item in index 1 has a StackSize of ${AdvLoot.PList[1].StackSize}
  Output: [MQ2] the item in index 1 has a StackSize of 2
  Alright at this point we know the item in index one is a stack of 2 bone chips
  Now we can decide to do something about it:
  /advloot personal/shared 1 leave
  That will click the leave button...
  /advloot personal/shared 1 ag
  That will click the ag checkbox
  And so on...
  Finally you can do
  /advloot shared set Eqmule 
  Or whatever other group member or Never or Leave on corpse or 
  any of all the other choices in the combobox for shared loot and it will set it...
- Added Support for the 6th Augslot in all TLO's dealing with Augs
  Thanks to demonstar55 for reminding me.
- Fixed multiple bugs where CleanName was used to clean names directly on pointers we werent supposed to modify.
  Thanks to Ceedopey for reporting the bug.

31 Mar 2015 by eqmule
- Updated for the latest TEST client
- Updated for the latest LIVE client

30 Mar 2015 by eqmule
- Fixed CSidlScreenWnd__CalculateVSBRange_x offset

28 Mar 2015 by eqmule
- Updated for the latest TEST client
- Updated for the latest LIVE client

27 Mar 2015 by eqmule
- Updated for the latest TEST client
- Updated for the latest LIVE client
- Spell.Dar is back in its full glory (Dar means DamageAbsorbRemaining) -cred demonstar55
  This is useful.
- Spell.Counter is back in its full glory -cred demonstar55
  This is useful for getting for example poisioncounters.

25 Mar 2015 by eqmule
- Updated for the latest LIVE client patch
- Added MarkNpc and MasterLooter to the groupmember TLO
- Fixed a potential crash in case FreeInventory: - cred htw

25 Mar 2015 by SwiftyMUSE
- Fix to /multiline command that would potentially cause incorrect parsing of the commands.

24 Mar 2015 by eqmule
- Fixed NewVardata cred: ctaylor22 
- Added a catch section to GetSpellByName to not try so hard to crash your eqgame(s)
- SwiftyMUSE added a fix from the future.

22 Mar 2015 by eqmule
- Updated for the latest TEST Client patch

19 Mar 2015 by eqmule
- Updated for the latest TEST Client patch
- Fixed Group.MainTank and the other roles

16 Mar 2015 by EqMule
- Added a sanitycheck for GetSpellByName - cred htw
- Misc Fixes
- HAPPY 16th EQ!

12 Mar 2015 by SwiftyMUSE
- Updated ${If[]} to allow one of two user-defined delimiters. The default delimiters are ',' and '~'.
  In the MacroQuest.ini file, you can change the delimiters using IfDelimiter and IfAltDelimiter values.

11 Mar 2015 by eqmule
- Updated for the latest TEST Client patch
- Updated for the latest LIVE Client patch
- Misc Fixes

07 Mar 2015 by eqmule
- Updated for the latest TEST Client patch
- the Alias TLO has been updated to be compatible with ISXEQ

04 Mar 2015 by eqmule & SwiftyMUSE
- made a few changes to how GetSpellByName works
  from now on I placed all of the spelldb in a map.
  the main reason for this is so we can pick spells that best matches our class
  and if it doesnt , at least pick a spell that is class usable.
  if both of those selections fails, we will just revert to old pick, which is to select whichever spell comes first
  in the db...
  Using this map has made spell lookup between 20-200 times faster than before.
  If you are interested in testing this, add a QueryPerformanceCounter before and after
  the call and you will see this for yourself.
- this also fixes problems with getting correct spells for .RankName
- Misc Fixes & Code cleanup
- ${Zone[xxxxx] if xxxxx is larger than MAX_ZONES no longer crashes the client.
- .RankName now returns the input spell if there is no rank found or if the character you do the query on doesnt have the spell.

27 Feb 2015 by eqmule
- Updated for the latest TEST Client patch

25 Feb 2015 by eqmule
- Updated for the latest LIVE Client patch

23 Feb 2015 by eqmule
- Added .Instance to the character TLO
  Usage: /echo ${Me.Instance} will return a int representing the instance ID
- ${Zone.ID} should now return the correct zone id even for instances and neighborhoods.
  as well as campfire zone id's and so on...
- Misc Fixes
- Fixed GROUPMEMBER struct for the test build
  This should fix a crash reported by dogstar, thanks for the reports buddy!


20 Feb 2015 by eqmule
- Updated for test client patch
- Changed all qsort calls to std::sort -Cred demonstar55
- Fixed /who sort guild (has it ever worked?)
  it will display all non guilded players first then sort the rest by guild.
- Fixed a bug where unloading mq2 while the ProcessGameEvents detour was in use would crash the game...
  This means using /unload should be safer than ever now.
- Misc fixes -Cred Htw and uploaders of minidumps.

13 Feb 2015 by eqmule
- Updated for the Test Client patch.

10 Feb 2015 by eqmule
- Updated for the Live Client patch.

07 Feb 2015 by eqmule
- Updated for the Test Client patch.

06 Feb 2015 by eqmule
- Fixed Task.Timer , it can now be trusted even when the task window is closed.
  ALSO TAKE NOTE: it returns a TimeStampType from now on. (used to be a TicksType)

03 Feb 2015 by eqmule
- Added new TLO Alias - Code by Cr4zyb4rd
  see this post for more info: http://www.macroquest2.com/phpBB3/viewtopic.php?f=30&t=19240&p=167005&hilit=alias#p167005
- Added IsActiveAA to the Spell TLO
  Usage: /echo ${Spell[Origin].IsActiveAA}
  returns: TRUE since Origin is a "Active" AltAbility as opposite to a Passive ability.
- Fixed the EQMisc__GetActiveFavorCost_x offset how long has it been broken?
- Added some stuff to make ISXEQ compile

02 Feb 2015 by eqmule
 - Added .Expansion to the Me.AltAbillity TLO it returns a inttype
 - Added .Flags to the Me.AltAbillity TLO it returns a inttype
 - Added .Passive to the Me.AltAbillity TLO it returns a booltype TRUE if its a passive ability and false if its an active.
 - Added a check for plugin unloading to not try to unload plugins that has already been unloaded...
   not exactly sure if it will help, but im trying to mitigate a crash i have seen when doing /unload
   time will tell.
- Added pcpet and npcpet to searchspawn
  This means you can do stuff like /who pcpet and see a list of all pets that belong to players
  OR /who npcpet and you only see a list of pets that belong to NPCs
  OR /echo ${SpawnCount[npcpet]} to get a count of all npc pets in a zone...
  just specifying pet works as it always have and returns all pets... npc and pc owned...
  Idea: Nytemyst
- Added /mercswitch functionality it will now accept Healer, Damage Caster, Melee Damage and Tank as arguments
  usage: /mercswitch Damage Caster
  and it will switch your merc to the Damage Caster (if you have one and its not already active
  which brings us to:
- Added Mercenary.Index which returns your mercenary's Current list index
- Added Me.MercListInfo which is used in the following ways:
  usage1: /echo ${Me.MercListInfo[1]} returns whatever mercenary type is in Index 1 (there are max 7) as a string and it can be : Healer, Damage Caster, Melee Damage or Tank
  usage2: /echo ${Me.MercListInfo[Healer]} returns the index to the first Healer it finds... as a IntType or 0 if not found.
  This is new code, so there might be some changes to it in the future depending on feedback.

29 Jan 2015 by eqmule
- Updated for test client
- New Command (Idea Cred:brihua) /removeaura
  Usage: /removeaura someaura
  It will take partial auranames as well.
- Added ${Macro.CurLine} Idea:Maskoi
  It will tell you what line you are on in your macro
  usage: /if (${something}) /echo blah blah something happened on Line ${Macro.CurLine}
- Updated Instructions: .Equipment[x].ID doesnt exist, see example below:
  .Equipment in the Spawn TLO returns a inttype, it takes numbers 0-8 or names: head chest arms wrists hands legs feet primary offhand
  Usage: /if (${Pet.Equipment[primary]}==12507) /echo my pet is holding a Frightforged Ragesword in his primary hand
  Usage: /if (${Group.Member[mymagesname].Pet.Equipment[primary]}==12507) /echo my mages pet is holding a Frightforged Ragesword in his primary hand

24 Jan 2015 by SwiftyMUSE
- Modified .RankName to handle spells and potions with the same name

23 Jan 2015 by eqmule
- Updated for today's live client patch

22 Jan 2015 by eqmule
- Removed a MacroError from the ini TLO (sigh)
- I need a vacation...

22 Jan 2015 by eqmule
- Fixed ${Ini (which I broke yesterday)
  It now reads sections and keys correctly again.
  Thanks for the reports.
- Fixed /alert clear #

21 Jan 2015 by eqmule
- Updated for live patch
- Made a change to the Ini TLO (Requester: TreeHuginDruid)
  it should be able to read Section names with commas in them now
  Let me know if this breaks any macros.

19 Jan 2015 by eqmule
- Updated for test server

18 Jan 2015 by eqmule
- Added a workaround for a wineq2 crash.
- Added CCustomMenu so we can create custom menus...
  This is still a work in progress and Ill have more
  to say about it in a later release.
- Stackchecks have been slightly modified to try to take higher level version override into account. -SwiftyMUSE
  Report any issues with this on the forum.

15 Jan 2015 by SwiftyMUSE
- added /break and /continue for /for loops.

14 Jan 2015 by eqmule
- Updated for test patch
- This is a pretty extensive patch, please do a FULL Rebuild.
- New Feature see: http://www.macroquest2.com/phpBB3/viewtopic.php?f=17&t=19610
  you can now have your pet attack a mob without having to target the mob first.
  Usage: /pet attack/qattack # where # is the spawnid of the mob u want the pet to attack
  Example: /pet attack ${Spawn[npc targetable los radius 200 range 1 20].ID}
- Changed the way crashreports are handled.
  You will get an option to break into debugger now.
  I also added some info to the crash detected messagebox
  that lets you know where you can find a copy of the crashdump.
  Not every crash is related to mq2, but if you have a call stack
  where you see mq2main.dll, mail the .dmp to me.
- Added .InInstance to the character TLO
  it returns true if you are in an instance.
  Credit: PeteSampras
- Added a line of code to prevent a ctd in chatwindow
- Added .Offline to the Group.Member TLO
  Usage: /echo ${Group.Member[x].Offline}
  will return a Bool TRUE if offline and FALSE if online
- Added .OtherZone to the Group.Member TLO
  Usage: /echo ${Group.Member[x].OtherZone}
  will return a Bool TRUE if online but in another zone and FALSE if online and in same zone as you.
- Added .AnyoneMissing to the Group TLO
  Usage: /echo ${Group.AnyoneMissing}
  returns TRUE if someone is missing in group, offline, in other zone or simply just dead...
- Rewrote /Alerts again, I wasn't happy with the last version
  lets see if this one is better.

31 Dec 2014 Happy New Year Edition by eqmule
- New Feature see: http://www.macroquest2.com/phpBB3/viewtopic.php?f=17&t=19608
  if you have an item on your cursor and click the name on the targetwindow
  a trade will be initiated and the tradewindow will open.
  Good for tradeing stuff quickly in crowded places like raids or guildhall
- Added a new argument to the /Alerts command [remove]
  it just removes an alert from a list
  Example: /Alert remove 1 npc los
  will remove a previously added alert from list 1 that has is alert on npc and los
  Also alerts are now in a std::list, let me know if there are any problems with this.
  I really hope this wont break any macros, cause code seems to execute a bit faster...

31 Dec 2014 by SwiftyMUSE
- Updated spell stacking (stacks, stackspet, stackswith, willstack)
  Allow stacking of spells that have a greater effect over a lesser one. Used with damage absorption, spell haste, aggro multiplier.
  The change should not break anything existing as I have just put the triggered effects override in the stackswith/willstack code.
  Only updated the stackswith code, willstack is using the old code for comparison purposes. Once we determine the fix doesn't break
  anything, the willstack code will be converted to the new code.
- Added .Hour12 to Time TLO
  returns a string of the format ## AM/PM.
- Change: included "told you," in chat events.

29 Dec 2014 by eqmule
- Botauthors, you can stop summoning pet weapons when its not needed:
- Added .Primary and .Secondary to the Spawn TLO
  both return a inttype which is the idfile id for whatever the spawn is holding in his primary or secondary slot.
- Added .Equipment to the Spawn TLO
  it returns a inttype, it takes numbers 0-8 or names: head chest arms wrists hands legs feet primary offhand
  Usage: /if (${Pet.Equipment[primary]}==12507) /echo my pet is holding a Frightforged Ragesword in his primary hand
  Usage: /if (${Group.Member[mymagesname].Pet.Equipment[primary]}==12507) /echo my mages pet is holding a Frightforged Ragesword in his primary hand
- Change: spawn tlo member .Holding is now a booltype.
  it will return 0 of spawn is not holding anything and 1 if it is.
- BugFix: InitializeMQ2Commands is now called before InitializeMQ2Pulse so we wont end up with a race condition in HideDoCommand...
  the only reason this has worked mostly? fine the last 10 years or whenever it was added in this order
  is cause computers where slower back in the day...
  Anyway if the gCommandCS Critical Section is not initialized when used in HideDoCommand ( CAutoLock DoCommandLock(&gCommandCS);)
  we will hang... (Also changed EnterCriticalSection to a TryEnterCriticalSection, cause there is no reason to get stuck if its the same thread calling it, or is there?
  I'm prepared to revisit this topic if any weird problems arises, let me know...)
- Fix/New Feature: /notify QuantityWnd QTYW_slider newvalue # works now/again (did it ever?) Thanks to nytemyst for the report.
- /windows open now only returns actual open and visible windows.
  I dont know if we need to make an adjustment to this, lets see what people who use that command think.

27 Dec 2014 by SwiftyMUSE
- Fix for /sellitem, the offset was wrong.

24 Dec 2014 Christmas Edition by Santa
- I finally managed to bring perfect LineOfSight to MQ2
  This means no more false positives... Ever...
  Now, poeple ask me, why did it take you 10 years to fix this when it was
  such a simple fix? Well, I actually had to write 1000 lines of code to know which 999 to throw away...
  Anyway Enjoy it, Please see:
  http://www.macroquest2.com/phpBB3/viewtopic.php?f=35&t=19601

  -Usage ${Target.LineOfSight} or ${LineOfSight[${Me.Y},${Me.X},${Me.Z}:${Target.Y},${Target.X},${Target.Z}]}
   Example: /echo there are ${SpawnCount[npc los radius 200 range 100 110]} mobs within a radius of 200 that i can see between level 100 and 110
   Ouptut there are 3 mobs within a radius of 200 that i can see between level 100 and 110

- Splitted ${Target.Maloed} and ${Target.Tashed}
  Maloed only returns a spelltype if the mob actually has a resist debuff casted by a mage or a shaman
  and Tashed only returns a spelltype if the mob actually has a resist debuff casted by a enchanter.

11 Dec 2014 by eqmule
- Updated for patch
- /useitem now works for mounts in the mount key ring.
  Please see change message from the 09 Dec 2014
  for more info on this.

09 Dec 2014 by eqmule
- Added Feature:
  /useitem now works for mounts in the mount key ring.
  /useitem now accepts both quoted and unquoted arguments.
  /useitem now accepts partial arguments.
  Example: /useitem 1 0 or /useitem "Abyssal Steed" or /useitem Abyssal Steed or /useitem Abyssal
  NOTE: if you enclose the argument with quotes, it WILL expect that whats inside the quotes is
  an exact name, so /useitem "Abyssal" wont work, but /useitem Abyssal will...
  also, its not case sensitive, so /useitem abyssal will work as well.
- Added Feature:
  ${FindItem[blah blah]} now finds mounts that are in the mount keyring as well.
- Added MQ2MountType TLO for now it only have 2 members, Index and Name
  Usage: /echo ${Mount[1].Name}
  Outputs: [MQ2] Whirligig Flyer Control Device
  Usage: /echo ${Mount[2].Name}
  Outputs: [MQ2] Abyssal Steed
  Usage: /echo ${Mount[Abyssal Steed].Index}
  Outputs: [MQ2] 2

03 Dec 2014 by eqmule
- Updated for Test patch
- Fixed a problem with /setwintitle
  it wasnt checking for windowclass which would result in
  title not being set for the correct window at all times.

22 Nov 2014 by eqmule
- Added a fix (to a eqbug) which affects Target.Beneficial.
  the player buffs "leak" and shows up briefly in the target buff window
  you can see this if you make target buff window large enough.
  Of course the best fix would be if the eqdevs just made sure player buffs
  dont show up in the targetbuff window, but I dont know if they
  see this a bug or a feature, or even if they are aware.

19 Nov 2014 by eqmule
-Updated for patch
- Added Me.DSed and Me.RevDSed, both return a spelltype
  Usage:
  /if (${Bool[${Me.DSed.ID}]}==TRUE) {
		/echo I have a Damage Shield on its: ${Me.DSed}.
  }
  /if (${Bool[${Me.RevDSed.ID}]}==TRUE) {
		/echo I have a Reverse Damage Shield on its: ${Me.RevDSed}.
  }
- Changes since last zip where made to the following file(s):
	EQData.h
	eqgame.h
	EQUIStructs.h
	MQ2DataTypes.cpp
	MQ2DataTypes.h
	MQ2Utilities.h

13 Nov 2014 by eqmule
- Fixed QuestItem in the Iteminfo struct, it was off by four bytes.
- Added .Quest and .Expendable to the Item TLO.
  both return a pBoolType
  Usage:
  /echo ${FindItem[Drachnid Carapace].Quest}
  Outputs: [MQ2] TRUE
- Changes since last zip where made to the following file(s):
	EQData.h
	MQ2DataTypes.cpp
	MQ2DataTypes.h

12 Nov 2014 by eqmule
- Added Target.Beneficial, Target.DSed and Target.RevDSed
  they all return spelltype
  Usage:
  /if (${Bool[${Target.Beneficial.ID}]}==TRUE) {
		/echo need to debuff cause the target has ${Target.Beneficial} on.
  }
  /if (${Bool[${Target.DSed.ID}]}==TRUE) {
		/echo the target has a Damage Shield on its: ${Target.DSed}.
  }
  /if (${Bool[${Target.RevDSed.ID}]}==TRUE) {
		/echo the target has a Reverse Damage Shield on its: ${Target.RevDSed}.
  }
- Added Spell[somespell].Beneficial
  Usage:
  /echo ${Spell[Skin Like Wood].Beneficial}
  Outputs: TRUE
- Changes since last zip where made to the following file(s):
	MQ2DataTypes.cpp
	MQ2DataTypes.h
	MQ2Utilities.cpp

07 Nov 2014 by eqmule
- Fixed a few Buffer Overflow bugs in our somethingsomething(char* szFormat, ...) functions...
  was long overdue...
- Fixed /buyitem and /sellitem
- Changes since last zip where made to the following file(s):
	eqgame.h
	MQ2Commands.cpp
	MQ2DataVars.cpp
	MQ2PluginHandler.cpp
	MQ2Utilities.cpp

06 Nov 2014 by eqmule
- Changed NUM_BOOK_SLOTS to 0x320 (yes really this time)
  this will fix any problems with the charinfo2 struct...
- Changes since last zip where made to the following file(s):
	EQData.h

04 Nov 2014 by eqmule
- Changed NUM_BOOK_SLOTS to 0x320
  Thanks to woobs for reporting this bug
  This should also fix .RankName
  Thanks to Gnits for reporting that bug.

31 October 2014 by eqmule
- Added Heirloom, Collectible and NoDestroy to the Item TLO.
  They all return pBoolType.
  Been on my todo list forever, so it was long overdue.
- Changes since last zip where made to the following file(s):
	EQData.h
	EQUIStructs.h
	MQ2DataTypes.cpp
	MQ2DataTypes.h

30 October 2014 by eqmule
- Updated for the patch
- Changes since last zip where made to the following file(s):
	eqgame.h

29 October 2014 by eqmule
- Fixed an ISXEQ bug thanks to Kannkor for reporting it.
- Fixed Me.Shrouded thanks to dewey2461 for reporting it.
- Fixed Merchant.Item thanks to Fry for reporting it.
- Added Support for Test Server compile
- Changes since last zip where made to the following file(s):
	EQData.h
	EQUIStructs.h
	MQ2DataTypes.cpp
	MQ2DataTypes.h
	MQ2Main.h
	zipit.lst

28 October 2014 by eqmule
- Updated for the patch
- Fixed offset for __ProcessGameEvents_x
  I dont think there is much of a difference but it was
  pointing to __ProcessMouseEvent_x before this change
  I have no idea if that was intentional or not...
- Changes since last zip where made to the following file(s):
	EQData.h
	eqgame.h
	EQUIStructs.h
	MQ2Main.cpp
	MQ2Main.h
	MQ2DataTypes.cpp
	MQ2DataTypes.h
	MQ2Internal.h
	MQ2Benchmarks.cpp

15 October 2014 by eqmule
- Change: struct _MQBENCH Count member is now a ULONGLONG

01 October 2014 by eqmule
- Added .Endurance to the Item TLO it returns IntType
- Added .PctMana to the Spawn TLO it returns IntType
- Added .Zoning to the Character TLO it returns BoolType TRUE if Zoning FALSE if not.

27 September 2014 by eqmule
-Added support for beta server compile

26 September 2014 by eqmule
- Added a new member to the MQ2FloatType TLO: .Raw it returns a pIntType
  Usage: /echo My heading is: ${Me.Heading.Degrees.Raw.Hex} (${Me.Heading.Degrees})
  Outputs: [MQ2] My heading is: 0x43334C00 (179.30)
- The format for all .Hex members are now "0x%X" instead of "%x"
  Let me know if this has any adverse effects on your MQ2 usage.

19 September 2014 by eqmule
- Updated for the patch for the patch for the patch.
- Fixed a couple ISXEQ bugs, see post:
  http://www.macroquest2.com/phpBB3/viewtopic.php?f=48&t=19538
- Changes where made to the following file(s):
	EQData.h
	eqgame.h
	EQUIStructs.h
	MQ2ChatHook.cpp
	MQ2Template\ISXEQTemplate.cpp

17 September 2014 by eqmule
- Updated for the patch for the patch
- Changes where made to the following file(s):
	eqgame.h

17 September 2014 by eqmule
- Updated for the patch
- Support for the new alt currency "Noble" is hereby announced.
  (it was added on the 12th of Sep)
- Changes where made to the following file(s):
	EQData.h
	eqgame.h
	EQUIStructs.h

13 September 2014 by eqmule
- Fixed ${Me.Fellowship.CampfireZone.ShortName}
- Added BuffDuration to the Pet TLO, it returns a pTimeStampType
  Usage: /echo My pets haste will fade in ${Pet.BuffDuration[Hastening of Sviir Rk. II].TotalSeconds} seconds.
  Outputs: [MQ2] My pets haste will fade in 3200 seconds.
- Added support for getting Duration on Songs.
  See notes (below) from 12 September 2014 updates.

12 September 2014 by eqmule
- WARNING!!! MACRO BREAKING CHANGES!
- I have continued my effort to get a higher resolution on timers in MQ2...
  I just can't do them all at once cause it will
  wreak to much havoc in your macros...
- I have updated the following TLOs:
  MQ2TargetBuffType and MQ2BuffType
  The BuffDuration and Duration members.
  They NO longer return a pTicksType.
  Both return a pTimeStampType now.
  This means you can get a higher resolution since default return is milliseconds.
  BUT IT ALSO MEANS ALL MACROS THAT EXPECT TICKS WILL BREAK...
  So go through all you macros and search for ".Duration"
  and ".BuffDuration" and make sure they are working.
  Usage examples:
  /echo ${Target.Hasted.Duration.TotalSeconds}
  returns: 3668
  /echo ${Target.BuffDuration[Hastening of Sviir Rk. II].TotalSeconds}
  returns: 3537
  /echo ${Me.Buff[Hastening of Sviir Rk. II].Duration.TotalSeconds}
  returns: 3432
- Changes where made to the following file(s):
	EQData.h
	EQUIStructs.h
	MQ2DataTypes.cpp
	MQ2DataTypes.h
	MQ2Main.h
	MQ2Utilities.cpp

08 September 2014 by eqmule
- Added support for clicking Sell in barter window.
  Usage: /notify BarterSearchWnd BuyLineList listselect 2
         /notify BarterSearchWnd Sellbutton leftmouseup
- Added support for clicking Buy in bazaar window.
  Usage: /notify BazaarSearchWnd BZR_ItemList listselect 17
         /notify BazaarSearchWnd BZR_BuyButton leftmouseup
- Changes where made to the following file(s):
	MQ2Windows.cpp

25 August 2014 by eqmule
- Updated for patch.
- Added Maloed and Tashed to the Target TLO
  they both return a pTargetBuffType TLO which has 3 members:
  Address (pIntType), Index (pIntType) and Duration (pTicksType).
  It also inherits pSpellType.
  This means that you can to stuff like:
  /if (${Bool[${Target.Tashed]}==TRUE) /echo ${Target.Tashed.Name} will fade in ${Target.Tashed.Duration.TotalSeconds}s
  [MQ2] Tashania will fade in 114s
 
21 Aug 2014 by eqmule
- Added .Slowed.Rooted.Mezzed.Snared and .Hasted to the Character TLO.
  it returns a pBuffType
	Usage: /echo ${Me.Snared}
	Output: [MQ2] Ensnare
- Changes where made to the following file(s):
	MQ2DataTypes.cpp
	MQ2DataTypes.h
	MQ2KeyBinds.cpp
	MQ2Main.h
	MQ2Utilities.cpp

20 August 2014 by eqmule
- Updated for patch.

05 August 2014 by eqmule
- Updated for patch.

30 July 2014 by eqmule
- Added MercID to the spawn TLO it returns an inttype
  if the spawn is player and has a merc up this is it's spawn ID
  Usage: /echo Eqmule has a merc up, it's a ${Spawn[${Spawn[=Eqmule].MercID}].Class} named ${Spawn[${Spawn[=Eqmule].MercID}].Name}
  Output: [MQ2] Eqmule has a merc up, it's a Cleric named kandrella_012345

- Added ContractorID to the spawn TLO it returns an inttype
  if the spawn is a merc this is its contractor's spawn ID
  Usage: /echo My target (${Target.Name}) is contracted by ${Spawn[${Target.ContractorID}].Name}
  Output: [MQ2] My target (kandrella_012345) is contracted by Eqmule

24 July 2014 by eqmule
- Attempting to fix charselect crashes when macros are running there.
- Changes where made to the following file(s):
	eqgame.h
	MQ2Commands.cpp
	MQ2Globals.cpp
	MQ2Globals.h
	MQ2Mouse.cpp

22 July 2014 by eqmule
- Fixed the CListWnd__Sort_x offset
- Changes where made to the following file(s):
	EQData.h
	eqgame.h
	MQ2DataTypes.cpp
	MQ2DataTypes.h
	MQ2KeyBinds.cpp
	MQ2Main.cpp

21 July 2014 by eqmule
- Added FirstFreeSlot to the Item TLO, it returns an Int.
  Usage:
  /echo ${FindItem[Spell Research Kit].FirstFreeSlot}
  [MQ2] 5
- Added SlotsUsedByItem to the Item TLO, it returns an Int.
  NOTE: it only works for containers and checks only each slot of the container
  this means you CAN have a stack of 100 water flask in slot 1 of the container
  it will still just return 1 cause it counts only how many slots that has "Water Flask"
  in them not the actual stacksize of the item.
  Usage:
  /echo My Spell Research Kit has ${FindItem[Spell Research Kit].SlotsUsedByItem[Water Flask]}} slots that has Water Flask(s) in them.
  [MQ2] My Spell Research Kit has 4 slots that has Water Flask(s) in them.

19 July 2014 by eqmule
- Fix for missing offset

18 July 2014 by eqmule
- Updated for friday night ninja patch...
- Added 2H Piercing to skill definitions.

16 July 2014 by eqmule
- Updated for patch
- NUM_SPELL_SETS is now 30
- /useitem now searches for items by exact name.
  Example: /useitem "Philter of the Wolf V"
  will uee that potion
  /useitem "Philter of the Wolf VI"
  will use that one...
  prior to this patch doing a /useitem "Philter of the Wolf VI"
  would use "Philter of the Wolf V" if it found that one first...

30 June 2014 by eqmule
- Added new command: /removebuff
  it will remove a buff or a song by name or partial name.
  Usage: /removebuff Summon Drogmor
- Added new command: /makemevisible
  it will make you visible.
  Usage: /makemevisible

26 June 2014 by eqmule
- Fixed MercAAExp,MercAAPoints and MercAAPointsSpent
  this means /echo ${Mercenary.AAPoints} works again.
- Added Leader to the Task TLO it returns a pStringType
  Usage: /echo The task leader is ${Task.Leader}
  Outputs: The task leader is eqmule

23 Jun 2014 by SwiftyMUSE
- Corrected several CTD bugs when a character did not have anything in
  their bank and/or shared bank.

21 Jun 2014 by SwiftyMUSE
- Fixed a bug with pMacroQuestType where pEverQuestType members wouldn't
  inherit correctly. All old ${MacroQuest.} members should work correctly
  now again.

20 Jun 2014 by eqmule
- Updated for patch
- Fixed a problem with writing plugins to MacroQuest.ini when ReadOnly.
  Bug Reported by: Xath
  See: http://www.macroquest2.com/phpBB3/viewtopic.php?f=47&t=19458

19 Jun 2014 by eqmule
- Added back Windows XP Support for GetTickCount64()
  Plugins should change all calls from GetTickCount64()
  to GetTickCount642() which detects if its on winxp
  and calls the old function instead of the new one.
  As a sidenote, if you are still using winxp, know that right this
  moment you have already been pwned and with 100% certainty you are part
  of someones botnet. If you are lucky they wont steal you eqlogin
  just use your computer to click ads or something...
- Fixed a bug with .RankName where two different spells
  can belong to same spellgroup.
  The solution was to compare by SpellGroup AND the spellname.
  Bug Reported by: MacQ
  See http://www.macroquest2.com/phpBB3/viewtopic.php?f=48&t=19455

18 Jun 2014 by eqmule
- Updated for patch.
- The Spell TLO member .RankName now works for combatabilities as well
  Example: /echo My version of Rest is: ${Spell[Rest].RankName}
  Outputs: [MQ2] My version of Rest is: Rest Rk. II

17 Jun 2014 by eqmule
- ${Me.PID} ha been moved to the EverQuest TLO
  so it is now ${EverQuest.PID}
- ${Me.WinTitle} has been moved to the EverQuest TLO
  so it is now ${EverQuest.WinTitle}
- New TLO: EverQuest - Cred: Cybertech
  it has basically the same members as the old MacroQuest TLO
  but I think most of them are more fitting under the EverQuest TLO.
  MacroQuest TLO will inherit EverQuest TLO so backward compatibility is maintained
  BUT new macros should use EverQuest instead.
- Added SpellGroup and SubSpellGroup to the Spell TLO
- Added RankName to the Spell TLO - Cred: petesampras,htw,maskoi
  it returns a pSpellType rather than a pStringType, but since default is the .Name
  and I think thats how most people will use it, its called "RankName"
  Usage: /echo I have the ${Spell[Certitude].RankName} version of Certitude its ID is: ${Spell[Certitude].RankName.ID}
  Output:
  [MQ2] I have the Certitude Rk. II version of Ceritude its ID is:
  Second example: Lets say you have Vinespur Rk. II in your spellbook (and memmed)
  then doing a /cast "${Spell[Vinespur].RankName}" in your macro will cast it, since its
  going to be resolved as /cast "Vinespur Rk. II"
  This should decrease the edititing of inifiles everytime you buy a new rank of a spell.

Friday the 13th!! (of June 2014 by eqmule)
- Added Rank to the Spell TLO, it returns a pIntType thats either 1, 2 or 3 for spells
  and 4-30 for clickys and potions. - Cred: petesampras
  This represents the spell rank, i.e a Rk. II Spell will return a 2.
  Usage: /echo ${Spell[Certitude Rk. II].Rank}
  Outputs: [MQ2] 2
- Added 3 new members to the Character TLO: (a while ago, just forgot to mention it.)
    ZoneBoundX, ZoneBoundY, ZoneBoundZ
	they return a pFloatType
- ${Me.Name}, ${Me.Surname} ${Me.Level} ${Me.ID} now works at charselect as well.
  There is no good reason to duplicate them, so from now on they are fetched from
  LocalPlayer instead since that one exist at charselect, but pCharInfo does not.
- Removed the follow since they are no longer in the client:
	TypeMember(GroupLeaderExp);
	TypeMember(RaidLeaderExp);
	TypeMember(GroupLeaderPoints);
	TypeMember(RaidLeaderPoints);
	TypeMember(PctGroupLeaderExp);
	TypeMember(PctRaidLeaderExp);

10 Jun 2014 by eqmule
- Since someone asked me this:
  -Q: Can you make the /setwintitle set it each time u zone?
  -A: Yes, create a file called zoned.cfg into your Release\Configs Folder
  and paste for example: /SetWinTitle EverQuest - ${Me.Name} (${Zone.ShortName})
  into it.
- Fixed a problem with Auras being detected as a Named spawn. Cred Maskoi.
- Fixed a bug in SearchSpawn where it would return Untargetable mobs
  even though the untargetable flag wasnt set.
  This means ${Spawn[npc radius 100]} wont return Arcane Distillect anymore,
  but ${Spawn[npc untargetable radius 100]} will. (if one is in radius)
- IsInGroup and IsInRaid now checks for Player's corpse as well as Player
  (as long as you specify [pccorpse] in the spawnsearch.)
  This means you can now do stuff like:
  /echo ${SpawnCount[pccorpse Group zradius 50 radius 110]}
  /echo ${SpawnCount[pccorpse Raid zradius 50 radius 110]}

09 Jun 2014 by eqmule
- Fixed? /while
  Feel free to test it and report any bugs.
- Added /GetWinTitle and /SetWinTitle Commands
- Added WinTitle to the Character TLO: it returns a pStringType
- Added PID (Process ID) to the Character TLO: it returns a pIntType
  Usage:
  /SetWinTitle [${EverQuest.PID}] EverQuest - ${Me.Name} (Lvl:${Me.Level} ${Me.Class})
  /echo ${EverQuest.WinTitle}
  [MQ2] [2319] EverQuest - Eqmule (Lvl:100 Shadow Knight)

01 Jun 2014 by eqmule
- Added three new MQ2Type(s): MQ2TimeStampType, MQ2Int64Type and MQ2DoubleType
  MQ2TimeStampType has the same submembers as pTicksType
  with the difference being that the default return value is milliseconds.

- MACRO-BREAKING CHANGE! (if your macro uses Me.GemTimer)
  Look, for years we relied on updating stuff every 6 seconds (1 tick)...
  I had to make this change since the client updates more often nowadays.
  Which is why:
  ${Me.GemTimer[x]} now returns a pTimeStamp.
  The default return is milliseconds until gem is refreshed.
  Usage Example: /echo ${Me.GemTimer[5].TotalSeconds}
  Outputs: [MQ2] 25

- All references to GetTickCount() have been replaced with GetTickCount64()
  This will fix problems related to all timers for people who dont do a complete
  shutdown of their computer earlier or on every 49.7th day.
  Plugin authors should replace all references to GetTickCount() in their plugins
  with GetTickCount64() as well.
- ${Macro.Runtime} now returns a pInt64Type to be able to hold the return of GetTickCount64
  if you are using ${Macro.Runtime} in your macro, make sure it works as intended. 

23 May 2014 by eqmule
- Fixed a fix...
  Sorry but I was in the middle of testing stuff yesterday and today they patched so
  in order to get everything out quick for x2 weekend
  I missed a bug in GetSpellByID, its fixed now (again)

23 May 2014 by eqmule
- Updated for patch

22 May 2014 by eqmule
- Secured a few functions that calls GetSpellByID against buffer overflows.

21 May 2014 by eqmule
- Updated for patch

15 May 2014 by eqmule
- Updated for patch

14 May 2014 by eqmule
- Updated for patch

12 May 2014 by eqmule
- Added nogroup to searchspawn - cred htw
  This means you can do stuff like /echo ${Bool[${NearestSpawn[1, nogroup pc radius 300]}]}
  it will return TRUE if there is at least 1 player within 300 radius of you thats NOT in your group.
- Added case Range: to ItemType

08 May 2014 by SwiftyMUSE
- Update of SpellSlotInfo for SPA's 157 to format as a ranged value
- Added MaxBuffSlots, changed FreeBuffSlots to use the new function that gets the max buff slots

29 Apr 2014 by eqmule
- Updated for patch

26 Apr 2014 by eqmule
- If using an old ItemDB.txt you will now see a message asking you to update it.

24 Apr 2014 by SwiftyMUSE
- Fix for reuse timer in spell slot information
- Fix for random CTD on some spell display
- Fix for CTD when item missing in ItemDB
- Added command /SpellSlotInfo [#|"spell name"]. You can use this to see the spell slot
  information for any spell without having to right-click display through the MQ2ItemDisplay plugin.
- Ground spawn updates

18 Apr 2014 by eqmule
- Fixed a bug in GetSpellByID that would make it return "Unknown Spell" when it 
  should just return 0
  This means macros like scribe.mac will work again.

16 Apr 2014 by eqmule
- Fixed the EQRAIDWINDOW struct
  This means caption classcolors for raidmembers will again work as intended.
- Changed how plugins are loaded from MacroQuest.ini
  I don't think this will affect anyone, but from now on
  when a plugin is unloaded the [Plugins] section will not be erased
  The old mq2plugin=mq2plugin is still valid, but eventually
  you will end up with a list of plugins where the entries
  will look like mq2plugin=1 or mq2plugin=0
  I did this because I'm preparing the loader for being able to unload/load
  plugins directly from its iconmenu.

13 Apr 2014 by SwiftyMUSE
- Added GemIcon, HateGenerated, PvPCalc, Unknown182, Unknown222, Unknown223 to the SPELL struct
- Added HateGenerated to MQ2ItemDisplay output

11 Apr 2014 by SwiftyMUSE
- Merged the MQ2GearScore logic into the base code for MQ2ItemDisplay. This means that MQ2GearScore
  is no longer necessary and MQ2Bzsrch will work correctly for those that want scores.
  In order to use the new functionality, rename your old ini file to MQ2ItemDisplay.ini to get all
  the same values. You can stop using MQ2GearScore and go back to use the base code MQ2ItemDisplay

10 Apr 2014 by SwiftyMUSE
- Update of SpellSlotInfo for SPA's 124/125/132 to format as a ranged percent and specify that SPA 132
  is a # of tick(s)

08 Apr 2014 by SwiftyMUSE
- Rewrite of SpellSlotInfo, uses new function ParseSpellEffect. Pass a pSpell structure, slot number,
  character buffer and it will return a character buffer with the spell effect information
- Fixed issue with MQ2ItemDisplay that would sometimes display the wrong usable classes

08 Apr 2014 by SwiftyMUSE, eqmule
- Corrected datatype refactor to allow for correct type inheritence in MQ2 parser

08 Apr 2014 by eqmule
- Added MaxTargets to the SPELL struct
  This means we can check how many targets a spell will affect, 12 for example.
- Added SpellGroup to the SPELL struct
  This is used to display the spell family for the "Limit: SpellGroup"

06 Apr 2014 by SwiftyMUSE
- Fixed issues with GetSpellNameByID and GetSpellbyID that would cause undefined results or CTD

05 Apr 2014 by eqmule
- Fixed a crash in GetSpellEffectName
- MacroQuest2.exe should work on windows 8.x now

04 Apr 2014 by eqmule
- Update for patch

02 Apr 2014 by SwiftyMUSE
- TEMPORARY fix for C2065 compiler issue on vs2008

02 Apr 2014 by eqmule
- Update for patch
- MacroQuest.ini is now created (from the _default template) if it doesnt exist.
- The item and spelldisplay plugin should display more correct info now
  SwiftyMUSE did most of that grunt work, big props to him for taking it on.
  We will carefully monitor this code and add more fixes as we go to make stacking
  and spell/iteminfo 100% perfect.

30 Mar 2014 by SwiftyMUSE
- Added CreateMQ2NewsWindow for Macroquest.ini file to turn on/off the creation of
  the news window
- Updated stacking checking to ignore bard songs and song window illusions
- Removed the stat change portion of the additional checks for stacking introduced
  on 23 Mar 2014

30 Mar 2014 by eqmule
- Fixed /lootall
- Added Caster to the Spell TLO
  returns a pStringType of the caster of a buff
  Usage: /echo ${Target.Buff[Ancient Flames].Caster}
  [MQ2] eqmule

27 Mar 2014 by CyberTech
- Refactor datatype definitions for MQ2 and ISEQ code
    All datatypes are declared in one file (DataTypeList.h), one time, for both ISXEQ and MQ2.
    Inheritance and Persistence are defined at the same time and location.
    This will avoid the ISXEQ build breaking or falling behind when new datatypes are added to MQ2.
    Additionally, it simplifies the code required for a new MQ2 datatype -- 1 line of code instead of 4

26 Mar 2014 by eqmule
- Fixed Spell[some spell].Description
  it now returns the correct string.
- Added a Slowed,Rooted,Mezzed,Crippled,Snared and Hasted
  to the TargetType TLO.
  they all return a pTargetBuffType TLO which has 3 members:
  Address (pIntType), Index (pIntType) and Duration (pTicksType).
  It also inherits pSpellType.
  This means that you can to stuff like:
  /echo ${Target.Slowed.Name} will fade in ${Target.Slowed.Duration.TotalSeconds}s
  [MQ2] Tepid Deeds will fade in 114s
  /echo ${Target} will break mezz in ${Target.Mezzed.Duration.TotalSeconds}s
  [MQ2] a_pyre_beetle48 will break mezz in 66s

24 Mar 2014 by eqmule
- Added exact match option to spawn searches (Suggested by: petesampras)
 example: /echo ${Spawn[=eqmule]} will find eqmule but not eqmulee.
- Fixed GroupMemberTargeted (this means /target clear works again)
- Added new TLO Member 'Inviter' to the character TLO. (its a pStringType)
 You can check ${Me.Invited} to see if you have a
 group invitation so I figured it would be useful
 to know who actually sent the invite:
 Usage: /echo ${Me.Inviter} just invited me to join their group
 Output: [MQ2] uberplayer00 just invited me to join their group

23 Mar 2014 by SwiftyMUSE
- Corrected itemdisplay to show useable classes for the spell when over level 70
- Corrected to make sure cfg files are executed during refresh injections
- Additional checks for spell stacking.
  (Buffs/Songs will stack (both land) if they are benefical spells and it's some type
  of stat change that was currently causing it to fail)

22 Mar 2014 by SwiftyMUSE
- Corrected useable class name in itemdisplay extension.
- Additional updates for spell effects
- Updates for spell stacking. Added .StacksWith as an alias
  for .WillStack

22 Mar 2014 by eqmule
-NOTE, THIS UPDATE WILL BREAK PLUGINS. (but not that much see below)
 SPELL struct member Level is now ClassLevel
 this was done cause i want you to know which plugins to update.
 ANY place that refers to Level-1 muct be changed to ClassLevel
 do NOT forget to remove the -1
-Updated the launcher.
-Injecting is now faster, it will happen even when eq is not in focus.
 This means injecting will no longer attach to any process it feels like.
 it will only attach to eqgame.exe.
 This is a good thing, (cause it means you wont have to kill the tasktray icon)
 if you need to /unload to do a rebuild for example.
 Also, since mq2main only attaches to eqgame, launchpad will now
 run just fine without dying even when the tasktray icon is up...
 If you /unload you can "reload" from the tasktray icon by selecting
 "Refresh Injections"
 If you start a new session of eqgame.exe mq2main.dll will be autoinjected.
 "Refresh Injections" will only reattach to eqgame.exe(s) that doesn't already
 have a mq2main.dll loaded in its address-space. 
 If one is loaded already it will move on to the next eqgame.exe it finds and try there
 until it has made sure all running eqgame.exe has mq loaded...

18 Mar 2014 by SwiftyMUSE
- Added CountSongs
- Changed .Stacks and .StacksPet to allow the comparison of the songs too
- Added MercType to the list of PlayerClasses
- Added the ability to allow custom offsets for those that need that (See the new privates files, MQ2Globals-private.cpp/.h)
- Added an actordef list to define the names for the various groundspawns.
  (If you find any missing (there are some), please post and they can be added.) Use "/items drop" to see
  the value that needs to be added. I removed the use of weapons.h and grounds.h. They were merged into
  the actordef list.
- Added some missing expansion names
- Added additional spelltype members (thanks PeteSampras)

18 Mar 2014 by eqmule
-IMPORTANT: MacroQuest.ini has been renamed to MacroQuest_default.ini
 I did this because I got tired of that unzipping would overwrite
 mine (which has custom settings in it) everytime there was a new zip.
 New Users that never run MacroQuest2.exe before
 SHOULD remove the _default extension on that file before they start MacroQues2.exe.
 (I want to make MacroQuest2.exe automatically do that at some point if no ini exist,
 but for now its a manual thing)
-Fixed a ctd when you did a /echo ${FindItemBankCount[blah]} with an empty shared bank...
-Fixed EQRAID struct (again)
-Added all known SPAs (458 of them), this means you should not get any more Unknown Spell Effects
 in the Spell Display. (You will get "Please Check" instead but thats for me
 so I know which ones I need to look closer at, dont worry about that for now.
-Added Spell restrictions as well to the spell display info - cred htw

-This is mainly a maintenance release, which means, it has code i am going to finetune later
 as well as some code that is now redundant and will be removed at a later point so we can avoid bloat.
 Hopefully releasing this now, will give those of you that maintain your own versions enough time
 to merge in the new stuff with your own builds before next patch...

-The Readme.chm file is back! (Click ReadMe on the macroquest2 icon...)
 it has compile instructions for VS 2012...

 more can be done to update other sections of it, but we need to start somewhere.
 contact me if you are interested in helping out with that.

16 Mar 2014 by eqmule
-Fixed EQRAIDMEMBER struct
 This means /echo ${Raid.Member[${Me}].Class} (and the likes) will work again.
-Fixed a bug with pRaidType where pSpawnType members wouldn't inherit correctly.
 This means things like /echo ${Raid.Member[${Me}].Race} will work properly (again)... (did it ever work?)

15 Mar 2014 by eqmule
-Fixed the EQRAID struct 
 This means, things like /echo ${Raid.Members} will work again.

13 Mar 2014 by eqmule
-Updated for patch
-Fixed a problem with MQ2Labels showing up as Unknown

12 Mar 2014 by eqmule
-Updated for patch
-The MQ2Type destructor is now virtual Cred: TypePun

09 Mar 2014 by eqmule
-Added Distance3D float member to the Switch TLO
-/click left item is back!! (in all its old days glory...)
 To use: first /itemtarget then /click left item
 Yes you can pick up stuff from the ground without facing it.
 Yes you can open a tradeskill container without facing it.
 BUT make sure you are in range. (20)
 Even though you do not have to be facing the item I still recommend
 you do a /face item (for appearances) before you issue a click left item...
 Please dont abuse this.

01 Mar 2014 by eqmule
-Fixed InvitedToGroup (it was in the wrong place in the struct)

26 Feb 2014 by eqmule
-Made some preparations for future updates related to Custom Help Windows
 Not a critical update unless you are a hardcore plugin author.

23 Feb 2014 by eqmule
-Corrected some offsets that where wrong.
 This should fix a couple ctd's reported on the forum (hopefully)
 Sorry about any downtime this may have caused to your crews...
-CampfireZone wont ctd in neigboirhoods or greater guild halls anymore
 however it wont return anything either until I figure out where that info is located.
-Updated /beepontells and /timestamp to take on AND off as arguments.
 no argument will just toggle, just like before this change.
 This is also saved to macroquest.ini from now on.

21 Feb 2014 by SwiftyMUSE, eqmule
- Updated for patch

20 Feb 2014 by eqmule
-Fixed EQRAID struct 
 This means, things like /echo ${Raid.Members} will again work.

19 Feb 2014 by eqmule
-Updated for patch
-Added LoreGroup and LinkDBValue to CONTENTS struct
 It is used in the linkdb plugin. Cred: SwiftyMUSE

-Added a new TLO Member for Song/Buff, HitCount which will return a pIntType of how many hits a song/buff has left before it fades.
 Usage /echo ${Me.Song[Lich Sting Recourse].HitCount}

-made some adjustments to /itemnotify
 Im not really finished with it, more testing is needed
 but now it can select items when merchantwindow is open.

 and /ctrl /itemnotify should pick up single items as well... *should*
 more to come on this, its complicated... I know the code looks like a complete mess
 but I will clean it up when I know exactly how I want it to work...

05 Feb 2014 by eqmule
-Changed /ini to work in the following way (see below), apperantly there was a bug in my understanding
 of how people wanted it to work.
//	/ini "someini.ini" "the section" "NULL" "NULL"
//	adds a key named NULL and a value named NULL under the [the section]:
//	to remove the key named NULL:
//	/ini "someini.ini" "the section" "NULL" NULL
//	OR /ini "someini.ini" "the section" "NULL"
//	to remove section "the section":
//	/ini "someini.ini" "the section" NULL
//	OR /ini "someini.ini" "the section"
//
//	Basically leaving the third and/or fourth parameter blank will be interpreted as NULL
//	enclosing NULL in quotes will interpret it as an actual string "NULL"

29 Jan 2014 by eqmule
-Fixed a bug in MQ2DataVars.cpp
 itemlinks now works as intended. (again)
-Added some support for ISXEQ and some new commands(/beepoontell,/timestamp) + a lineofsight code change
 cred: Red-One

28 Jan 2014 by eqmule
-Updated for patch

27 Jan 2014 by eqmule
-New Feature: /useitem "item name here"
-New Feature: /itemnotify "item name here" left/rightmouseup
 This means no more need to figure out which slot an item is in, as long as its in our inventory
 it will be "clicked".
 For obvious reasons, rightmouseup only works on clicky items...

-NOTE! MACRO AUTHORS:
Keeping with my modus operandi of "breaking things that are'nt fixed" (properly)
I have made changes to the following:
Macro breaking changes: (please dont panic, its easy to adjust)
1. TLO ${Me.XTarget[x].Type} is now ${Me.XTarget[x].TargetType}
 Reason: XTarget inherits Spawn and since that already contains a .Type member, it was necasary to change it.

2. Ok , so I noticed that everquest sometimes mark chat as SPAM
and in order to do that, they "tag" say,tell, and the rest of the chat if it orignates from another player.
This messes up our eventhandling, and I believe it has for several years.
So, its well overdue for a change, I am sorry about this though, cause this WILL
break some macros (and possibly plugins) that "fixes" this internally...
Here is an example of how a macro would deal with this:

#event healme "#1# says,#*#heal me#*#"

Sub Event_healme(line, Sender)
	/varset Sender ${Sender.Right[-2].Left[-1]}
	/if (${Sender.Equal[eqmule]}) {
		/echo eqmule needs a heal
		/varset healneeded 1
	}
/return

As you can see, unless we "strip" ${Sender} it will never be equal to "eqmule"
cause "eqmule" is actually "\x12\x31eqmule\x12"

Now, the fix for this obviously should be taken care of by core mq, and not your individial macros.
So I have done precicely that.
After building this version of mq, the new event should look like this instead:
Sub Event_tagged(line, Sender)
	/if (${Sender.Equal[eqmule]}) {
		/echo eqmule needs a heal
		/varset healneeded 1
	}
/return

Ok? questions? post on the forum, im releasing this version a month or so before next patch, 
so u should all have plently of time to adjust to this change.

22 Jan 2014 by eqmule
-Updated for patch

21 Jan 2014 by eqmule
-Added two new features
-New Command: /beepontells which is a toggle, can be set in MacroQuest.ini BeepOnTells=1 in the [MacroQuest] section.
 well... thats what it does, u get a tell... it beeps...
-New Command: /timestamp which is a toggle, can be set in MacroQuest.ini TimeStampChat=1 in the [MacroQuest] section.
 Basically it timestamps all chat when its on...
 NOTE: The timestamp takes place AFTER chatevents are handled, so at least in theory
 this should NOT have any adverse effects when turned on.

20 Jan 2014 by eqmule
-pinstCTaskWnd is back, dont know when it got lost...
-Added new TLO "Task" its useful for shared tasks(quests).
 it has the following members:
 -Title returns a pStringType of the shared task.
 -Timer returns a pTicksType of the amount of time left before task expires.
 -Members returns a pIntType of how many members the task has.
 -Member returns a pTaskMemberType
  pTaskMemberType has the following members:
  -Name returns a pStringType
  -Leader returns a pBoolType of TRUE or FALSE if the member is the task leader or not
  -Index returns a pIntType of the members taskindex, i.e where in the list it is... 1-6
Usage:
       /if (${Task.Member[Eqmule].Leader}) {
              /echo I am the leader of ${Task.Title} which expires in ${Task.Timer.TotalMinutes}...
	   }
	   /echo Task Member 2 is ${Task.Member[2]}
Output:
      [MQ2] I am the leader of Hatching a Plan which expires in 243 minutes...
      [MQ2] Task Member 2 is Eluidiaan

-XTarget now inherits pSpawnType
 this means that you can now do stuff like:
 /echo ${Me.XTarget[1].PctHPs}
 [MQ2] 93
 /echo ${Me.XTarget[8].Level}
 [MQ2] 16
 NOTE: max XTarget is 10... I dont think doing /echo ${Me.XTarget[11].Level} will turn out good for anyone...

 Please update ALL macros that targets mobs around you *when fighting* to check their HP to use XTarget[x].PctHPs instead.
 HINT: This is not a suggestion, its a very strong recommendation/borderline order.
 The reason for this is that:
 1. Targeting multiple mobs over and over just to check their HP, SLAMS the eq servers with targetpackets.
 2. It is BAD practice and it slows down YOUR macro, as well as the eq servers.
 3. For your own good, detecting botters are extremely easy by just watching how your character targets.
    no "real" player will target 50 mobs around him in a couple seconds, just to select the one with the lowest HP.

04 Jan 2014 by eqmule
-Added ActiveDisc to the Character TLO, it returns a pSpellType if a discipline is active. (otherwise NULL)

 usage: /if (${Me.ActiveDisc.ID}) {
			/echo Yes I am using a Discipline, and its ${Me.ActiveDisc.Name}, the spell id is ${Me.ActiveDisc.ID}
		}
 
02 Jan 2014 by eqmule

								HAPPY NEW YEAR!!!
We have had a good 2013, I expect to add some exciting new things as well as continue
work on updating and making MQ2 better and better this year.
Stay tuned, and thank you for all of your support!

-This is NOT a critical update (no need to update unless you really need the following:)
-Added GetCurrencyIDByName
-Added new Character TLO Member AltCurrency which returns a pIntType
 usage: /echo ${Me.AltCurrency[Marks of Valor]}
        /echo ${Me.AltCurrency[31]}
 Cred: desgn
-Added ZoneFlags to the pZoneType TLO, it returns a pIntType
-Added Category and Subcategory Members to the Spell TLO, they return pStringType
-Fixed a CTD in ${DisplayItem.StackSize}
-Added delete functionality to the /ini command
 usage: NULL required: http://www.macroquest2.com/phpBB3/viewtopic.php?t=12574&highlight=delete
       no NULL needed: http://www.macroquest2.com/phpBB3/viewtopic.php?f=28&t=18467

 Both approaches are valid and will work for backward compatability.

15 Dec 2013 by eqmule
-This is NOT a critical update (no need to update unless you really need the following:)
 I just added FindItemByID and renamed FindItem to FindItemByName
-Updated ${Mercenary.State} to return "NOMERC" if you dont have a merc.

-There is a /while command in right now (has been for a while -pun intended)
 I just wasnt ready to announce it earlier, look, this is extremely beta.
 IF you are gonna try it, you cannot expect it to work perfectly
 I basically only tried:
 /while (${Target.ID}) {
	/delay 1s <--- IMPORTANT
	/echo Hi there we have a target
 }
 You can NOT do:
 /while (something) /echo hi there
 
 right now it NEEDS the {} enclosure...
 and please unless you want your cpu to freak out... use a "/delay something" within that closure...
 see my example above (the <-- IMPORTANT)

11 Dec 2013 by eqmule
-Updated for patch
-Updated AltAdvManager::GetAltAbility with second parameter, I dont know what it is yet, rank? level?
-Fix for SpawnInfo->Trader and SpawnInfo->Buyer

06 Dec 2013 by eqmule
-Fixed void CTabWnd::SetPage(int,bool,bool);
(this means aapurchase and the likes works again...)
your're welcome...

05 Dec 2013 by eqmule
-Updated for patch

27 Nov 2013 by SwiftyMUSE
-Added AAPointsAssigned to Me TLO

16 Nov 2013 by EqMule
-Fix for ${Target.AggroHolder} it now properly return Pets and Mercenary SpawnTypes as well as Players.
 There is still some work to do on this TLO, for example it wont return
 yourself, this is not intentional, its on my todo list.

-Added support for /itemnotify with bags closed for bank and shared bank as well.

-Fixed a bug where if you sent a /itemnotify in <pack> <slot> leftmouseup 
 and you had the item on a hotbutton, instead of picking it up, it would activate it.
 This means that from now on, if you issue a /itemnotify leftmouseup command... you can be 100% sure
 it WILL pick up the item, not activate it...

14 Nov 2013 by EqMule
-Updated for patch
-"/itemnotify in" changed to work even if bags are closed.
 example: /itemnotify in pack1 1 leftmouseup ( Will pick up the item in pack1 slot 1 even if the bag is closed...)

 Note: that this is pretty much untested right now, let me know of any issues.

10 Nov 2013 by SwiftyMUSE
- added MaxLevel to Spell TLO
  the purpose was to allow autobot to get the max mezz level automatically
  and avoid hardcoding it in the macro itself.

07 Nov 2013 by EqMule
-Fix for Contents.Power
-Added a manifest to MacroQuest2.exe so it will requireAdmin automatically.
-Updated all visual studio vcxproj files to use the v110xp toolset.

its time for you guys to update to vs2012 sp3 or newer if you want to use the vs2012 .sln
For the rest of you, this shouldnt have an impact, just use old MacroQuest2.sln

as for the strcpy_s error, this is intentional, upgrade your visual studio to a version released after 2006.
you cannot use vs 6.0 anymore (unless you change them all back to strcpy)

06 Nov 2013 by EqMule
-Updated for patch
- Changed top #turbo to 80, still defaults to 20
-Brought back an old friend from the dead... /click left door
 You do not *HAVE* to face the door to "click" it but I still recommend that you do, your char doesn't need the attention...
Usage:
Sub OpenDoor
:retrydoortarget
	/doortarget DOOR1
	/delay 1
	/if (!${Switch.ID}) {
		/goto :retrydoortarget
	}
	/face door nolook
	/delay 1
:retryopendoor
	/if (!${Switch.Open}) {
		/click left door
		/delay 1s
		/goto :retryopendoor
	}
/return

29 Oct 2013 by EqMule
-Cast item works on items in bags now if you have VoA or higher expansion.
cred to desgn for code/suggestion

26 Oct 2013 by EqMule
-Added a new member to the Target TLO:
${Target.AggroHolder} it returns a pSpawnType of whoever your target is most angry with and currently attacking, 
i.e they guy that has the most aggro.
This can be used for ANY Target, you dont even have to have aggro yourself or even be in group with them.
You can run by someone fighting, select their target and this will return whoever its most angry with...
/echo ${Target.AggroHolder}
[MQ2] EqMule

***OK THE NEXT FIX "might" break some macros, BUT, this is how it is meant to work for consistency, so... deal with it please.***
-Fixed ${Group.Member[<thename>].PctAggro and ${Group.Member[x].PctAggro
/echo ${Group.Member[eqmule].Index}
[MQ2] 3			<-- im groupmember 3
/echo ${Group.Member[3].Name}
[MQ2] Eqmule	<-- see?
/echo ${Group.Member[3].PctAggro	<-- it works with the number
[MQ2] 54		<-- my aggro
/echo ${Group.Member[Eqmule].PctAggro	<-- as well as the name
[MQ2] 54		<-- my aggro

23 Oct 2013 by EqMule
-NOTE TO: Macroauthors, Macro breaking CHANGE!

 Look, to prepare for a PctAggro fix, I needed to make a change to how ${Group.Member[<TheName>]} works
 This will most likely BREAK some people macros
 BUT it is going to be consistant with how other TLO's work that deal with Names and so on.
 so in the end you will thank me for making this change.
 From Now On: ${Group.Member[<TheName>} returns a pGroupMemberType NOT a pIntType
 SO IF you need the Index of a GroupMember, I have added a new member called: Index
 Example of how it worked BEFORE THIS PATCH:
 /echo ${Group.Member[${Me.Name}]}
 [MQ2] 0
 Example of how it works AFTER THIS PATCH:
 /echo ${Group.Member[${Me.Name}]}
 [MQ2] Soandso
 BECAUSE the new type is a pGroupMemberType, it also inherits pSpawnType which is why you can also do:
 /echo ${Group.Member[${Me.Name}].Class}
 [MQ2] Wizard
 I hope you all can see the benefit of being able to directly access the pSpawnType in this way...
 But, to get back to the index:
 To actually get the index do a:
 /echo ${Group.Member[${Me.Name}].Index}
 [MQ2] 0

 We good?

21 Oct 2013 by EqMule
-Fixed ${Pet.Body.ID} and ${Mercenary.Body.ID} crashes (when no pet/mercenary was up)

20 Oct 2013 by EqMule
-Added Prestige to the Item TLO:
usage: /echo ${Cursor.Prestige} returns a pBoolType TRUE if its a Prestige item otherwise FALSE

19 Oct 2013 by EqMule
-Added Subscription to the Character TLO:
usage: /echo ${Me.Subscription} returns a pStringType "UNKNOWN","FREE","SILVER" or "GOLD"

15 Oct 2013 by EqMule
-Added EnduranceCost to the Spell TLO:
usage: /echo ${Spell[Malarian Mantle].EnduranceCost} returns a pIntType
-Added PctPower to Item TLO:
usage /echo ${Me.Inventory[powersource].PctPower} returns a pFloatType

14 Oct 2013 by EqMule
-Added 2 new Members to the Character TLO:
${Me.PctMercAAExp} which returns a float of the current percent of exp your mercenary has.
and
${Me.MercAAExp} which returns the actual pIntType

13 Oct 2013 by EqMule
-Fix For macros not loading...

13 Oct 2013 by EqMule
-Fix for ${Group.Member[x].Pet}

12 Oct 2013 by EqMule
-Added Support for CustomPlugins.ini
 it only have 2 sections and in the Macroquest Section only DebugSpewToFile is valid
 in the Plugins section you can add as many plugins as u like...
 /plugin unload on a custom plugin will unload it (as it should), but it will NOT write the change to the CustomPlugins.ini.
 That behaviour is by design. If you dont want a plugin to be loaded, you should manually remove it from the list.
 Example of what my CustomPlugins.ini looks like:
 [MacroQuest]
 DebugSpewToFile=1

 [Plugins]
 mq2AutoLogin=mq2AutoLogin

12 Oct 2013 by EqMule
-Fix for a crash in the "Clearing A Path" instance in Dead Hills
 this will most likely fix other instance crashes as well in the new zones.
 however i couldnt log in game to test, so report in bugs forum if u still crash
 when zoning in.

12 Oct 2013 by EqMule
-Fix for ${Me.Pet.Following} and ${Me.Mercenary.Following}
-Todo: Fix ${Me.Inventory[powersource].Power}

11 Oct 2013 by EqMule
-Removed PetTarget and PetCombat
-Added new TLO members for ${Me.Pet}
- Buff		example: /echo ${Me.Pet.Buff[1]} returns a pSpellType
			example: /echo ${Me.Pet.Buff[Spirit of Wolf]} returns a pIntType (The slot the buff is in)
- Combat	example: /echo ${Me.Pet.Combat} returns a pBoolType TRUE or FALSE (on/off)
- GHold		example: /echo ${Me.Pet.GHold} returns a pBoolType TRUE or FALSE (on/off)
- Hold		example: /echo ${Me.Pet.Hold} returns a pBoolType TRUE or FALSE (on/off)
- ReGroup	example: /echo ${Me.Pet.ReGroup} returns a pBoolType TRUE or FALSE (on/off)
- Stance	example: /echo ${Me.Pet.Stance} returns a pStringType "FOLLOW" or "GUARD"
- Stop		example: /echo ${Me.Pet.Stop} returns a pBoolType TRUE or FALSE (on/off)
- Target	example: /echo ${Me.Pet.Target} returns a pSpawnType of the pets current target
- Taunt		example: /echo ${Me.Pet.Taunt} returns a pBoolType TRUE or FALSE (on/off)

10 Oct 2013 by EqMule
-Updated for patch
-Added new TLO ${Mercenary}
It returns a SpawnType so you have access to all spawnmembers.
As well as these four new ones:
${Mercenary.State} (stringtype) which returns strings: "DEAD" "SUSPENDED" "ACTIVE" or "UNKNOWN";
${Mercenary.StateID} (int) which returns the state as a number (mostly good for debugging)
${Mercenary.Stance} (stringtype) which return the Stance as a string
${Mercenary.AAPoints} (int) returns how many unspent mercenary AA you have.
I Plan to add more stuff later if needed. Those are the most useful for now...

09 Oct 2013 by EqMule
-Fix for Bank and SharedBank members in CHARINFO struct
(thanks to Drakhhen for making me aware of this bug)

08 Oct 2013 by EqMule
- Updated for Oct 7-8 2013 patch
- Shared Bank now has 4 slots
- I will add a TLO for the new mercenary AA
 but I need more time to look into it, unless someone beats me to it.
 For now use the UI...
- Added a couple new TLO's
 /echo ${Me.PetTarget}
 will return the spawn your pet has targeted.
 so you can do /echo ${Me.PetTarget.ID} and so on to get more info out... 
- /echo ${Me.PetCombat}
 is the pet attacking something? 
 returns TRUE or FALSE 

Im pretty sure these 2 can use some more work, but should work in most situations I think...

22 Sep 2013 by EqMule
- Added Me.ZoneBound which returns Zone information for the zone you are bound in
  Usage:
	/if (${Zone.ID}==${Me.ZoneBound.ID}) {
		/echo crap im back at bindpoint, did I die?
	}
18 Sep 2013 by EqMule
- Updated for patch
21 Aug 2013 by EqMule
- Updated for patch
18 July 2013 by EqMule
- Added support for /useitem
  Example: /useitem ${FindItem[=worn totem].ItemSlot} ${FindItem[=worn totem].ItemSlot2}
  Note: you need VOA expansion or newer for /useitem to work, its a soe, not an mq2 command
- Fixed listselect *
	Example: /notify MMTW_MerchantWnd SubtypeListBox listselect 10
			 Will select the Tier V Healer listitem in the Mercenary Merchant Window.
	
	*listselect wasnt able to actually "select" items, it only "highlighted" them prior to this fix.
17 July 2013 by EqMule
- Added comboselect*
	Example: /notify MMTW_MerchantWnd TypeComboBox comboselect 2
			 Will select Journeyman Mercenaries in the Mercenary Merchant Window.
	
	*listselect still works when you just need to "set" an item in a combobox
	but when you want it to actually do the "select" use comboselect.

16 July 2013 by EqMule
- Updated for Jul 16 patch
- Added Item.Damage (thanks to nod77)
- Added new TLO GetCurSel (thanks to Dewey2461) see http://www.macroquest2.com/phpBB3/viewtopic.php?f=30&t=18947
- report bugs to me on irc or on the forum

22 June 2013 by ieatacid
- Fixed window.Enabled

20 June 2013 by EqMule, ieatacid
- Updated for Jun 19th patch

2 June 2013 by ieatacid
- MacroQuest.GameState now returns 'PRECHARSELECT' when applicable

17 May 2013 by EqMule, ieatacid
- Updated for May 14th patch

21 April 2013 by ieatacid
- MQ2Map fixed

21 April 2013 by ieatacid, EqMule
- Updated for April 17th patch

21 March 2013 by ieatacid
- Fixed keybind issues (?)

16 March 2013 by ieatacid
- Updated for March 13th/14th patch

16 February 2013 by ieatacid
- Updated for Feb. 13th/14th patch

20 January 2013 by ieatacid
- Fixed _CXWND.pParentWindow crash
- Fixed MQ2ItemDisplay crash

19 January 2013 by ieatacid
- Fixed MQ2ItemDisplay
- Fix corpse crashes
- Fixed a couple inventory struct members that were off -- item.stack and some others should work correctly now
- Fixed Me.Pet

18 January 2013 by ieatacid
- Updated for January 16/17 patch

4 January 2013 by ieatacid
- Fixed _ITEMINFO.Clairvoyance
- Fixed HasExpansion function

24 December 2012 by ieatacid
- MQ2ItemDisplay: fixed duplicate spell data being displayed

13 December 2012 by ieatacid
- Updated for December 12th patch
- FIXED OLD COMPILER WARNINGS

9 December 2012 by ieatacid
- Added ability to check if your account has a specific expansion enabled
... bool character.HaveExpansion[n]: Check if you have an expansion by number
... bool character.HaveExpansion[name]: Check if you have an expansion by name (full name not abbreviation)
... Added function for checking expansion availability. See HasExpansion function in MQ2Utilities.cpp for more info
- Added access to aggro data
... int character.PctAggro: Your aggro percentage
... int character.SecondaryPctAggro: Secondary aggro percentage
... spawn character.SecondaryAggroPlayer: spawninfo for secondary aggro player
... spawn character.AggroLock: spawninfo for aggro lock player
... int target.PctAggro: target's aggro percentage on you (same as character.PctAggro)
... int target.SecondaryPctAggro: target's secondary aggro percent (same as character.SecondaryPctAggro)
... spawn target.SecondaryAggroPlayer: spawninfo for target's secondary aggro player (same as character.SecondaryAggroPlayer)
... int groupmember.PctAggro: group member's aggro percentage
... int xtarget.PctAggro: xtarget's aggro percentage

3 December 2012 by ieatacid
- Fixed MQ2Bzsrch.  bazaaritem.Value has been removed because it's no longer sent with the item data

29 November 2012 by ieatacid
- Fixed alternate ability bug
- Fixed Me.CombatState
- MQ2Bzsrch is still broken, don't load it

28 November 2012 by ieatacid
- Updated for today's patch

23 November 2012 by ieatacid
- Fixed MQ2FPS (it once again stops rendering)

15 November 2012 by ieatacid
- Fixed custom chat channel join/leave messages not firing

12 November 2012 by ieatacid
- Fixed UI crashes

10 November 2012 by ieatacid
- Fixed alt ability bug

9 November 2012 by ieatacid
- Updated for November 7th patch
- Due to the introduction of ASLR into the client, offset names in eqgame.h have been changed as it was the easiest route to take in adapting the code base
- A function has been added to MQ2Inlines.h for plugins that need to adjust their own offsets for ASLR: DWORD FixOffset(DWORD nOffset);
... It takes the offset as a parameter and returns the recalculated offset

18 September 2012 by ieatacid
- Updated for patch on the 16th

25 September 2012 by ieatacid
- Updated for patch

19 September 2012 by ieatacid
- Updated for patch

16 August 2012 by ieatacid
- Updated for patch

19 July 2012 by dkaa, ieatacid
- Updated for patch

27 June 2012 by ieatacid
- Updated for patch

13 April 2012 by ieatacid
- Updated for patch

31a March 2012 by dkaa
-- Fixed DeleteAll, which was crashing MQ2Tracking...

31 March 2012 by dkaa
-- Fixed MyTradeReady, etc
-- Fixed various window crashes
-- Broke all the plugins that create their own window.  While consolidating some code, I ran into the problem that Show is both member data and function.  Do the data member changed to dShow, which means plugins like MQ2BagWnd have to change too.

23 March 2012 by ieatacid, dkaa
- Updated for March 22nd patch
- Added mapfilter TargetPath
... when enabled, right-clicking a spawn on the map will make it your target and draw a path to it on the map and in the world
... off by default

03 February 2012 by dkaa
- Kill launchpad if we are injected.  Launchpad is snooping into all processes.

15 January 2012 by dkaa
- Updated to fix /lootall

17 December 2011 by ieatacid
- Updated for today's patch

15 December 2011 by ieatacid
- Fixed spell manager crash

14 December 2011 by ieatacid
- Updated for today's patch

23 November 2011 by ieatacid
- Fixed _EQINVSLOTWND struct
- Added Me.GemTimer to retrieve the refresh time on spell gems, returns ticks type

18 November 2011 by ieatacid
- Updated for November 15th patch

11 October 2011 by ieatacid
- Fixed Me.TributeTimer

15 September 2011 by ieatacid
- Updated for today's patch

19 August 2011 by ieatacid
- Fixed some campfire stuff

30 June 2011 by ieatacid, dkaa
- Updated for today's patch

28 April 2011 by dkaa
- updated for the patch

20 April 2011 by dkaa
- fix for XTarget -- thanks, drkrain

19 April 2011 by dkaa
- added Me.SkillCap

14 April 2011 by ieatacid
- Updated for April 13th patch

6 April 2011 by ieatacid
- Added Me.MercenaryStance -- returns current active mercenary stance as a string, default is NULL

23 March 2011 by dkaa
- Fixed GetSTMLText -- you need the new eqbcs
- Fixed SetSTMLText -- you need the new eqbcs
- Fixed AppendSTMLText -- you need the new eqbcs
- Added a constant for the chat font offset so the /bcfont will work again
- Added the class CXStr &  CXStr::operator=(class CXStr const &) offset.
- This is all brainiac's fault.

17 March 2011 by dkaa
-  Jaysus, a patch on Paddy's day.

9 March 2011 by ieatacid
- Updated for today's patch

5 March 2011 by dkaa
- Fixed window.Enabled

19 February 2011 by ieatacid
- Me.Aura now returns the effect name as a string instead of a spell type.  If you need access to the spell data, look it up using the Spell TLO

17 February 2011 by ieatacid
- Updated for today's patch

15 February 2011 by dkaa
- fixed NoDrop again

13 February 2011 by ieatacid
- Fixed item.NoDrop
- Me.Aura now returns the name of the effect in the aura window if it can't find the matching spell
- _FELLOWSHIPINFO fix (thanks, Drakhhen)
- Fixed CListWnd::DeleteAll function offset (thanks, brainiac)

12 February 2011 by ieatacid, dkaa
- Updated for February 9th and 11th patches

16 January 2011 by dkaa
- Fixed IsNamed for some of the newer zone.  Thanks, el_nene.

16 January 2011 by ieatacid
- Fixed spawn.Levitate
- Fixed Me.FreeInventory

13 January 2011 by ieatacid
- Updated for today's patch

8 December 2010 by ieatacid
- Updated for today's patch

7 December 2010 by ieatacid
- Fixed "/click left" crash

4 December 2010 by ieatacid
- Added Me.Haste which reports total haste as it appears in the stats tab of the inventory window
- Changed EQ_Character::DoCombatAbility to return bool instead of void, as it is in the client

16 November 2010 by ieatacid
- Fixed for Me.FreeInventory

10 November 2010 by ieatacid
- Updated for today's patch

9 November 2010 by ieatacid
- Fixed /lootall crash

5 November 2010 by dkaa
- Fixed RightClickedOnPlayer
- Fixed item.Stacks, item.FreeStacks, and item.StackCount

1 November 2010 by ieatacid
- Fixed GetFullZone and GetShortZone crashes

29 October 2010 by dkaa
- Fixed SelectedItem and some crashes

26 October 2010 by ieatacid
- Updated for today's patch

23 October 2010 by dkaa
- Fixed the loot window and looting

22 October 2010 by dkaa
- Fixed the VC6 compile issue.
- Fixed some crashes.
- Fixed FindItem so it returns the correct slot.

21 October 2010 by ieatacid, dkaa
- Updated for today's patch
- Bug fixes and code changes for the October 16th patch

16 October 2010 by ieatacid, dkaa
- Updated for October 12th patch

15 September 2010 by ieatacid, dkaa
- Updated for today's patch

8 September 2010 by ieatacid, dkaa
- Updated for today's patch

18 August 2010 by ieatacid
- Updated for today's patch

29 July 2010 by dkaa
- Fixed a problem with Dar.  Thanks, Minymezz

28 July 2010 by ieatacid
- Updated for today's patch
- Adjusted /doability to look for your abilities in a similar way the client does, further eliminating it relying on abilities being mapped to action window buttons

14 July 2010 by ieatacid, dkaa
- Updated for today's patch

9 June 2010 by ieatacid
- Updated for today's patch

13 May 2010 by dkaa
- made the chat window history a constant to promote harmony

13 May 2010 by ieatacid
- Updated for today's patch
- Fixed Me.Dar and Me.Buff.Dar

12 May 2010 by ieatacid
- Updated for today's patch

10 May 2010 by ieatacid
- Fixed the 'listselect' window notification so you no longer need to 'leftmouse' and 'leftmouseup' after. Macros will need to be adjusted accordingly

14 April 2010 by ieatacid
- Updated for today's patch

10 March 2010 by ieatacid
- Updated for today's patch

13 January 2010 by ieatacid
- Updated for today's patch

7 January 2010 by dkaa
- Fixed the buff count to 30, song count to 20

24 December 2009 by ieatacid
- Added Me.XTarget.  See wiki for details: http://www.macroquest2.com/wiki/index.php/DataType:xtarget

18 December 2009 by SwiftyMUSE
- Updated for today's patch

15 December 2009 by SwiftyMUSE
- Updated for today's patch

14 December 2009 by dkaa
- Fix for AltAblity and Underfoot

8 December 2009 by ieatacid, SwiftyMUSE
- Updated for today's patch

19 November 2009 by ieatacid
- Updated for today's patch

18 November 2009 by dkaa
- added npccorpse and pccorpse to the spawn search filters

14 November 2009 by ieatacid
- Fix for EQMERCHWINDOW struct which will fix various things that reference it

14 November 2009 by dkaa
- Fix for labels -- added CLABELWND which is not, in fact, a CSIDLWND

13 November 2009 by dkaa
- Fix for inventory problems (corrected InvSlotWnd)

12 November 2009 by ieatacid, dkaa, SwiftyMUSE
- Updated for November 11th patch

21 October 2009 by ieatacid
- Updated for today's patch

8 October 2009 by ieatacid
- Updated for today's patch

21 September 2009 by ieatacid
- FindItemCount TLO now searches for augs on items

15 September 2009 by SwiftyMUSE
- Updated for today's patch

6 September 2009 by dkaa
- added el_nene's FromData changes

6 September 2009 by ieatacid
- Added spawn.Following which returns the spawn that a player is /following, or your pet's target

31 August 2009 by ieatacid
- Fixed _SPELL struct that changed in July
- Changed GAMESTATE_PRECHARSELECT from '6' to '-1'

19 August 2009 by ieatacid
- Updated offsets for today's patch

17 August 2009 by ieatacid
- Mouse_Aux3, Mouse_Aux4, Mouse_Aux5 added to dikeys.h

16 August 2009 by ieatacid
- Added mouse buttons to dikeys.h (Mouse_Mid, Mouse_Aux1, Mouse_Aux2).  This should let you /bind them now and eliminate associated crashes

14 August 2009 by pms
- fix for shownames
  http://www.macroquest2.com/phpBB2/viewtopic.php?t=16365

14 August 2009 by brainiac, dkaa
- Updated for the 08/12 patch

15 July 2009 by SwiftyMUSE
- Updated for today's patch

14 July 2009 by SwiftyMUSE
- Changed NUM_SPELL_GEMS to reflect the additional 2 added by the devs.

3 July 2009 by ieatacid
- Fixed /loadspells and other functions that rely on the _SPELLFAVORITE struct
- Updated MQ2ItemDisplay -- it now shows our extra item info when the modified/unmodified button is pressed (thanks pms for the idea)

29 June 2009 by ieatacid
- gGameState now gets set correctly when camping to desktop or server-select screen

24 June 2009 by ieatacid
- Reverted changes to CleanUI detour to fix MQ2ChatWnd crash when reloading the UI
- Changed tooltip handling in MQItemdisplay to work more efficiently and fix a bug with the left ear slot

24 June 2009 by SwiftyMUSE
- Updated for today's patch

21 June 2009 by ieatacid
- Fixed suffix display bug in captions (the error was in _SPAWNINFO)

20 June 2009 by SwiftyMUSE
- Backed out bug fix for MQ captions.
- Generate correct gGameState when camping (server/desktop).  This should fix random crashes in plugins when they think they are still "INGAME" but are really at server select screen.

18 June 2009 by SwiftyMUSE, ieatacid
- Updated for today's patch
- Added NUM_BUFF_SLOTS to handle the everchanging number of buffs in the target and pet windows.

17 June 2009 by SwiftyMUSE
- Added the command history functionality to MQ2ChatWnd (thanks PMS)

15 June 2009 by dkaa
- Fixed bug NoDrop on items on FV and other special servers

15 June 2009 by SwiftyMUSE
- Fixed bug with flashing MQ captions.
- Fixed bug with tooltips.  If you had a clicky item equipped in the left ear, the target window (and possibly others) would show tooltips baseed on "item name(ready)" instead of "buff name (time remaining)".
- Added filtering of macro ended messages.
- Added additional functionality to MQ2ChatWnd (thanks PMS)
   The window will redraw right away when you reload your UI in game, rather than waiting for the first text output request to recreate itself. 
   AutoScroll - on by default/normal behavior 
   NoCharSelect - off by default/normal behavior 
   SaveByChar - on by default/normal behavior 

12 June 2009 by SwiftyMUSE
- Updated for today's patch

11 June 2009 by ieatacid
- Fixed /unload crash on Windows 7 (and Vista?)

11 June 2009 by SwiftyMUSE, dkaa
- Fixed target.buff

10 June 2009 by ieatacid, SwiftyMUSE
- Updated for today's patch

21 May 2009 by SwiftyMUSE
- Updated for today's patch

15 May 2009 by ieatacid, dkaa
- Fixed guild struct and related functions
- Fixed pet window struct
- Removed MAX_GUILDS as it is no longer used

14 May 2009 by SwiftyMUSE
- Updated for today's patch

6 May 2009 by ieatacid
- Added spawn.Owner which returns a spawn type for a mercenary's owner

26 April 2009 by ieatacid
- Fixed group role issues

08 April 2009 by ieatacid
- TOTAL_SPELL_COUNT fix

07 April 2009 by SwiftyMUSE, dkaa, ieatacid
- Updated for today's patch

29 March 2009 by ieatacid
- Added Me.Mercenary which returns one of the following: SUSPEND, ACTIVE, NULL, UNKNOWN

21 March 2009 by ieatacid
- Me.CombatAbilityTimer and Me.CombatAbilityReady should now function correctly

19 March 2009 by SwiftyMUSE
- Updated for today's patch

15 March 2009 by ieatacid
- Fix for active leadership abilities
- Fix for GetCombatAbilityTimer crash (dkaa)

12 March 2009 by ieatacid, SwiftyMUSE
- Updated for today's patch

09 March 2009 by SwiftyMUSE
- Fixed aura (by name).  You can determine if an aura is active with Me.Aura[#aura name effect].ID
- Fix for buff stacking issue
- Cleaned up merc names for Group.Member[#]

12 February 2009 by dkaa, ieatacid, SwiftyMUSE
- Fixed pet buff window information/stackspet
- Fixed NPCCorpse mapfilter toggle

12 February 2009 by ieatacid, SwiftyMUSE
- Updated for the patch on the 11th

9 February 2009 by SwiftyMUSE
- Added exact match option to spawn searchs (use a "=" immediately preceeding the name being searched for)
- Updated named mob identification.  Named mobs will not exist in non-combat zones and warders, familiars, etc. have been demoted from their named status.
- Added /mapfilter option for named spawns (will toggle between named/normal npcs when npc filtering is active)
- Updated /mapfilter corpse as a master toggle for PC/NPC corpses.  When active, you can toggle PC/NPC filtering using PCCorpse/NPCCorpse respectively.
- Added Faycites, Chronobines as additional alternate currencies

31 January 2009 by dkaa
- added "targetable" as a spawn search modifier

20 January 2009 by ieatacid, dkaa
- Updated for today's patch

18 January 2009 by ieatacid
- Adjusted spawn types for banners.  The client lists the following races as banners: 500, 553-557, 586

17 January 2009 by ieatacid
- Added "/mqclear" command to MQ2ChatWnd which, you guessed it, clears the MQ2 chat window.  This does it the right way and removes all text from the window, unlike some plugins I've seen that just add 11ty new lines (\n) to the chat window
- Fixed "/setautorun".  It was saving incorrectly so AutoRun ini entries would never be processed (thanks pms)
- The "/dosocial" command should now work properly

11 January 2009 by ieatacid, SwiftyMUSE
- Events will once again trigger on "You have entered <zone name>."
- Completed formatting corrections for using spaces vs. tabs
- Corrected bug with spawnsearch.  Spawn[id 0] WILL NO LONGER return the same values as ${Me}.  You have been warned.
- Corrected spell stacking bug with some new spells (.Stacks/.WillStack)

29 December 2008 by dkaa
- added params to the /exec command (thanks three-p-o)

11 December 2008 by dkaa
- fixed a bug in the pet window with BuffFadeETA
- turned of macro error logging by default because it causes crashes if the log file is unwriteable

11 December 2008 by SwiftyMUSE
- updated for today's patch

10 December 2008 by SwiftyMUSE, ieatacid, dkaa
- updated for today's patch

10 December 2008 by dkaa
- Macro errors are now logged to a file

29 November 2008 by ieatacid
- Removed window manager drawing of the cursor on each pulse while in screen mode 3 (UI hidden) -- not needed since EQ switched to using Windows' cursor

05 November 2008 by ieatacid
- Fixed caption crash that happened on some untargetables
- Added "Flyer" spawn type for spawns that appear in some zones with NaN location data, which will filter them from NPC spawns
- Fixed Me.Aura bug when passing a number to it

03 November 2008 by dkaa
- added Triple Attack to skills.h

29 October 2008 by SwiftyMUSE
- Updated for today's patch

27 October 2008 by ieatacid
- Removed BuffUpdate from the target type. It's no longer cleared when you switch/release targets and, as such, serves no real purpose

22 October 2008 by ieatacid
- Added mercenary as a spawn type and map filter option
- Added bool mercenary to groupmember type
- Me.Aura now can now receive an index to access more than one aura (no index defaults to the first aura)

21 October 2008 by SwiftyMUSE
- Updated for October 21st patch

19 October 2008 by dkaa
- fixed the problem with the first line of macro not being run if /macro 
    was invoke within a macro.

17 October 2008 by SwiftyMUSE
- Added Spawn.Loc and .LocYX.  Loc is a float formatted string, LocYX is an int formatted string.
- Display permanent buff timers as "Perm" not "-0:18"
- Misc source cleanup

12 October 2008 by ieatacid
- Added BuffDuration to target type. It takes the buff name or number as a parameter and returns a ticks type.
- Added to Group TLO: string MainTank, string MainAssist, string Puller
- Added to groupmember type: bool MainTank, bool MainAssist, bool Puller

11 October 2008 by SwiftyMUSE
- Update mappable commands with all correct values, looks like it was not done in initial patch
- Update for Me.State.  If you are on a mount it will return "MOUNT" instead of continuing on and returning "STAND"

11 October 2008 by dkaa
- Fix for mappable commands -- thanks, brainiac
- Fix for class type 71, merc liaison.

10 October 2008 by dkaa
- Fix for VC6 compile problems.

09 October 2008 by ieatacid
- Changed target TLO. It now uses the new TargetType which inherits the spawn type.  The TargetType contains the following members:
   Buff (access to spell type): returns the target's spell by index (${Target.Buff[n]}) or name (${Target.Buff[name]}).  If no index is given (${Target.Buff}) it returns the first spell name or "NULL" if the target has no buffs
   BuffCount: returns the number of buffs on the target
   BuffUpdate: since there's a delay between when you target a spawn and when you get their buff data, this lets you know if the buff data is available
      
09 October 2008 by ieatacid, dkaa, SwiftyMUSE
- Updated for October 7th patch
- Added spawn type members: CurrentMana, MaxMana, Current Endurance, MaxEndurance -- these behave like CurrentHPs (only updated when you target a spawn)

08 September 2008 by ieatacid
- Added Level to groupmember type

07 September 2008 by SwiftyMUSE, ieatacid
- Fixed Group.Member[x].Name and .Leader 

06 September 2008 by SwiftyMUSE
- Fixed Group.Member[x].Name

05 September 2008 by SwiftyMUSE
- Fixes for group CTD issues
- Added Group.GroupSize back in... it's in the html manual but wasn't in the source

05 September 2008 by SwiftyMUSE, dkaa
- Fix for v6 compiles

05 September 2008 by ieatacid, SwiftyMUSE, dkaa
- Updated for today's patch

21 August 2008 by dkaa
- Add Tradeskills to TLO Item courtesy of brainiac

20 August 2008 by ieatacid
- Added Counters to the character type (total number of detrimental counters you have) and Counter to the buff type (counters per buff)

11 August 2008 by ieatacid
- Updated for today's patch

17 July 2008 by ieatacid, SwiftyMUSE
- Updated for today's patch
- Added a bunch of stat bonus stuff to the character type (differentiation).  See this thread for more info: http://macroquest2.com/phpBB2/viewtopic.php?t=15646

14 July 2008 by ieatacid
- Added "PCCorpse" map filter to MQ2Map, "Corpse" filter now just works on NPC corpses. Default color is the same as default NPC corpse color.

14 July 2008 by dkaa
- Fixed the pet info wnd struct

9 July 2008 by ieatacid, SwiftyMUSE
- Updated for today's patch

19 June 2008 by dkaa
- added augs to item TLO -- thanks dewey2461

19 June 2008 by dkaa
- HeroicWIZ is now HeroicWIS -- thanks dewey2461

09 June 2008 by ieatacid
- Added raidmember Raid.MainAssist
- Added function EQPlayer *GetSpawnByName(char *spawnName)
- Changed some stuff that used map::SpawnByName to use GetSpawnByName (should fix other stuff)

29 May 2008 by ieatacid, dkaa, SwiftyMUSE
- Updated for today's patch

23 May 2008 by SwiftyMUSE
- Updated class descriptions (DoN Merchants / Fellowship Registrar)

22 May 2008 by SwiftyMUSE, ieatacid
- Updated for today's patch

22 May 2008 by SwiftyMUSE
- Added dead, stunned, hovering to Spawn TLO
- Fixes to getspellduration

12 May 2008 by dkaa
- Added Friends TLO

7 May 2008 by SwiftyMUSE, ieatacid
- Updated for today's patch

24 April 2008 by SwiftyMUSE, ieatacid
- Updated for today's patch

17 April 2008 by SwiftyMUSE, ieatacid, dkaa
- Updated for today's patch

1 April 2008 by ieatacid, dkaa
- Updated for today's patch

17 March 2008 by ieatacid
- Redid item tooltip timers to just use one hook.  This also allows timers to be displayed when all bag tooltips are displayed (i.e., <alt>+<mouse over> a bag)

10 March 2008 by dkaa
- Fix for #XXXXXX color processing. Thanks QuestionTheAnswers.

7 March 2008 by ieatacid
- "some dev please do a new zip and be sure it contains the new ISXEQ.NET folder, thx (Lax)"

28 February 2008 by SwiftyMUSE, ieatacid
- Updated for today's patch

7 February 2008 by ieatacid
- Fixed /buyitem and /sellitem to work with stacks of up to 100 -- includes a sanity check so you don't request a stack size from the server that's greater than what's allowed for that item (so, theoretically, you can do "/buyitem 100" on everything to always buy the max stack size of the selected item)

6 February 2008 by ieatacid, SwiftyMUSE
- Updated for today's patch

26 January 2008 by ieatacid
- Added ticks type Me.Downtime (the time left on your combat timer)
- Added to the item TLO: EnduranceRegen, HealAmount, Clairvoyance,
  DamageShieldMitigation, SpellDamage, and all the Heroic stats

21 January 2008 by dkaa
- Added a list of actor defs for ground items.

19 January 2008 by SwiftyMUSE
- Fixed /lootall command

18 January 2008 by SwiftyMUSE
- Added Macro.Paused, Spawn.StandState

17 January 2008 by ieatacid, SwiftyMUSE, dkaa
- Updated for latest patch

2 January 2008 by ieatacid
- Changed "/cast item" so that it should now work on all items

24 December 2007 by ieatacid
- Added adjustable HUD font size (off by default)
   To enable it set "UseFontSize=on" in the [MQ2HUD] section
   in MQ2HUD.ini and edit each HUD line to match this format:
      TYPE,SIZE,X,Y,RED,GREEN,BLUE,TEXT
   Example:
      LastTell=3,2,401,0,255,0,LastTell:  ${MacroQuest.LastTell}
   becomes this with a font size of 4:
      LastTell=3,4,2,401,0,255,0,LastTell:  ${MacroQuest.LastTell}
   * Valid sizes are 0-11.

17 December 2007 by dkaa
- Added brainiac's /mqfont fix

12 December 2007 by ieatacid, dkaa
- Updated for today's patch

7 December 2007 by SwiftyMUSE
- added new /lootall command
- removed rk. II/III spell handling... use exact spell names
- fixed /zonehud command and hud zone processing
- added MQ2 crash detection processing back in

5 December 2007 by ieatacid
- Updated for today's patch

25 November 2007 by ieatacid
- "/shift /click right target" will now loot all items on a corpse

20 November 2007 by SwiftyMUSE, ieatacid
- Updated for today's patch

17 November 2007 by dkaa
- fixed SPELLFAVORITE
- fixed the crappy Rk. II/III handling
- fixed a crash on zoning

14 November 2007 by ieatacid, SwiftyMUSE, dkaa
- Updated for November 13th patch

8 November 2007 by SwiftyMUSE, ieatacid
- Updated for today's patch

30 October 2007 by ieatacid, SwiftyMUSE
- Updated for today's patch

08 October 2007 by dkaa
- fixed calc where '...) - <expr>' was treated as negate instead of subtract

27 September 2007 by dkaa
- fixed /next

17 September 2007 by ieatacid
- Added Me.Fellowship
  * fellowship  type members:
      int ID: fellowship ID
      string Leader: leader's name
      string MotD: message of the day
      int Members: number of members in fellowship
      fellowshipmember Member: member info by index (1-9) or name
      ticks CampfireDuration: how much time is left on campfire
      float CampfireY: self explanatory
      float CampfireX: "
      float CampfireZ: "
      zone CampfireZone: zoneinfo for the campfire
      bool Campfire: TRUE if campfire is up, FALSE if not
      to string: TRUE or FALSE
  * fellowshipmember type members:
      zone Zone: zoneinfo for this player
      int Level: this player's level
      class Class: class info for this player
      ticks LastOn: when this player was last online
      to string: player name

7 September 2007 by ieatacid
- Updated for patch

6 September 2007 by ieatacid
- Updated for patch

15 August 2007 by ieatacid, SwiftyMUSE, dkaa
- Updated for patch(es)

25 July 2007 by ieatacid, dkaa
- Updated for today's patch

23 July 2007 by SwiftyMUSE
- Added Campfires to spawn searchs and mapfilters

16 July 2007 by dkaa
- fixed NearestSpawn to work correctly with loc

12 July 2007 by ieatacid
- Updated for Today's patch
- Wrote our own version of EQ's get_melee_range function (thanks Purple for the help with fcomp flags!).
- Added more stuff to item TLO

6 July 2007 by ieatacid, SwiftyMUSE
- Updated for July 5th patch
- Some of the text coloring was removed from MQ2ItemDisplay since EQ now colors the item name green or red if you can or can't use the item (EQ also handles this text differently now).

17 June 2007 by ieatacid
- '/click left <x> <y>' works again.  It's now possible to
  click tradeskill containers and ground spawns.  This only
  works on the actual game play environment.  It does not
  work on UI windows (there are existing commands for that)
  or anything out of the viewport area.
- Added '/click left center' to click the center of the viewport area
- Added the following to the macroquest TLO:
  * ViewportX - left edge of the viewport area
  * ViewportY - top edge of the viewport area
  * ViewportXMax - right edge of the viewport area
  * ViewportYMax - bottom edge of the viewport are
  * ViewportXCenter - center of the viewport area going from left to right
  * ViewportYCenter - center of the viewport area going from top to bottom
  * LClickedObject - successfully clicking a ground spawn, TS container,
    NPC, or PC (using '/click left center|<x> <y>') will set this to TRUE
- Removed the /mouseto command since it no longer did anything

10 June 2007 by SwiftyMUSE, dkaa
- Added clicking links with /notify.  Use /notify ChatWindow CW_ChatOutput link <link structure>
  The link structure consists of 44 characters of the link starting with the 2nd character of the item id (ie, drop the leading 0).

9 June 2007 by ieatacid
- Tell windows will now trigger events and '#chat tell'

6 June 2007 by ieatacid
- Updated for today's patch

28 May 2007 by ieatacid
- Added character TLO members Doubloons, Orux, Phosphenes and Phosphites (alternate currencies)

20 May 2007 by ieatacid
- Added item TLO members Power and MaxPower (both for power sources) and Purity

19 May 2007 by dkaa
- added a bunch more stuff to the item TLO

18 May 2007 by dkaa
- added AC, HP, STR, STA, AGI, DEX, CHA, INT, WIS, Mana for items.  thanks equser2002.

17 May 2007 by dkaa
- Fixed the chat wnd

16 May 2007 by ieatacid
- Updated for today's patch

20 April 2007 by ieatacid
- Updated for today's patch

19 April 2007 by dkaa, ieatacid, eqmule
- fix for opcode detection to restore plugin zoning functions
- outgoing messages via SendEQMessage are disabled.  this means
    /click left item, /bzsrch, and /pricecheck are not functional

18 April 2007 by ieatacid, dkaa
- Updated for today's patch
- Updated MQ2EQBugFix to stop a crash that occurs when going from character select to server select (thanks cronic).  This may only be WinEQ2-related, but it's there should you want to use it.

6 April 2007 by SwiftyMUSE
- Added Banners to spawn searchs and mapfilters
- Spell stacking changes are back...
.. Stacking of spells with themselves will occur again.  For .Stacks and .StacksPet they take
.. a new parameter [###].  This will check the duration left on the spell, if the duration left is
.. less then the parameter value the spell will show it stacks with itself.  To retain old behavior
.. use [0] for the parameter (.Stacks[0] and .StacksPet[0] retain old behavior)
.. example - .Stacks[4] will return TRUE when less then 4 ticks remain on the spell buff in question

5 April 2007 by ieatacid
- Updated for today's patch

15 March 2007 by ieatacid, dkaa
- Updated for March 14th patch

21 February 2007 by ieatacid
- Updated for today's patch

19 February 2007 by SwiftyMUSE
- Fix for campfire objects
- Fix for short buffs
- Fix for label of last target on map

17 February 2007 by ieatacid
- Fixed _SPAWNINFO.Mount

17 February 2007 by ieatacid
- Fixed item Clicky/Proc/Worn/Focus stuff not working
- Added dkaa's _EQLOOTWINDOW fix (${Corpse.Item} stuff should now work correctly)

17 February 2007 by dkaa
- changed the EQ_END_ZONE to the correct value
- changed the bag slot numbers to start at 262 from 251.  See: http://www.eqinterface.com/forums/showthread.php?p=94698&highlight=262#post94698

16 February 2007 by ieatacid, dkaa
- Updated for The Buried Sea expansion.  New "Power Source" item slot means slot changes:
 * Slots charm through waist are the same (0-20), "Power Source" is 21, 22 is ammo, 23 - 30 are inventory (bag) slots

17 January 2007 by ieatacid
- Updated for today's patch

14 January 2007 by SwiftyMUSE
- Fix for zone translocate spell information crash displaying items
- Changes to spell stacking (spells will say they stack with themselves)

12 January 2007 by ieatacid
- Fix for Me.Aura for Monk auras (spelling error on SoE's part :o)
- dkaa told me about an AuraMgr struct and how it relates to AuraInfo -.-
- Added charinfo svChromatic, svPrismatic (Charisa)

2 January 2007 by SwiftyMUSE
- Fix for npcs and objects

30 December 2006 by ieatacid
- Added DynamicZone TLO which has the following members
.. string Name
.. int Members
.. int MaxMembers
.. dzmember Member (number or string as a parameter)
.. dzmember Leader
.. to string - same as Name
- Added dzmember type, with members:
.. string Name
.. string Status - returns: Unknown, Online, Offline, In Dynamic Zone (no idea what this
   is, it's in the exe), Link Dead
.. to string - same as Name

23 December 2006 by SwiftyMUSE
- Updates for GetSpellEffectName, ShowSpellSlotInfo (differentiation, pinkfloydx33)
- Updates for Counters in datatypes (pinkfloydx33)

14 December 2006 by ieatacid
- Updated for today's patch

7 December 2006 by dkaa
- Fix for NoDrop & NoRent

6 December 2006 by ieatacid, dkaa
- Fixed for Dec 5th patch

7 November 2006 by ieatacid
- MQ2ChatWnd should now remain visible while in hover state

31 October 2006 by ieatacid
- Fix for Halloween crash

25 October 2006 by ieatacid, SwiftyMUSE
- Updated for today's patch

23 October 2006 by ieatacid
- Added Spell.MyRange.  This is YOUR actual cast range, including extended range from focus effects.

10 October 2006 by ieatacid
- Added "HOVER" for use with Me.State
- Added bool InHoverState() to MQ2Utilities.cpp

4 October 2006 by SwiftyMUSE
- Updated for today's patch

2 October 2006 by ieatacid
- Added "object" to /mapfilter. Objects are things like catapults, tents, practice dummies, etc.

27 September 2006 by ieatacid
- Updated for today's patch

23 September 2006 by dkaa, ieatacid
- fix for gbInZone, Me.FreeBuffSlots, AA-related stuff, MQ2EQIM compile errors

19 September 2006 by ieatacid
- Updated for Serpent's Spine expansion release. Many new changes - the important stuff is listed below
- Skill members SkillCapPre50, SkillCapPre65 and SkillCapPre70 were removed and replaced with int SkillCap.  This returns the skill cap based on your class and current level
- New character members:
    1) string CombatState - returns one of the following: COMBAT, DEBUFFED, COOLDOWN, ACTIVE, RESTING.  The same as the new icon in the player info window
    2) int svCorruption - character's Corruption resist
- Added Prismatic and Corruption to spell ResistType
- MQ2ItemDisplay now shows corruption resist
- "GREY" added to spawn.ConColor
- Plugin authors:
  * Skill stuff has been changed
      Lines like this:
        if(SkillDict[EQADDR_DOABILITYLIST[nSkill]]->AltTimer==2)
      Need to be changed to this:
        if(pSkillMgr->pSkill[EQADDR_DOABILITYLIST[nSkill]]->AltTimer==2)

3 September 2006 by ieatacid
- Changed the way we handle con-colors.  We now use EQ's function rather than calculate it ourselves.

30 Aug 2006 by dkaa
- incorporate change from Ceghkmv and teabag to fix the xml file stuff

28 August 2006 by ieatacid
- Changed spawninfo's pCharInfo member to 'void *pCharInfo_vtable2' since it points to vtable2 in charinfo and made changes where necessary to reflect this.
  Now things like "/itemnotify in bank1 1 leftmouseup" should work properly.
- Added spawn.Buyer

25 Aug 2006 by dkaa
- duel->dual
- aura fix for when you don't have an aura

15 August 2006 by ieatacid
- Added Me.ActiveFavorCost

5 August 2006 by Amadeus
* Added a new member to the 'string' datatype.
  1. Replace[ToReplace,ReplaceWith]
     a. This member will return a string replacing every instance of
        'ToReplace' with 'ReplaceWith'.  It will work for both strings 
        and individual characters.  IT IS CASE SENSITIVE.   
     ~ Example: echo ${Me.Name.Replace["Amadeus","Maestro"]}
                echo ${Me.Name.Replace[",","."]}  
* Added a custom 'label' that you can put in your macros -- ":OnExit".
  Anything included after that label will be called whenever an /endmacro
  command is issued.  To use this feature, the label must be at the end 
  of your 'Sub Main' function and end with a /return.  Please note that 
  this is NOT required of macros, so no macros will have to be altered 
  unless you wish to take advantage of this feature.  (See my posting
  on the messageboards for an example of how to use this.)

25 July 2006 by ieatacid
- Added leadership ability members to character type that return
  the ability level of *active* leader abilities.
  ** LAMarkNPC, LANPCHealth, LADelegateMA, LADelegateMarkNPC,
     LAInspectBuffs, LASpellAwareness, LAOffenseEnhancement,
     LAManaEnhancement, LAHealthEnhancement, LAHealthRegen,
     LAFindPathPC, LAHoTT.

20 July 2006 by dkaa
- Fix for the 7/18 patch
- Fix to the ITEMINFO size 

17 July 2006 by ieatacid
- Added spell Me.Aura (this applies to your self-aura that is shown in the aura window)

13 July 2006 by ieatacid
- Added to item type: Evolving which has the following members
      ExpPct
      ExpOn
      Level
      MaxLevel
    Example: ${FindItem[some evolving item].Evolving.ExpPct} 
- Some UI struct fixes
- /windowstate now works without screwing up the UI state

8 July 2006 by Amadeus
- Updated ISXEQ to compile a bit better with Visual Studio 2005
- Added ISXEQ project/solution file(s) for Visual Studio 2005.
  1. Double-click on "MQ2Auth.exe" (duh)
  2. Open Visual Studio 2005
  3. Click on File->Open->Project/Solution ..and select "ISXEQ-VS2005"
  4. Build All.
  5. The DLL files will be built in a directory in your primary MQ folder 
     called "ISXEQ Release Files".  Simply move all of the DLL files from
     that directory to your /InnerSpace/Extensions directory.
  ** You will get a few warnings; however, if your library/headers are set  
     up correctly and the ISXDK is installed properly, you should be able
     to compile out-of-the-box.
- Updated the VS2003 solution file ("ISXEQ") to include only ISXEQ projects
  and disable compilation of ISXEQLegacy (since it is currently broken).
- Please note that these VS2005 project files are only for ISXEQ.  If you
  still use MQ2, you can ignore this.



5 July 2006 by ieatacid
- added Me.Language (ex. ${Me.Language[1]} returns "Common Tongue"; ${Me.Language[Common Tongue]} returns 1)
- fixed zoned.cfg to load properly after zoning, also .cfg files that use zone short names

29 June 2006 by ieatacid
- added int MacroQuest.ChatChannels (returns number of channels currently joined)
- added MacroQuest.ChatChannel (ex. ${MacroQuest.ChatChannel[MQChat]} returns true if the channel "MQChat" is joined (bool); ${MacroQuest.ChatChannel[1]} returns the name of chat channel 1 (string))

28 June 2006 by SwiftyMUSE, ieatacid
- fix for 6/28 patch
- fix for gbInZone on initial load

27 June 2006 by ieatacid
- added bool Me.AutoFire

16 June 2006 by SwiftyMUSE, dkaa, ieatacid, and others...
- fix for 6/16 patch

10 June 2006 by SwiftyMUSE
- added Aura to spawn searches and mapfilter
- added spellradius to map for a second radius circle on the map

1 May 2006 by dkaa
- fix the previous fix

30 Apr 2006 by SwiftyMUSE
- added Me.TributeTimer, Me.RadiantCrystals, Me.EbonCrystals
- added Me.Shrouded, UseSkill, LoH/HT Ready (ieatacid)

20 Apr 2006 by SwiftyMUSE
- fix for isxeq compile issue

19 Apr 2006 by dkaa, SwiftyMUSE
- updated for 4/19 patch
- added spawn.IsNamed
- added personal tribute and radiant/ebon crystals to CHARINFO

31a Mar 2006 by dkaa
- fixed the VS6 build

31 Mar 2006 by dkaa
- Added stuff to item type
    Classes
    Class
    Races
    Race
    Deities
    Deity
    RequiredLevel
- Added DisplayItem TLO as item type to mq2itemdisplay
- Added /ireset to reset DisplayItem ID 

29 Mar 2006 by dkaa
- Fixed /sellitem

27 Mar 2006 by dkaa
- Fixed the CSidlScreenWnd struct

24 Mar 2006 by dkaa
- Fix the container manager struct

23 Mar 2006 by SwiftyMUSE
- Various cleanup from PoR patch
- Access to the 8 new bank slots

22 Mar 2006 by dkaa
- Added a message box for plugin load failure

16 Mar 2006 by Lax
- Various ISXEQ-related updates
- Blech updated to fix Feed reentrancy issue (not a problem in MQ2 macros, but with
  plugins it would have introduced crashes)

14 Mar 2006 by dkaa
- Added MacroQuest.Ping from ieatacid

04 Mar 2006 by Lax
- Various ISXEQ-related fixes.  Removed the &s from EzDetour to be consistent, and
  added the &s manually where required

03 Mar 2006 by dkaa
- fixed the loading screen captions
- fixed crash on right click on map on ground item

late Feb 2006 by lots of people
- stuff to get up and running after expansion
    
29 Jan 2006 by SwiftyMUSE
- Fix to spawninfo struct from merge

29 Jan 2006 by SwiftyMUSE
- Fix to re-add class based cfg file loading upon entering game
- Added global bool for telling if you are zoning or not (gbInZone)
- Added .GroupSize
- Fix to allow non-stackable items to return counts in .Stacks, .StackCount, .FreeStack
- Added LoS parameter to spawn searches

18 Jan 2006 by SwiftyMUSE
- Updated for 01/18 patch

05 Jan 2006 by dkaa
- Fixed the crash on re-entering the game

20 December 2005 by SwiftyMUSE
- Fixed to compile in VC++ 6.0

19 December 2005 by SwiftyMUSE
- Corrected offset comments in several structures
- Fixed Item.Timer issue for insta-click/instant refresh items
- Added item timers to potion belt window tooltips
- Added Item.StackSize, .Stacks, .StackCount, .FreeStack, .TimerReady
- Added class based cfg file loading upon entering game

16 December 2005 by dkaa
- Fix for Merchant.BuyPrice

15 December 2005 by SwiftyMUSE
- Fix for MaxMana, MaxEndurance

15 December 2005 by SwiftyMUSE, dkaa
- Fix for MaxHPs
- Fix for Item.timer

15 December 2005 by SwiftyMUSE
- Updated for 12/15 patch
- Fixes Item.Timer returning 0 too early
- Added Merchant.Full (thanks cronic)

13 December 2005 by SwiftyMUSE
- Fixed SWho display of primary/offhand for spawns
- Fixed blocking issue in .Stacks for heal conversion type spells
- Located more missing fields from 12/07 patch
- Added MQ2LoadingMsg to macroquest2.ini to allow you to configure 
  the MQ2 evolution in action message to be displayed or not.

12 December 2005 by SwiftyMUSE
- Fixed Me.Levitating

11 December 2005 by SwiftyMUSE
- Corrected offset comments in several structures
- Added /classhud and /zonehud commands. Automatically load [class] or [zonename] huds.
- Added SpeedMultiplier into spawninfo
- Fixed Item.Stack
- Fixed /doors command (_DOORS and _EQSWITCH structures changed). Other switches may have
  been effected and fixed with this also.

10 December 2005 by SwiftyMUSE, dkaa
- Updated for 12/07 patch
- PACTORINFO was removed, _ACTORINFO fields were merged into _SPAWNINFO
- Changed item.timer to a ticks type

5 December 2005 by SwiftyMUSE
- More cleanup of several class function declarations
- Another fix to .Stacks/.WillStack to not fail if the same slot is a blocking slot
- Added endurancecost to SPELL (thanks s0rCieR)
- Added item timer to tooltips (thanks ieatacid)

30 November 2005 by SwiftyMUSE
- Clean up of several class function declarations
- Cleanup of CombatAbilility, CombatAbilityReady and CombatAbilityTimer. They are now using
  the EQ functions. Cleanup of several functions to use EQ function GetAltAbilityIndex
  instead of accessing the charinfo structs directly.
- Fixed Me.State so it recognizes "STUN" correctly
- Fixed GetAAIndexByName, GetAAIndexByID
- Fixed Me.FreeBuffSlots to include the additional slot you get when you get either the
  "Embrace of the Keepers" or "Embrace of the Dark Reign" aa's.
- Fixed bounds issues on RequiresAbility, GetAANameByIndex, GetAAIndexByName, and GetAAIndexByID
- Fixed .Stacks/.WillStack to allow self buffs (with a healing component) to stack correctly
- Added: Spawn.Fleeing
    Currently this works with your target that is engaged in combat. If it turns to flee
    this flag is set for use in macros. It checks to see if the heading of the spawn is
    facing in a direction that is not in an arc of 120 degrees facing you.
- If you are crashing on switching toons at character select,
  you can comment out the autorun (per character) section in
  MQ2Pulse.cpp. This is only needed if you want to automatically
  process commands upon initial entering of world for a
  character. If you don't use the feature commenting it out will
  not cause any lose of functionality for you. Please post any CTD
  crash dumps to assist with locating this bug.

22 November 2005 by SwiftyMUSE
- Added Item.ItemDelay
- Config files can contain comment lines. Use ";" as the first character on the line to make it a comment.
- Updated resistadj location in _SPELL struct

18 November 2005 by SwiftyMUSE
- Fixed resists bug

18 November 2005 by dkaa
- Added TLOs DoorTarget and ItemTarget

17 November 2005 by Lax
- Separated functionality from do_ranged command for use from plugins.  Do this for any case where
  DoCommand has been used, and submit code changes.  This example has been done for you.

17 November 2005 by dkaa
- Added Cr4zyb4rd's hud extensions

16 November 2005 by SwiftyMUSE
- updated offset for 11/16 patch
- updated changes to charinfo struct for 11/16 patch

15 November 2005 by Lax
- Turned MacroQuest into swiss cheese with some more #ifdef blocks to support new ISXEQ functionality
  that allows it to run legacy MQ2 "macros"

11 November 2005 by dkaa
- remove the ability to use "fake" targets (door & items)
- added item timers to itemdisplay

01 November 2005 by dkaa
- updated offset for 11/01 patch
- /caption <list|type <value>|update #|MQCaptions <on|off>>

19 October 2005 by dkaa
- added item timers from ieatacid
- added stacks from pinkfloydx33

4 August 2005 by Lax
- Optimized stristr routine in Blech.h, resulting in a little bit of improved performance from Blech

31 Jul 2005 by Lax
- Nobody reported that Select didnt work until now, but the AddMQ2Data line is now added so it
  will work ;)

16 Jul 2005 by dkaa
- further fixes for else 

12 Jul 2005 by Lax
- Added Top-Level Object:
  * int Select[value,...]
    This replaces ${String[ x y z ].Find[ ${Stuff} ]}, like so: ${Select[${Stuff},x,y,z]}
    The result will be 0 for none, 1 for the first, 2 for the second, ad infinitum (no limit)
 
11 Jul 2005 by dkaa
- fixed the AltAbilityTimer members
- fixed else processing if there is not a "{" on the else line

05 Jul 2005 by dkaa
- fixed the AltAbilityReady and AltAbility members

04 Jul 2005 by dkaa
- prototypes for CListWnd::AddString changed (fixes mq2tracking)
- SwiftyMUSE change to XMLRead

03 Jul 2005 by dkaa
- prototypes for CSidlManager::FindScreenPieceTemplate and CComboWnd::InsertChoice changed

02 Jul 2005 by dkaa
- /aa list all should work now -- fixing AAs in progress
- CCustomWnd actually works with char * param in constructor

02 Jul 2005 by dkaa
- opcodes updated for zoning

02 Jul 2005 by dkaa
- String is still out
- fixed the AA stuff in CHARINFO
- CCustomWnd constructor now takes char * or CXStr *

26 May 2005 by Lax
- Fixed negation math operator, which was rounding the value negated

26 May 2005 by DKAA
- Plugins must have compile time later than mq2main.dll or they won't load

25 May 2005 by Amadeus
- Added Me.CombatAbilityReady and Me.CombatAbilityTimer
- Added:  /doability <combat ability>
- Added Me.Running 
- Added the command "/inote" for those running the ItemDisplay plugin,
  which is most everyone :)
- Currently AltAbilityReady returns TRUE when you inquire about 
  aa's you have not yet purchased. MQ2 now changes that behavior 
  to verify that you own the aa prior to saying its READY. 
- Fixed Me.SpellReady

21 May 2005 by Amadeus
- The MQ command known as '/charinfo' is now known as '/char'.  This allows
  for players to use both the EQ and MQ commands seperately.
- Fixed various structs
- Returned Me.Underwater and Me.FeetWet
  
13 May 2005 by DKAA
- Added optional param to Windows.List[...] to indicate column

11 May 2005 by Amadeus/DKAA
- Updated MQ2 to work with the 5/11/2005 patch
- Fixed Mapwindow structure
- Fixed Spellbuff structure
- Fixed Actorinfo structure
- Lots of other little fixes 

20 April 2005 by Amadeus
- Added some new offsets to eqgame.h including
  * pinstCGuildTributeMasterWnd
  * pinstCVoiceMacroWnd	
  * pinstCLFGuildWnd
  * pinstCGuildBankWnd
  * pinstCBarterWnd	
  * pinstCBarterMerchantWnd	
  * pinstCBarterSearchWnd
  * pinstCTicketWnd	
  * pinstCTicketCommentWnd]
  * pinstLargeDialogWnd	
  * pinstCTaskWnd
  * pinstCTaskSelectWnd	
  * pinstCPointMerchantWnd
  * pinstCPvpLeaderboardWnd	
  * pinstCTitleWnd	
  * pinstCPvpStatsWnd
  * pinstCMailWnd
  * pinstCMailCompositionWnd
  
4 May 2005 by Lax
- Fixed calculation bugs

17 April 2005 by Amadeus
- Added "Suffix" information to structs
- Added ${Me.Suffix} and ${Target.Suffix} 

8 March 2005 by Lax
- Blech 1.6.8 - fixes a crash

23 March 2005 by Lax
- Fixed this group member bug nonsense.  Now uses correct group structure.
- Fixed redundancy in GetSpawnType

11 March 2005 by Lax
- item.Spell fixed for scroll, proc, focus, and worn (previously did only clicky)

10 March 2005 by Lax
- CHARINFO update from htw, fixes the new Group stuff

9 March 2005 by dkaa
- refix the include file issue

8 March 2005 by Lax
- Fixed /itemslots
- Fixed problem with group.Leader when you are the leader and the group has members
- Added ISXEQ client templates to mkplugin

7 March 2005 by Lax
- Fixed the new group data types. Also added To String values:
  groupmember: Same as Name
  group: Same as Members

7 March 2005 by dkaa
- Fixed the Buff and Song ID members

6 March 2005 by Lax
- Added group datatype. members are as follows:
  * groupmember Member[n]: n is 1 to 5 (0 gives self)
  * int Member[name]: Gives the number, as used above
  * int Members: Total group members, excluding self
  * groupmember Leader: The leader of the group
- Added groupmember datatype. inherits spawn. members are as follows:
  * string Name: Name of the group member.  Should work regardless of whether they are in zone
  * spawn Spawn: Direct access to the group member's spawn type
  * bool Leader: Is this the group leader?
- Dropped GroupLeader TLO, now you should use Group.Leader
- Dropped GroupLeaderName TLO, now you should use Group.Leader.Name
- Group TLO now gives group datatype

3 March 2005 by Lax
- Fixed character.CurrentHPS, character.MaxHPS, character.PctHPS to use the "stable" versions..
- Added character members STR, STA, AGI, DEX, WIS, INT, CHA, svMagic, svFire, svCold, svPoison, 
  svDisease, CurrentWeight .. all of them ints
- Fixed buff slot counts

27 February 2005 by Lax
- Fixed INI bug in /mapnames
- Fixed bug in /mapfilter with "help"

26 February 2005 by Lax
- Optimized some stuff with the buff data type

25 February 2005 by Lax
- Removed bmpwad8.s3d file which was no longer being used, but was 33% of the size of the zip
- ISXEQ-related changes not affecting MQ2

23 February 2005 by Lax
- Cleaned up a bunch utility functions from MQ2Commands.cpp, they are now in MQ2Utilities.cpp

22 February 2005 by Lax
- Fix a Blech bug.

18 February 2005 by dkaa
- Update the ground interaction opcode

15 February 2005 by Amadeus
- Adjusted MQ2 to work properly with the new expansion
- Fixed some very small things

12 February 2005 by dkaa
- Fix an issue with /emote

11 February 2005 by Amadeus
- Added/Fixed some more spell slot information (item/spell display)
- Fixed the OnZoning callbacks in the Detour API
- Updated MAX_GUILDS (should fix guild name display problems)
- Updated MAX_ZONES in preparation for next expansion

8 February 2005 by Amadeus
- Fixed MQ2 to work with the latest patch
- Added spell information to the item display plugin
- There is now a file in the /release folder called "Changes-ISXEQ.txt", which will
  contain patch notes for the InnerSpace extension that is now included with MQ2.

31 January 2005 by Amadeus
- Fixed MQ2 to work with the latest patch
- The format of eqgame.h has CHANGED.  Be sure to get this zip. [SwiftyMuse]
- Browsing the wares of an adventure merchant still crashes EQ.  MQ2 is not to blame.

29 January 2005 by dkaa
- Fixed the map crash on /loadskin

29 January 2005 by Lax
- Split MQ2Main.h into a couple extra header files
- Added second project (ISXEQ.vcproj, no .dsp file at this time) to MQ2Main folder for 
  adaptation to Inner Space.  This project builds ISXEQ.dll and does NOT currently link (it
  compiles, then gives linker errors. some things need to be done before it will link)
  ISXEQ project needs separate implementations of each command, datatype, and top-level object.
- Added a lot of "#ifndef ISXEQ" to various files

26-28 January 2005 by Amadeus
- Once over, formatting/syntax check, re-package
- Fixed structs and offsets to be compatable with the new patch
- Fixed a variety of other small things to be compatable with the new patch
- Added a few little things from the boards as well as original work

4 January 2005 by Lax
- Updated copyright notices for 2005
- Updated Blech to 1.6.4, which fixed a tree traversal bug.  The bug prevented some 
  events from firing

31 December 2004 by Amadeus/DKAA 
- Fixed a line that was causing compile problems with VC++ 6.0 

30 December 2004 by Amadeus
-  Lots of little fixes
-  Fixed DOOR struct (which was causing some bugs with door related macro commands)
~  User Submitted Fixes (from message boards)
   * Added 'Me.FreeBuffSlots' to MQ2. [cr4zyb4rd]
   * Fixed Item "Stackable" flag [Valerian]
   * (Changed 'SpellReady' so SpellReady[] returns true when Gems are fading back 
     in from the disabled state. [Brettido]
   * Fixed 'MyCastTime' [cr4zyb4rd]
   * Added 'BuildDate' to the MacroQuest data members. [cr4zyb4rd]

19 December 2004 by Amadeus
- Cr4azyb4rd's code for the new item stuff, outlined in this thread:
  http://www.macroquest2.com/phpBB2/viewtopic.php?t=10270
- The Item Datatype 'Stackable' seems to be broken at the moment.  We will be looking
  into it over the next few days.
- Added "GuildFavor" to the ItemDisplay plugin (Ziggy)
- Added Ziggy's /mapshow patch
- Added Cronic's new Plugin API additions: OnBeginZone() and OnEndZone().  Folks may want
  to bookmark http://www.macroquest2.com/phpBB2/viewtopic.php?t=9959 as an example of how
  to add features to the plugin API.  (Hopefully this thread/example will make it in the 
  manual.)
- Added ${Me.EnduranceRegen} (submitted by Pooz).  It returns returns the amount of 
  endurance gained in the last tick. 

18 December 2004 by Amadeus
- Various structs/offsets taken from the boards to make MQ2 compatable
  with the latest patch
- Fixed keybinds
- Various small things from the boards over the past couple months
- Fixed spawninfo and actorinfo
** Note:  This is an initial zip release to get MQ up and running.  Expect another
          release in the next couple of days to resolve all remaining issues and
          to add code submitted on the boards. **

13 December 2004 by Lax
- Blech updated to version 1.6.3 which solves a new issue

8 December 2004 by Lax
- Blech updated to version 1.6.1 which solves remaining known Blech issues

22 November 2004 by Lax
- Blech updated to version 1.6 which solves parsing problems such as the one
  described here: http://www.macroquest2.com/phpBB2/viewtopic.php?p=75390#75390
- MQ2CustomBinds updated to solve a race condition issue, which also appears in
  older MQ2MoveUtils versions.  The race condition causes a crash when starting
  EQ via WinEQ 2.0
- The MQ2 initialization process now has a short delay to help alleviate the
  race condition issue for people who have not updated MQ2MoveUtils

25 October 2004 by Amadeus
- ${Me.AltAbility[]} is now back!   However, with one change.  Instead of 
  returning the 'rank', it now returns the total number of points you have
  spent in that ability.  Therefore, to determine if a player has bought an
  ability, all you have to do is check if the value is greater than zero.
- Added AALIST struct to eqdata.h and AA information to CHARINFO
- Fixed "/aa list xx" to stop showing multiple versions of the same AAs
- Fixed "/aa list timers" to only show AAs you have bought
- Added some new utility functions to the source (C++, NOT MACRO CODE)
  * bool PlayerHasAAAbility (PCHARINFO pChar, DWORD AAIndex);
  * PCHAR GetAANameByIndex(DWORD AAIndex)
  * DWORD GetAAIndexByName(PCHAR AAName)
  * DWORD GetAAIndexByID(DWORD ID)
~ User Submitted Fixes (from message boards)
  *  Add a "noauto" flag to your '/plugin' command to prevent 
     updating the macroquest.ini when a plugin is loaded/unloaded. 
  *  Added some more USERCOLOR_* definitions to eqdata.h
  *  Small fix to '/loadspells list'
  *  Added more spell information to the spell information display
  *  Added CastOnYou, CastOnAnother, and WearOff to the MQ2SpellType class
  *  Major upgrades to MQ2Irc plugin, see this thread for more information 
     http://www.macroquest2.com/phpBB2/viewtopic.php?p=73390#73390
     
14 October 2004 by Amadeus
- Removed the BuildData datatype for the moment.  The code, as it was originally 
  conceived was causing compile problems on Visual Studio 6.0.  Moreover, it was 
  determined that it was not reliable on all partition types.   It may be added
  again at some point in the future after rigorous testing across different
  partition types and both vs 6.0 and vs.net compilers.

13 October 2004 by Amadeus
- [*LAX*]  New Memcheck0 routine
- [*DKAA*] New Memcheck4 routine (the routine previously known as memcheck4 
           is now memchecks)
- New offsets/structs for latest patch
- Con Colors should be working properly to lvl 70
- spawn.CleanName should now return the name without the '#' symbol
- More work on mq2map ...it's still in heavy testing and needs more work though
- Added 'BuildDate' to the MacroQuest data members.  Returns an int representing
  the date in which the current MQ2Main.dll was built.
- Added a short message to warn you of a running macro when /camping.

23 September 2004 by Amadeus
- Fixed the MacroQuest2.exe to have correct links and added a few new links!
- Offsets fixed for recent patch
- Couple more spell gem 9 fixes

19 September 2004 by Amadeus
- Fixes related to the extra buff slots and extra spell gem for Omens of War.

17 September 2004 by Amadeus
- MQ2Map has issues and is being debugged in house.  I suggest turning it
  off until it officially fixed if you are having problems.
- Added ${xxx.Attuneable} for items ..returns TRUE if item is Attuneable, 
  FALSE if it is not.
- Added some code to MQ2MapApi.cpp in the debugging stage.  Most of it is
  redundant code hoping to cut down on problems.
- Miscellanous fixes throughout the source

14 September 2004 by Amadeus
- All the fixes needed to make MQ2 work with Omens of War
- The way that EQ handles the initial splash screen has changed dramatically.
  MQ's custom SplashScreen is disabled.
- Almost all structs were modified/fixed.
- Removed the offset CEverQuest__GetTitleDesc
- Added Title to spawninfo structure
- Added ${xxx.Title} ..it returns a string that is your title.  Please note that 
  ${xxx.AATitle} will return the same thing.  I'm leaving both in for backwards
  compatability of macros although "Title" should be used in the future since 
  Titles are no longer exclusively AA based.
- updated TOTAL_SPELL_COUNT 
- Added TOTAL_SPELLS_ALLOCATED
- EQ_Character__Max_Mana removed ...it's a virtual function now (This means that 
  the MaxMana and PctMana datatypes are disabled for now)

26 August 2004 by Amadeus 
- Fixed /filter name on/off to work correctly [Efudd]

20 August 2004 by Amadeus
- Removed ${Me.GroupMember[]} and ${Me.GroupLeader} since it is already in as 
  ${Group[n].Name} and ${GroupLeaderName}.  Even though the information is stored in
  two locations, it was causing confusion.
- Tweaked ${Me.Grouped} some more ...I think I have it fixed now.

19 August 2004 by Amadeus
- Fixed ${Me.AltAbilityReady[]}
- Fixed ${Me.AltAbilityTimer[]}
- Added ${AltAbility[].MyReuseTime}  (proper reuse time if you hastened AA abilties)
- Added NEW COMMAND:  /aa
*** Syntax ***
/aa list all            -- lists all of your AA abilities in format [ID : name]
/aa list timers         -- lists just the AA you have that have timers
/aa info [ability name] -- gives information about a particular AA ability
/aa act [ability name]  -- works like "/alt act ##", but takes the name instead of ##
   (note:  You will notice a fraction of a second delay using this method vs.
           the /alt act ## method.)
***
(Note:  Yes, they do not list in any particular order (No, I don't know why).  No, 
I do not know why some abilities are duplicated.  Yes, it may have bugs 
that need testing.)
- Slight tweak to code to make it compile on Vc++ 6.0 cleanly
- Fixed GetSpellDuration (per corrections posted on the messageboard)
- Added an offset to eqgame.h and removed one from eqgame.h (Those that help find
  offsets..please note this change!)

18 August 2004 by Amadeus
- Fixed EQRAIDWINDOW and EQRAID structs
- Some tweaking to attempt to make ${xxx.Grouped} more consistant
- Added:  ${Me.GroupMember[n]}  (1-5) ...returns string
- Added:  ${Me.AmIGroupLeader}  ...return TRUE or FALSE
- Added:  ${Me.GroupList} ..simply returns a string of your group members (excluding you)
- Fixed ${xxx.Lore} for items
- Fixed {AltAbility[ability].xxx} ...all of these are now working
- Fixed All the AltAbility structs
(Note:  ${Me.AltAbilityReady.xxX}, ${Me.AltAbilityTimer.xxx} and ${Me.AltAbility[]} are 
        still BROKEN)
-----------
** SOE Coding Change (technical folks only)**  
EQ no longer stores information for ALL AA abilities in your memory space as it once did.
It allocates the space for all of the abilities;however, if your character is incapable of
using the ability, the pointer location for that ability is now 00000000.
-----------

14 August 2004 by Amadeus
- Fixed offsets to work with 8/13 "emergency" patch
- Updated TOTAL_SPELL_COUNT and MAX_ZONES
- Added dman's ${Target.HeadingToLoc[Y,X]} and ${Me.HeadingToLoc[Y,X].Degrees} routines

12 August 2004 by Amadeus
- Various fixes (including ${Me.Casting}, etc.)

11 Auguest 2004 by Amadeus
- Fixed to work with the 8/11 patch

27 July 2004 by DKAA
- Fixed ${Plugin}

23 July 2004 by Amadeus
- Lots of struct updates from the boards
- Added the following variables:  ${Me.EnduranceBonus}, ${Me.CombatEffectsBonus},
  ${Me.ShieldingBonus}, ${Me.SpellShieldBonus}, ${Me.AvoidanceBonus}, ${Me.AccuracyBonus},
  ${Me.StunResistBonus}, ${Me.StrikeThroughBonus}, ${Me.AttackBonus}, 
  ${Me.HPRegenBonus}, ${Me.ManaRegenBonus}, ${Me.DamageShieldBonus},
  ${Me.AttackSpeed}, ${Me.DoTShieldBonus}
- Added showbonuses.mac to the release/macros directory.  It will display your current
  stat bonuses as added by your gear.
- Added ${Me.LanguageSkill[languagename]} (ie, ${Me.LanguageSkill[Dark Speech]}.  You can
  also use a number (as given with /lang help) in place of the languagename parameter.

21 July 2004 by DKAA
- Fixed the macro not found error message.

18 July 2004 by Lax
- EQPlayNice 1.11+ compatibility

17 July 2004 by Amadeus
- Updated source to be compatable with the July 16 patch
- ${Me.AltAbilityTimer...} and ${Me.AltAbilityReady...} datatypes are broken atm and 
  have been disabled.

12 July 2004 by DKAA
- slot hand is now hands to be consistent
- updated some of the distributed macros

9 July 2004 by Lax:
- Newest version of the readme.chm from Wassup
- Added/changed MQ2Data type members
  int item.Tribute: Tribute value

3 July 2004 by DKAA
- added /who noguild

3 July 2004 by Amadeus:
- Added new command:  /substitute 
  ** Syntax: 
  **        - /substitute list
  **        - /substitute <orig> delete
  **        - /substitute <orig> <substitution>   (see examples below)
  ** This new command allows you to create custom midline substitutions that will work
  ** anywhere in a command.  It works VERY similarly to aliases in some respects, esp.
  ** in how it is saved in the .ini file and how the commandline syntax is structured. 
  ** Substitutes are called from any alias or commandline by using the percent sign (%)
  ** followed by your orig. text.
  **
  ** Examples:  "/substitute mom Mother"
  **            "/substitute omg Oh my god!"
  **            "/substitute k %omg, kill %t before I tell your %mom"
  **
  ** The final example if you typed "/say %k" would produce:  "/say Oh my god!, kill
  ** TARGET before I tell your Mother"
  **
  ** Please note the following rules/reminders:
  ** 
  ** 1.  You don't use the percent signs when creating the substitutions or editing your
  **     config file.
  ** 2.  You can use MQ's subsitutions without spaces around them (unlike EQs!) (ie: 
  **     "/echo %omg%mom" would return "/echo Oh my god!Mother"
  ** 3.  Substitutions do not currently work in macros.
  ** 4.  "/sub" is currently a valid shorthand for "/subsitute"
  ** 5.  You can use EQ's wildcards (ie: %t) within your substitutions; however, you 
  **     have to leave spaces around them (yes, they suck)
  ** 6.  You cannot CURRENTLY replace EQ wildcards with MQ substitutions (ie, you can't
  **     make a replacement for %m (This may be supported in the future.)
  **
- Fixed CONTENTS struct (thanks ieatacid)
- Fixed routines.mac, arrows.mac, and arraytest.mac (Dont_know_at_all)

2 July 2004 by Amadeus:
- Fixed "/who guild <guildname>" on some servers (It seems that on some servers, SOE
  removed guilds but left the entry giving bogus guild entries in the list where the
  'name' was blank, thus ending the search loop prematurely.)
- Added "/who knight"  (returns Paladins and Shadowknights in the zone)
- Added "/who tank"    (returns paladins, shadowknights, and warriors in the zone)
- Added "/who healer"  (returns druids and clerics in the zone)
- Added "/who dps"     (returns wizards, rangers, and rogues in the zone)
- Added "/who slower"  (returns shamans, enchanters, and beastlords in the zone)

30 June 2004 by Amadeus:
- Refined "/who npc named" to work a bit better
- Added "/who npc merchant"
- Added "/who npc tribute" (returns tribute masters)
- Added "/who npc gm" (returns GUILDmasters)
- Removed the Old SPAWNINFO struct

28 June 2004 by Lax:
- Added MQ2Data Top Level Object:
  bool LineOfSight[y,x,z:y,x,z]: Determines Line of Sight in 1, 2 or 3 dimensions.  Any not given will default to your character's current x y or z.
- Added MQ2Data type members:
  bool spawn.LineOfSight: Determines if your character has Line of Sight to this spawn
  bool switch.LineOfSight: Determines if your character has Line of Sight to this switch
  bool ground.LineOfSight: Determines if your character has Line of Sight to this ground item
- API now has static inline BOOL LineOfSight(PSPAWNINFO Origin, PSPAWNINFO CanISeeThis)

27 June 2004 by Amadeus:
- Added 'named' flag to the superwho filters.  It simply checks to 
  see if the spawn's name begins with a capital letter or with a
  pound (#) sign.  (examples:  '/who npc named', '/who npc named 65')
  ** This works best in places like the Plane of Hate.

23 June 2004 by Amadeus:
- ieatacid's CHARINFO update (primarily just offset locations updated)
- ieatacid's update to EQRAIDWINDOW struct
- Removed OLDCHARINFO struct

23 June 2004 by Lax:
- Fixed Bank stuff in CHARINFO
- "listselect" notify now works in combo boxes
- Fixed minor problem with operator precedence in Calculate (1-1-1 previously evaluated to
  positive 1, now it correctly evaluates to negative 1)
- Changed/Added MQ2Data members:
  int window.Items: Number of items in a list or combo box
  int window.List[text]: Find an item in a list or combo box by partial match (use window.List[=text] for exact)  Example: ${Window[TradeskillWnd].Child[RecipeList].List[=Inky Shadow Silk]}

21 june 2004 by DKAA:
- Fixed a crash in echo when the lines are longer than 2043

21 june 2004 by DKAA:
- Fixed the EQMERCHWND alignment and renumbered the CSIDLWND struct.

19 June 2004 by Lax:
- Fixed FastCalculate and EvaluateRPN functions.  Calculate works fine now, stfu rtfm etc ;)
- DKAA fixed some struct stuff
- Amadeus fixed some struct stuff

14 June 2004 by Lax:
- Replaced Calculate function with a much faster version. Also added an operator or two.
  I'll make sure they get added to the manual. How much faster? The existing calculate
  ran on my system 4,200 times in a short amount of time and took one full second of CPU
  time to do so. The same calculations ran with the new calculate 77,000 times and took 
  only 620ms. Extrapolating the data it would have taken about 124,000 times calling 
  calculate to match the old 4,200... or about 29.5 times faster (that's a lot).
- Added sub lookup map from Gus to speed up macros a little bit
- Undid MQ2EQBugFix, which was currently creating a bug (note to self: in future bug fixes,
  make sure it's only going to try to fix it for the correct version)
- Fixed an offset
- Standard search spawn now allows multi-word names.
- /mqlog no longer adds an extra line

3 June 2004 by Lax:
- Fixed string.Arg, string.Token, NearestSpawn, spawn.NearestSpawn, LastSpawn

2 June 2004 by Lax:
- Fixed some stuff, yadda yadda.  I forget now.
- Bodytype 10 has been identified as Dain, thank you for the reports

29 May 2004 by EqMule:
- Fixed EQ_INTERACTGROUNDITEM so click left item works again...
- Updated zipit.lst (personal reminder: dir * /s /N /A-D /B > zipit.lst)

28 May 2004 by DKAA:
- Fixed the message ID for mq2bzsrch.

27 May 2004 by Lax (more):
- Fixed stack overflow bug in one of the functions that handles window names.  I fixed it in one
  before putting up the update but didn't in an exact copy of it above it.  Lax truly lacks. ;)
- Added pet weapon procced pet body type to the list of known body types.
- Fixed captioncolors not working correctly
- /who <level> will work properly, as you would have expected previously.  e.g. /who 65.
  Coincidentally this now works with the other spawn searches, /who /target /highlight /mapshow
  /maphide, ${Spawn[search]} etc.

27 May 2004 by Lax:
- Added "chest" to the standard spawn searches used by /who, /target, /highlight, /mapshow, 
  /maphide, etc
- Fixed some problems with the window suff introduced in the May 16 zip
- Added/changed MQ2Data members:
  string spawn.Type: PC NPC Untargetable Mount Pet Corpse Chest Trigger Trap Timer Item 
- New MQ2Data Top-Level Object:
  int SpawnCount: Total number of spawns in current zone
  int SpawnCount[search]: Total number of spawns in current zone matching the search

24 May 2004 by DKAA:
-Fixed a couple problems with the makefiles (mq2chat wasn't building)
-A special update for mq2safe users

16 May 2004 by Lax:
- UI subsystem of MQ2 is now smarter.  All window and control names are now case insensitive,
  and controls can be used by ScreenID *or* Piece name.  /windows <windowname> now shows, for 
  each child of the given window, ScreenID, Piece name, and the TYPE of control (e.g. label,
  button, invslot, spellgem, etc).
- window.List now only works on list boxes (will not crash on other types, just give NULL)
- Added/changed MQ2Data members:
  string window.Name: Name of window piece (e.g. "ChatWindow" for top level windows, or the Piece name (NOTE: CUSTOM UI DEPENDANT) for child windows)
  string window.ScreenID: ScreenID of window piece (ScreenID is NOT custom ui dependant, this *must be* the same on ALL UIs)
  string window.Type: Type of window piece (Screen for top level windows, or Listbox, Button, Gauge, Label, Editbox, Slider, etc)
- Fixed /target next, as well as targeting the origin of the search (e.g. you, or the spawn
  already targeted)
- Fixed turbo problem with using /macro from within a macro

16 May 2004 by DKAA:
- Fixed a where using loc and radius in spawn searches would return spawns further than the radius

15 May 2004 by Lax:
- Fixed bug in /who that made it show no spawns for some people, even though there were spawns...
- Standard search spawns will accept class names or short names without using the "class" keyword.
  Shadowknight is used without a space, and short names are all 3 letters ("shd", not "sk").  
  Note that cleric's short name is "clr" not "cle".
- Bug with MQ2Chat plugin that caused events to be processed twice has been fixed
- MQ2IRC will now process all lines as custom events.  Note that it does not process them as 
  #chat events.
- Turned off the PCClass captioncolor option, PC caption colors will default to EQ's settings.
  It was left on by mistake after testing a bug fix.  You can turn them back on if you wish by
  using the /captioncolor command like so: /captioncolor pcclass on

14 May 2004 by Lax:
- MQ2ChatWnd (the MQ2 Chat Window support) got some upgrades.  First of all the window was not
  limiting the size of its scrollback, so after so much went on in the MQ2 window, your framerate
  would drop like a rock.  To achieve proper scrollback limiting without lagging you too much,
  I put in a system to make it buffer the chat that goes to it, and only display so many lines
  per frame.  The MQ2ChatWnd font size option now works somewhat...  The font sizes are not the
  same as EQ's chat window sizes yet, so be aware of that.  I'll work on it ;)  You will probably
  want somewhere from -3 to 2.  /mqfont <#>
- MQ2Map filters added: untargetable, trap, timer
- /who has been changed a little bit.  When a TRIGGER, TRAP, TIMER, or UNTARGETABLE is listed,
  that will be noted at the end of the line in red (very helpful).  The routine has also been
  updated for efficiency, so there is less lag with large /who result sets.
- Standard spawn searches (This includes /who, /target, ${Spawn[search]}, etc) have been 
  slightly modified.  "invis" is NO LONGER A VALID KEYWORD.  If you have this in macros, etc 
  you will need to change it.  The updated spawn types ARE valid keywords (trigger, trap, 
  timer, untargetable). If your search is for type "npc" you WILL get untargetable types in
  your search results (particularly helpful for /who).
- Added/changed MQ2Data members:
  string spawn.Type: PC NPC Untargetable Mount Pet Corpse Trigger Trap Timer Item 
  string string.Token[n,separator]: Retrieve a token from the string using a custom separator.  Unlike Arg, this will not skip empty values
  spell item.Spell: Spell effect
  float item.CastTime: Spell effect's cast time
  string item.EffectType: Spell effect type
  ticks character.AltAbilityTimer[n]: Alt ability reuse time left, by number
  ticks character.AltAbilityTimer[name]: Alt ability reuse time left, by name
- spawn.Hunger and spawn.Thirst have returned to active duty
- You can now list child windows from in-game with the /windows command, like so:
  /windows <name>
  e.g.: /windows InventoryWindow
- /itemnotify in <pack> <#> <notification>  now works with sharedbank slots.

13 May 2004 by Lax:
- Fixed "by class" caption colors
- Fixed some bodytypes being identified as triggers (note that untargetable NPCs *are* 
  triggers)
- Fixed target caption leakage (would stay drawn after switching targets)
- /who will show "invis" spawns if any parameters are given.  Spawn search functions,
  including /who and /target, will probably get updated soon.	
- Fixed problem with leading spaces in sub parameter declarations
- MQ2HUD now allows for different HUDs.  Each different HUD is stored in MQ2HUD.ini, but
  in different sections.  The default HUD is "Elements" because that's what it originally
  used.  To load a different HUD, the command is "/loadhud <name>" like "/loadhud bard".
  In this case, the [bard] section (not case sensitive, so it could also be [BARD]) of
  MQ2HUD.ini will be used.  To load the default HUD specifically, the command is 
  "/defaulthud".  MQ2HUD also now adds the following MQ2Data Top-Level Object:
  string HUD: Name of currently loaded HUD.
- MQ2FPS now fixes the bug where CTRL ALT and SHIFT keys stick when you switch windows.
  This is a bug in EQ that happens because the release of the key is not captured by EQ after
  it has been swapped to the background.  MQ2FPS now releases the keys as soon as EQ goes
  to the background, so this will no longer be an issue.
- New command to complement the /ctrlkey /altkey /shiftkey commands:
  Usage: /nomodkey <command>
  This command will release all ctrl/alt/shift keys for the duration of executing the 
  given command.
- Added/changed MQ2Data members:
  bool spawn.Anonymous: Anonymous?
  bool spawn.Roleplaying: Roleplaying?
  string string.Token[n,separators]: Retrieve a token from the string

12 May 2004 by Lax:
- Fixed the mysteriously disappearing #event handling in macros ;)

11 May 2004 by Lax:
- Added nifty changes.txt reader to character select screen.  Now you have no excuse!
- Fixed problem with events mysteriously having parameters disappear
- Updated Blech to fix a bug with some #events disappearing (and not firing)
- Your target's caption will now always be drawn
- Added LDoN Recruiters and Merchants to the list of full class names.
- Added /captioncolor command, which allows a lot of custom spawn caption coloring.  For example,
  the caption of marked NPCs or assist NPCs can be a specific color.. the caption of bankers and
  merchants can be a set color.  NPCs can be done by con color.  All spawns can be done by
  CLASS color (using the raid settings).  Note that you can only set the raid class colors right
  now through the raid options window.  You can open this window by typing
  /windowstate raidoptionswindow show
  Usage: /captioncolor <list|<name off|on|#>>
  Examples:
  /captioncolor list
  /captioncolor pcclass on
  /captioncolor pctrader on
  /captioncolor pctrader 255 128 0
- Changed /windowstate command to use the window mapping used by ${Window[name]}, /windows, etc.
- Fixed issues with "charm" and the invslot type
- raidmember MQ2Data type now inherits "spawn" (when they are in zone)
- Added/changed MQ2Data members:
  class raidmember.Class: Raid member's class (works without being in zone)
  int raidmember.Level: Raid member's level (works without being in zone)
  int item.WornSlots: The number of invslots this item can be worn in (fingers/ears count as 2 slots)
  invslot item.WornSlot[n]: The nth invslot this item can be worn in (fingers/ears count as 2 slots)
  bool item.WornSlot[name]: Can item be worn in invslot with this name? (worn slots only..)

10 May 2004 by Lax (more):
- Fixed once and for all the crash bugs relating to spawn captions (WHICH ARE *NOT* THE HUD)

10 May 2004 by Lax:
- Fixed problem relating to false negatives determining if a spawn is a TRIGGER (e.g. flavor
  text, trap, etc).  This solves crash issues in the latest zip with the custom caption
  system.  This also solves non-crash issues identifying "invisible spawns" in spawn searches,
  as well as spawns that were previously identified as NPCs in MQ2Map.

09 May 2004 by Lax (more):
- Fixed VS6 compile errors in Blech
- Fixed reported crash bug
- Fixed possible crash with HUDs
- Added MQ2HUD "type" 8, for character select screen.  This should fix some potential
  crashes when using custom HUDs and entering char select.

09 May 2004 by Lax:
- Removed remnants of MQ2Parms system.  Rest in peace.  Phase 4.
- Cleaned up a lot of old code that was being kept in comments
- Removed mount captions, they just crash the client
- Added optional parameter to /delay.
  Usage: /delay <time> [condition to end early]
  This lets you use a delay that has a possibility to end early.  For example...
  /keypress forward hold
  /delay 1s ${Spawn[1234].Distance}<${Spawn[1234].MaxMeleeTo}
  /keypress forward
- New command /noparse
  Usage: /noparse <command>
  Prevents a command from being parsed for MQ2Data.  For example..
  /noparse /ini blah blah blah ${stuff}
  Will actually write the ${stuff} literally instead of changing it to the current value
  of stuff.
- Added/changed MQ2Data members:
  int macroquest.MouseX: Mouse's x location
  int macroquest.MouseY: Mouse's y location
  string ticks.Time: Time in the form mm:ss
  string ticks.TimeHMS: Time in the form hh:mm:ss (if there are no hours, the form will be mm:ss)
  int character.CountBuffs: Total number of buffs (not including short duration buffs)

07 May 2004 by Lax:
- Added "Lax/Blech" support to custom events.  The Blech system allows much easier parsing of
  incoming chat.  Custom events will now support more parameters that are automatically
  parsed based on the match text.
- Fixed up EQ's handling of spawn captions (name above their head). Only the nearest 35 spawn
  captions will be updated by default (and even then, only those close enough that you'd see 
  their name).  EQ itself constantly updates the name of every spawn in the zone, even though 
  only a small portion of those are displayed.
- Added an option to /caption command
  Usage: /caption <list|type <value>|update #>
  "/caption update #" will set the number of nearest spawns for MQ2 to update the name of
  each pass.  By default, this is 35.  If you have performance issues after this update,
  please post about it on the forums.  Find a happy update number and let us know.
- Added marked NPC and assist target leadership stuff to default captions, also put guilds on
  the line below the name.  The defaults should mostly look like EQ's now.
- Fixed macro.Params
- Fixed invslot names
- Added/Changed MQ2Data Members:
	spawn character.TargetOfTarget: Target of target   (moved to character type)
	bool spawn.Assist: Current Raid or Group assist target?
	int spawn.Mark: Current Raid or Group marked npc mark number (raid first)
	spawn character.RaidAssistTarget[n]: Current raid assist target (1-3)
	spawn character.GroupAssistTarget: Current group assist target
	spawn character.RaidMarkNPC[n]: Current raid marked NPC (1-3)
	spawn character.GroupMarkNPC[n]: Current group marked NPC (1-3)

05 May 2004 by Lax (even more):
- Plenty of positive feedback on the custom spawn captioning.  Plenty also asking why shownames
  was not working properly.  There are now 4 levels of captions for Players, according to the
  shownames level, to solve this issue.  Therefore the ini options are now Player1, Player2, 
  Player3, Player4 rather than just Player.  Also, the guild status indicator now 
  capitalizes Leader and Officer, and added a "LDR" tag to your group leader.
- Added /caption command to set the custom captions from in-game.
  Usage: /caption <list|type <value>>
  To clear the specific setting, just do /caption <type> like so:
  /caption player1
- DKAA fixed the bzsrch problems
- Added MQ2Data member:
  bool spawn.GroupLeader: Is this your group's leader?
- Fixed CHARINFO struct.  Some Stuff appeared slightly wrong, like leadership exp and bank
  stuff.

05 May 2004 by Lax (more):
- Fixed crash on zoning relating to the new HUD functionality. Dont ask.

05 Max 2004 by Lax:
- Updated for patch and added README.CHM.  Keep an eye out, we should have the manual
  available in more formats (including printable) soon

04 May 2004 by Lax:
- New command
  Usage: /hud <normal|underui|always>
  * "Normal" will make the HUD display as it would normally on top of UI, not at char select
     or in "f10 mode"
  * "UnderUI" will make the HUD display as it would normally except UNDER the UI, and not at
     char select or in "f10 mode"
  * "Always" will make the HUD display under the UI, at char select, and in "f10 mode"
- New Plugin MQ2HUD.  Edit MQ2HUD.INI to add custom elements to your HUD.  You pick the spot
  on the screen, the color, and what gets displayed.  Every element gets parsed for MQ2Data
  each time it is displayed.
  Example MQ2HUD.INI:
    [Elements]
		TargetInfo=3,5,35,255,255,255,${Target}
		GMIndicator=3,5,45,0,0,255,${Spawn[gm]}
		CursorItemName=7,-15,-15,255,255,255,${If[${Cursor.ID},${Cursor},]}
		ClickMeForFun=6,-25,-25,255,255,255,${If[!${Cursor.ID},click me,]}
  The order is TYPE,X,Y,RED,GREEN,BLUE,TEXT.
  Type is currently any combination of the following:
    1 - Display in non-full screen mode
    2 - Display in full screen mode ("f10 mode")
    4 - X,Y is based on cursor location
  e.g. 1+2+4=7.  7 means all 3 of the above. 6 means 2 and 4. 3 means 1 and 2. Just add them
    together.  There is no way to end up with a number that could mean two different 
     combinations.
  Red, Green and Blue are each from 0 to 255. 255,255,255 is white, 0,0,0 is black.
  ** There is currently not a command to add or remove these from inside the game.  One will
     probably be added soon.  The plugin will automatically re-load the list from the .ini
     when you modify and save the .ini.
- Seeing as how the mouse functions perfectly fine in full screen mode, I've forced the cursor
  to display the same as it would in UI-visible mode.  The only difference is the item is not
  displayed on your cursor.  With MQ2HUD and the "CursorItemName" example, you could have it
  show the name of the item attached to your cursor in full screen mode (use type 6 if you
  want it to follow your cursor in full screen mode only).
- Added custom spawn captioning.  Set them in MacroQuest.ini [Captions].  Empty the setting 
  to make it use EQ's default.  By default our player caption is slightly different -  
  it shows their guild status if they are officer or leader of a guild.  Pet captions are a
  little different also - it will display the name of its master if it is a player's pet.
  Use "\n" to mean a new line when setting captions.
- Added MQ2Data Top-Level Object:
  spawn NamingSpawn: Spawn currently being captioned.  NULL when not captioning.
- Added/changed MQ2Data members:
  bool spawn.LFG: LFG?
  bool spawn.Linkdead: Linkdead?
  bool spawn.Trader: Trader?
  bool spawn.AFK: AFK?
  string spawn.AATitle: Actual AA title (e.g. Sage, Impresario, etc)
- MQ2Map adds Top-Level Object: spawn MapSpawn: If your cursor is on a spawn on the map, this is it
- Fixed ticks.Time

02 May 2004 by Lax:
- Added a popup box to the crash detected hook, explaining that the user should visit the
  MQ2::Bug Reports forum.
- Removed EasyDetour and EasyClassDetour.  There is a single replacement for the both of them
  called EzDetour.  EzDetourwName(offset,detour,trampoline).  Examples (which are all over in MQ2Main
  and plugins):
  EzDetourwName(ProcessGameEvents,Detour_ProcessGameEvents,Trampoline_ProcessGameEvents);
  EzDetourwName(CEverQuest__EnterZone,CEverQuestHook::EnterZone_Detour,CEverQuestHook::EnterZone_Trampoline);
- Renamed the REVERSE_DETOUR functions to reduce confusion.  These really had nothing to do
  with detours.  What it really does is lets you call a function at a given offset.  
  So, they are now:
  FUNCTION_AT_ADDRESS(function,offset)
  FUNCTION_AT_VARIABLE_ADDRESS(function,variable)
  FUNCTION_AT_VIRTUAL_ADDRESS(function,offset)
- Fixed small issue in MQ2Data parser
- Fixed /memspell not finding some spells correctly (Heroic Bond for example)
- MQ2 will now fix the string table by removing extraneous spaces from the end of strings,
  since EQ isnt smart enough to do it itself.  This fixes issues such as finding the AA
  "Bestial Alignment", which has two spaces after it in eqstr_us.txt.  
  ${AltAbility[Bestial Alignment]} previously did not work because of this issue.  It works
  now because of this fix.
- Added MQ2Data types
  raid, raidmember   (see reference for members)
- Added MQ2Data Top-Level Objects
  raid Raid: Raid you're in...
- Added/changed MQ2Data members
  string ticks.Time: Time in the form hh:mm:ss (if there are no hours, the form will be mm:ss)
  int skill.MinLevel: Minimum level for your class
  int skill.StartingSkill: Base skill level for your class
  int skill.SkillCapPre50: Skill cap pre-50 for your class
  int skill.SkillCapPost50: Skill cap post-50 for your class
  int character.FreeInventory: Count of free inventory spaces
  int character.FreeInventory[n]: Count of free inventory spaces of at least this size (giant=4)
  int character.LargestFreeInventory: Size of largest free inventory space
- LaxColor is now defaulted to off since most people now realize that it exists.  If you wish
  to turn it back on, LaxColor=1 in MacroQuest.ini.
- Fixed spawn.NearestSpawn issues
- Fixed ${Ini} absolute path issues
- Fixed some other issues that were brought up on the boards

30 Apr 2004 by Lax:
- Added MQ2Data members
  int macro.Params: Number of parameters to current sub

29 Apr 2004 by Lax (even more):
- Added option so that MQ2Data errors and normal errors (but not syntax errors that show
  /usage etc) will dump the macro stack.  This is ON by default.  To turn it off, set
  AllErrorsDumpStack=0 in MAcroQuest.ini section [MacroQuest]
- Added option so that the above errors will end the macro, aka makes them "fatal".  This is
  OFF by default. To set this, set AllErrorsFatal=1 in MacroQuest.ini section [MacroQuest]
- If for some reason you need to clear all GLOBAL SCOPE variables,
  /deletevar * global
  will do the trick.  For example, after you try to run an old macro and then realize the
  global scope changed and /zapvars no longer exists, but you can't make the variables outer
  scope because theyre already in global scope and you dont want to delete them all one by
  one....
- Perfected Multi-dimensional arrays

29 Apr 2004 by Lax (more):
- Fixed Multi-dimensional arrays

29 Apr 2004 by Lax:
- Fixed SPAWNINFO structure.
- NOTICE: Some MQ2Data members are currently MIA.  They may come back soon.  These include:
  character.Hunger
  character.Thirst
  character.GukEarned
  character.MMEarned
  character.RujEarned
  character.TakEarned
  character.MirEarned
  character.LDoNPoints

27 Apr 2004 by Lax (more):
- MQ2DataVars is now default.  Share and enjoy, share and enjoy!
- Fixed timer type member availability
- Added MQ2Data type: altability
- Added MQ2Data Top-Level Objects:
  altability AltAbility[n]: Alt ability by number
  altability AltAbility[name]: Alt ability by name
- Changed/Added MQ2Data Members:
  float spawn.MaxRange: Max distance from this spawn for it to hit you
  float spawn.MaxRangeTo: Max distance from this spawn for you to hit it
  int character.AltAbility[n]: Alt ability rank by number
  int character.AltAbility[name]: Alt ability rank by name
  bool character.AltAbilityReady[n]: Alt ability readiness by number
  bool character.AltAbilityReady[name]: Alt ability readiness by name
  int character.AltAbilityTimer[n]: Alt ability reuse time (seconds) left by number
  int character.AltAbilityTimer[name]: Alt ability reuse time (seconds) left by name
  spell character.CombatAbility[n]: Combat ability by number in your list (not same as others lists!)
  int character.CombatAbility[name]: Combat ability number in your list by name (not same as others lists!)
- Added an option to MQ2Map:  The "TargetMelee" mapfilter when set to 1 will draw a circle 
  representing how close to this spawn you must be to hit it.  Set to anything but 0 or 1 
  will draw a circle representing how close to this spawn you must be for it to hit you.
- Added some flavor for error messages.  Set LaxColor=0 in MacroQuest.ini [MacroQuest] to
  disable.  It's on by default or it wouldn't be as fun.

27 Apr 2004 by Lax:
- spawn.MaxRange now uses the proper melee range algorithm
- Fixed a crash bug in the Ini TLO
- Added proper relative/absolute path detection to /ini
- Fixed window.Checked
- Added MQ2Data members:
  int window.Style: Window style code
  bool window.Enabled: Enabled?
  bool window.Highlighted: Highlighted/mouse over?

26 Apr 2004 by Lax:
- Various error messages have been updated to be more specific.
- Fixed "outer" scope not being cleared by /endmacro.  Removed /zapvars in MQ2DataVars 
  since all it did was clear the outer scope.  It's no longer needed because the old global
  scope is separated into two scopes in MQ2DataVars.
- Fixed FindInvSlotForContents function (used in item.InvSlot.  item.InvSlot will no longer
  give NULL for valid items in your inventory/bank)
- Sub parameters (including those for events) are now allowed to have a type other than 
  string, when MQ2DataVars is enabled, like so:
  Sub MySub(int A, string B, float C)
- Fixed out-of-bounds by 1 crash in MQ2DataVar arrays
- MQ2FPS now allows you to disable the framerate display with /fps off (/fps on to enable again)
- MQ2EQIM feature set adjusted.  Now keeps your list of buddies (per character) and the last
  time they were seen online or on eqim (by any character).  Your friends list is automatically
  added as buddies.  A member was also added to the "buddy" type EQIM adds, time buddy.LastSeen.
- ${Ini} will allow either relative or absolute paths.  Also slightly modified what it gives
  you when you try to get a list of keys and supply a default (previously it would ignore
  the default and give NULL if there was no list).
- Improved parsing of " and ] within MQ2Data indexing.
  ${String["hi"]}: hi
  ${String["hi","hi"]}: hi,hi
  ${String[""hi""]}: "hi"
  ${String[hi"hi"hi]}: hi"hi"hi
  ${String[[MQ2] - Hi]}: [MQ2] - Hi
  ${String["""]}: "
- MQ2BzSrch plugin is now updated for MQ2Data.
  MQ2Data reference for MQ2BzSrch (because it's a plugin, not in main reference)
  -------
  Types added- bazaar, bazaaritem
  TLO's added- bazaar Bazaar: Bazaar search info
  ---
  bazaar 
  Members:
  ...bool Done: Search complete?
  ...int Count: Result count
  ...bazaaritem Item[n]: Result info by index (1-based)
  To String: Same as Done
  ---
  bazaaritem 
  Members:
  ...string Name: Item name
  ...spawn Trader: The guy selling it
  ...int Price: Price the guy is selling it for
  ...int Quantity: Number of this item this guy has
  ...int ItemID: The item's ID number
  ...int Value: Value of the item?
  To String: Same as Name
  -------
  
25 Apr 2004 by Lax (revision C changes):
- Fixed merchant.Item[=name] and corpse.Item[=name]
- Fixed character.PctEndurance
- Fixed problems with tabs in macros, and also with leading and trailing whitespace
- MQ2DataVars is READY.  Keep an eye out for important announcements about this!
- Added MQ2Data types for MQ2DataVars: array, timer

25 Apr 2004 by Lax (even more):
- Hopefully fixed crash caused by fixing the "LastCommand" stuff...
- Added MQ2Data Members:
  int character.MaxEndurance: Max endurance
  int character.PctEndurance: Percent endurance

25 Apr 2004 by Lax (more):
- Fixed spawn.NearestSpawn
- Changed buff.ID so that it gives the song # or buff # instead of the spell's ID

25 Apr 2004 by Lax:
- Fixed once and for all the /itemnotify and /notify crashes
- Fixed the rendering rate defaults (will no longer flicker like a strobe light ;)

23 Apr 2004 by Lax (more):
- Added MQ2Data Type:
  skill (see reference for members)
- Added MQ2Data Top-Level Objects:
  string GroupLeaderName: group leader's name (works even if they are out of zone)
  spawn GroupLeader: group leader (only works if they are in zone)
  skill Skill[n]: Skill by number
  skill Skill[name]: Skill by name
- Added/Changed MQ2Data Members:
  spawn spawn.NearestSpawn[search]: Find the nearest spawn matching this search, to this spawn (most efficient on yourself)
  spawn spawn.NearestSpawn[n,search]: Find the nth nearest spawn matching this search, to this spawn (most efficient on yourself)
  string window.List[n]: Get the first-column text for the nth item in a list box.  Example: ${Window[TradeskillWnd].Child[RecipeList].List[1]}
  int window.List[text]: Find an item in a list box by partial match (use window.List[=text] for exact)  Example: ${Window[TradeskillWnd].Child[RecipeList].List[=Inky Shadow Silk]}
  int string.Count[char]: Count the number of occurrences of a particular character in the string
  bool window.Checked: Checked? (useful for buttons)
  string string.Left[-length]: The left ("all but" length) of the string.. Left[-1] of "Left" will be "Lef"
  string string.Right[-length]: The right ("all but" length) of the string.. Right[-1] of "Left" will be "eft"
  bool character.RangedReady: Ranged attack ready?
  bool character.AltTimerReady: Alternate timer ready? (Bash/Slam/Frenzy/Backstab.  Note that AbilityReady works fine with most of these)
  int macroquest.Running: Running time of current MQ2 session, in milliseconds
- Fixed AbilityReady for the alternate timer abilities (Bash, Slam, Frenzy, Backstab, possibly others)
- Fixed /ctrlkey /shiftkey and /altkey.  They would sometimes "stick" the key down.
- Added a notification to /notify "listselect", used to select the nth item in a list box.
  Example: /notify TradeskillWnd RecipeList listselect 1
  Use 0 to clear your selection.
- ${Group[0]} is now the same as ${Me}.  Group members are still 1-5.
- Added command to MQ2FPS:
  /render <fg|bg> <#|~#>
  Sets the foreground or background rendering rate.  This is how many out of n frames MQ2FPS
  will allow to be drawn.  You keep moving full speed, the client responds to mouse or keys,
  the UI is still drawn... but, the world itself will not be drawn as often.
  Use with ~ to draw n-1 out of n frames, or without to draw 1 out of n frames.
  e.g. /render bg ~3 will draw 2 out of 3 frames.  /render bg 3 will draw 1 out of 3 frames.

23 Apr 2004 by Lax:
- Changed top #turbo to 40, still defaults to 20
- Fixed Ini Top-Level Object again
- Fixed "enviro" slots so that they work for enviro1-10 not just 1-8

22 Apr 2004 by Lax:
- Readme.html has been removed from the zip by request of its author.  It is being worked on
  and will return.
- /selectitem GONE
- /finditem GONE
- /click functionality has been SEVERELY reduced.  It will now function given an x,y,
  and on an item or spawn (target).  Upgrade to /notify for UI interaction.
  /notify <window> <button screen id> <notification>
  example:
  /notify LootWnd DoneButton leftmouseup
  Window names and control ScreenID's are found in the XML files, and are NOT screwed up
  by custom interfaces (unless your UI does not have the button)
- Fixed item slot name discrepancies.  What was previously "primary" and "secondary" is
  "mainhand" and "offhand".  It was one thing in some places, but not in others.  Should
  be all the same now.
- Underscores(_) are again valid in variable names
- Added "STUN" to spawn.State
- Fixed Ini Top-Level Object
- ** Added/changed MQ2Data type members
  string macroquest.Error: Last normal error message (replaces $getlasterror but will NOT have the old values!)
  string macroquest.SyntaxError: Last syntax error message (usage: /blahblah)
  string macroquest.MQ2DataError: Last MQ2Data parsing error message
  spawn spawn.TargetOfTarget: Target of target (May only work in "Me": ${Me.TargetOfTarget.PctHps}, etc)
  int item.BuyPrice: Price to buy this item at this merchant
  int item.SellPrice: Price to sell this item at this merchant
  item merchant.Item[name]: Finds an item by partial name at this merchant (use merchant.Item[=name] for exact)
  item corpse.Item[name]: Finds an item by partial name in this corpse (use corpse.Item[=name] for exact)
  float character.PctGroupLeaderExp: Group leadership exp as a %
  float character.PctRaidLeaderExp: Raid leadership exp as a %- bool character.Stunned: Stunned?
  bool spawn.Sitting: Sitting?
  bool spawn.Standing: Standing?
  bool spawn.Ducking: Ducking?
  bool spawn.Binding: Binding wounds?
  bool spawn.Feigning: Feigning?
  bool spawn.Invited: Invited to group?
  bool class.PetClass: Pet class? (shaman, necromancer, mage, beastlord)
  bool class.PureCaster: Pure caster? (can gate!)
  bool class.CanCast: Can usually cast? (not melee only)
  bool class.DruidType: Druid/Ranger?
  bool class.ShamanType: Shaman/Beastlord?
  bool class.NecromancerType: Necromancer/Shadowknight?
  bool class.ClericType: Cleric/Paladin?
  float math.Sqrt[formula]: The square root of formula
- New MQ2Data type "plugin"
- New TLOs
  plugin Plugin[name]: Finds plugin by name
  plugin Plugin[n]: Plugin by number, starting with 1 and stopping whenever the list runs out of plugins.
- Fixed LastSpawn[n] and LastSpawn[-n], also added them to reference.
- New command: /combine <pack> - hits combine on this container
- New command: /drop - drops item on cursor
- New command: /clearerrors - clears each of the "last errors"

21 Apr 2004 by Lax:
- Fixed if/newif

20 Apr 2004 by Lax:
- /if is now GONE.  /if is now the same as what /newif was.  /newif is aliased to /if.
- /sendkey and /press are now GONE.  Please update to /keypress, which as of 15 Apr 2004 allows
  pressing key combinations as well as the actual command.  Example:  /keypress alt+f
- /filter macros will now hide the output of /endmacro (if successful) and /zapvars (always)
- MQ2Labels updated for MQ2Data
- Fixed time.Year and time.Date
- Fixed charm invslot (number 0)
- Fixed ${If[]} handling of conditions
- Fixed FindItemCount to give the number of individual items rather than stacks
- MQ2EQIM plugin (which notifies you when someone on your EQIM buddy list changes) now keeps
  track of your buddy list and adds a MQ2Data type and Top-Level Objects:
  ** buddy type
  Members:
  ...string Name: Buddy's name (may be fennin.Name or just Name, depending on how you added them)
  ...string Status: "Removed from list",  	"Offline",	"EQIM",	"EQIM (AFK)",	"Unknown Status(4)",	"Playing",	"Playing (AFK)"
  ...int StatusID: Numeric representation of the above (0,1,2,3,4,5,6)
  To String: Same as Name
  ** Top-Level Objects
  buddy Buddy[name]: Info on buddy with this name
  buddy Buddy[n]: Buddy with this index number in the system
  int Buddies: Size of the buddy index (will not necessarily be equal to the number of buddies, but n in Buddy[n] will never exceed this number)
- Added Top-Level Object:
  int FindItemBankCount[name]: Count of items in bank by partial name match.  FindItemBankCount[=name] will find exact
- Changed "character" member "PlatShared" to "PlatinumShared"

19 Apr 2004 by Lax:
- ** MQ2DATA PHASE TWO ** If something is missing from MQ2Data it's because you never opened
  your damn mouth.  If you need something in MQ2Data whether it was previously available or
  not, speak up.  You're on your own if you want to figure out how to enable MQ2Parm at this
  point, good luck (I'm making it difficult on you so you will get your ass in gear)!  The
  readme is not yet updated.
- Fixed alerts being missing from SpawnMatchesSearch.  They worked in some spawn searches but
  not others.
- character.Inventory now uses the same numbering as InvSlot
- Added/changed MQ2Data members
  invslot invslot.Pack: Container that must be opened to access the slot with /itemnotify
  int invslot.Slot: Slot # inside that pack
  string invslot.Name: For inventory slots not inside packs, the slot name
  string spawn.ConColor: GREEN, LIGHT BLUE, BLUE, WHITE, YELLOW, RED
  int character.PetBuff[name]: Finds slot with this spell name
  spell character.PetBuff[n]: The spell in this slot (1-29)
  int character.GroupLeaderExp: Group leadership exp
  int character.GroupLeaderPoints: Group leadership points
  int character.RaidLeaderExp: Raid leadership exp
  int character.RaidLeaderPoints: Raid leadership points
  int character.Platinum: Platinum
  int character.Gold: Gold
  int character.Silver: Silver
  int character.Copper: Copper
  int character.PlatinumBank: Platinum in bank
  int character.GoldBank: Gold in bank
  int character.SilverBank: Silver in bank
  int character.CopperBank: Copper in bank
- New MQ2Data Top-Level Objects
  int FindItemCount[name]: Count of items on character by partial name match.  FindItemCount[=name] will find exact
- MQ2FPS plugin now adds these Top-Level Objects (these are NOT in the reference because they
  are from a plugin not built in):
  float FPS - Current frames per second
  int MaxFPS - Current max frames per second
  bool Foreground - Is this session in the foreground?

17 Apr 2004 by Lax:
- Fixed "window" data type's "To String"
- Fixed all VC6 project files so PDB/MAP files are produced for debugging
- New MQ2Data type
  invslot - Inventory slot (not necessarily "in your inventory", this may be in merchant window, bank, etc)
  see reference for current list of members.
- Added/changed MQ2Data members
  invslot item.InvSlot: Inventory slot for this item
- New MQ2Data Top-Level Objects
  invslot InvSlot[name]: Inventory slot by name
  invslot InvSlot[#]: Inventory slot by number
  item FindItem[name]: Find item on character by partial name match.  FindItem[=name] will find exact
  item FindItemBank[name]: Find item in bank by partial name match.  FindItemBank[=name] will find exact
  item SelectedItem: When using a merchant, etc. this is the selected item
  
15 Apr 2004 by Lax:
- Fixed /destroy crash
- Fixed "random" crash on zoning with MQ2Map loaded, due to a bug in the recently revised ConColor
- Fixed /cast issue casting "Bane" instead of "Bane of Nife" etc
- Fixed spell manager structure
- Fixed /doortarget id #, which would invariably crash
- Fixed and changed /keypress so that it also accepts key combinations, and will not crash no matter how hard you try.
  /keypress with key combinations will have the same effect as /keypress using the command name, it will not
  type the key into the chat window.  If you need to type into a window specifically (chat windows, social edit, etc)
  /keypress <key> chat
  example: /keypress e chat
  Note that you cannot use both hold and chat, and chat is only valid for the key not a command name.
  ** /sendkey and /press will give a warning the first time per session they are used that they are
     now completely obsolete and you should switch to /keypress.  they will be removed soon.
- Fixed and tested "heading" type's "To String"
- /newif will no longer quietly execute the "false" branch when it fails to parse the conditions.  The conditions
  after parsing MQ2Data/MQ2Parm will be displayed in an error message, and the macro will end.
- Other minor issues fixed

14 Apr 2004 by Lax:
- Fixed MQ2KeyBinds
- Fixed MQ2ChatWnd.ini

13 Apr 2004 by Lax:
- Fixed ! in Calculate (worked most of the time, but not in some special cases)
- Fixed heading's "To String" to give the correct heading.  heading.Name/heading.ShortName were fine
- Fixed time.Time12 to be 12 hour (oops)

9 Apr 2004 by Lax:
- Fixed != in Calculate (and therefore in /newif, math.Calc, etc), and implemented ! as
  the unary NOT operator.  This gives 0 if your calculation is non-zero, or 1 if your
  calculation is zero.
- MQ2Data changes:
  -- Swapped Y and X back to being backwards-backwards or backwards-forwards, or whatever they
     originally were
  -- Added "NWU" coordinates (North/West/Up), the three positively oriented directions in EQ.  
     Spawns also have a shortcut for SED (South/East/Down).  All type member names involving 
     XYZ have a NWU complement (none necessary for the "index" bracketed part, of Heading[y,x] 
     for example)
  -- Fixed character.AbilityReady
  -- Fixed item (TO STRING)
  Top Level Objects
  * spawn LastSpawn: The last spawn chronologically.
  * spawn LastSpawn[n]: The nth from last spawn.. LastSpawn[1] is the LastSpawn.. LastSpawn[2] is 2nd from last, LastSpawn[3] is 3rd from last, and so on
  * spawn LastSpawn[-n]: The nth from FIRST spawn.. LastSpawn[-1] is you, LastSpawn[-2] is the second spawn, LastSpawn[-3] is the third spawn, and so on
  Additions/Changes to existing types:
  * heading Heading[y,x]: Heading from player's current position to y,x
  * float math.Distance[y,x,z:y,x,z]: Performs distance calculations in 1, 2 or 3 dimensions.
    Any not given will default to your character's current x y or z.
  * bool item.Stackable: Stackable?
  * bool merchant.Open: Merchant open?
  * float merchant.Markup: The amount used to calculate item values on this merchant 
    (Markup is what your charisma, faction, etc change).  Markup*Cost=Merchant's sell price.
    Cost*(1/Markup)=Your sell price. Markup of 1.05 is highest no matter what, so there might
    not be any actual cap based on charisma.
  * int merchant.Items: Item count on the merchant
  * item merchant.Item[n]: nth item on the merchant  
  * bool corpse.Open: Corpse open?
  * int corpse.Items: Item count on the corpse
  * item corpse.Item[n]: nth item on the corpse
  * item character.Inventory[slotname]: Item in this slot (inventory slots only, but 
    same names as /itemnotify)
  * bool character.SpellReady[name]: Gem with this spell name ready for cast?
  * bool character.SpellReady[slot]: Spell in this gem ready for cast?

8 Apr 2004 by Lax (more)
- MQ2Data changes:
  Top level objects:
  * heading Heading[x,y]: Heading from player's current position to x,y
  Additions/Changes to existing types:
  * int item.Container: The number of slots, if this is a container
  * int item.Items: The number of contained items, if this is a container
  * item item.Item[n]: The item in this slot, if this is a container
- Item links were apparently not working in the MQ2ChatWnd, nobody reported this until now.
  Thanks people who noticed it and never reported it!  Anyway, item links in MQ2ChatWnd are
  simply stripped until I figure out the issue.  Item links in MQ2Chat still work fine.

8 Apr 2004 by Lax
- MQ2Data changes:
  - macro.Defined is now a top level object instead
    bool Defined[name]
  - Fixed all variable parsing when MQ2Parms is not on
- Fixed a major problem with /newif, should now "work as intended"
- Fixed (I think) problem with /face which let the macro continue before facing the target
  completed

7 Apr 2004 by Lax
- Changes to MQ2Data system:
  *** NOTICE: All X and Y coordinates used by the MQ2Data system have been REVERSED.
      Internally, MQ2 stays the same as it has been forever.  However, you will now
      notice that "/echo ${Me.X}, ${Me.Y}, ${Me.Z}" will give the same order as seen
      by typing /loc
  Top level objects:
  * currentzone Zone: Zone information about current zone
  * zone Zone[id]: Zone information for zone with this id
  * zone Zone[shortname]: Zone information for zone with this name
  * time Time: Your local time in real life
  * time GameTime: Game time
  * type Type[name]: Info about the type with this name
  * heading Heading[degrees]: Forms a heading type in the given direction in degrees
  * string Ini[filename,section,key,default]: Reads from an ini file.  section, key, 
    and default do not need to be given.  section and key may be set to -1 to skip them 
    and give a new value.  If section or key are not given, multiple values are read...
  Additions/Changes to existing types:
  * bool string.Equal[text]: Strings equal? Case does not count...
  * bool string.NotEqual[text]: Strings not equal? Case does not count...
  * bool string.EqualCS[text]: Strings equal? Case counts!
  * bool string.NotEqualCS[text]: Strings not equal? Case counts!
  * string string.Arg[n,separator]: Gets nth argument using separator as the separator (single character). If separator is not given, defaults to space
  * zone character.Bound: The zone you are bound in
  * int character.Skill[name]: Skill level of skill with this name
  * int character.Skill[n]: Skill level of skill with this index
  * int character.Ability[name]: Doability button number this skill name is on
  * string character.Ability[slot]: Skill name assigned to this doability button
  * bool character.AbilityReady[name]: Ability with this name ready?
  * bool character.AbilityReady[slot]: Ability on this button ready?
  * spell character.Book[slot]: Spell assigned to this slot in your spellbook
  * int character.Book[name]: Spell slot the spell with this name is assigned to in your spellbook
  * float (TOSTRING): Changed to ###.## instead of .###
  * heading spawn.Heading: (changed to "heading" type)
  * heading spawn.HeadingTo: (changed to "heading" type)
  * heading switch.Heading: (changed to "heading" type)
  * heading switch.DefaultHeading: (changed to "heading" type)
  * heading switch.HeadingTo: (changed to "heading" type)
  * heading ground.Heading: (changed to "heading" type)
  * heading ground.HeadingTo: (changed to "heading" type)
  New types:
  * currentzone
  * time
  * heading
  * type
  *** Special handling is used for casting to "type", such that the new data is equal 
      to the old type, and the new type is "type".
  -- Fixed type casting so that members of the new type may be accessed as expected (this
     was incorrectly ending the parsing at the type cast until now)
- ConColor changed to take 1 parameter
- FindMount tweaked/inlined
- Changed the "RunNextCommand" to remain to TRUE until set to FALSE, so only cases where
  the next command should not be run need to be explicitly set (this should increase
  macro performance in most cases, but some commands may need to be correctly updated)
- /declare will no longer spam you if the variable previously existed.  If the variable
  previously existed, it will be quietly deleted and replaced by the new one.  This might
  cause some people problems but they will learn quickly ;)
- New command /deletevar <name> - Deletes an existing variable.  Gives a message if the
  variable did not exist, but no message if the variable did exist.
- /notify modified to work for clicking off buffs and other things it would not previously
  work for.  However, items must still be clicked using /itemnotify.  /notify now accepts
  all of the same clicks as /itemnotify (leftmouse,leftmouseup,leftmouseheld,etc)

31 Mar 2004 by Lax (more)
- Fixed character member PctExp
- Added character members:
  float PctAAExp: % AA exp..
  bool Moving: Moving? (includes the mount hack so you're not constantly "moving" when sitting on a mount)
- Added spawn members:
  bool Swimming: Swimming?
  bool Underwater: Underwater?
  bool FeetWet: Feet at least wet?
  int Animation: Animation id
  int Holding: Holding id
  float Look: Look angle
- Added "gm" to standard searchspawn, works with anything that uses that including MQ2Map commands,
  /target, ${Spawn[search]}, etc
- Modified the if block parsing in FailIf so that it only looks for } and { as the first and last characters on a line

31 Mar 2004 by Lax
- Fixed /newif so variables/parms/data get parsed
- string.Mid and string.Find are now 1-based instead of 0-based
- Calculate (and stuff that uses it) now supports parentheses, and will treat 
  "NULL" and "FALSE" as 0, and "TRUE" as 1
- Added float math.Distance[x,y,z:x,y,z]: Performs distance calculations in 1, 2 or 3 dimensions.  Any not given will default to your character's current x y or z.

30 Mar 2004 by Lax
- Added a distance-sorted spawn list in MQ2Main
- Added MQ2Data top-level object:
  * spawn NearestSpawn[n]: The nth nearest spawn
  * spawn NearestSpawn[search]: The nearest spawn matching this search (same as Spawn[search])
  * spawn NearestSpawn[n,search]: The nth nearest spawn matching this search

29 Mar 2004 by Lax (even more)
- Added /ctrl /alt and /shift commands:
  /ctrl <command>
  /alt <command>
  /shift <command>
  These execute a command while telling the window manager that a key is pressed.  This can
  be used in conjunction with /itemnotify to pick up a stack or a single item... example:
  pick up a single item from a stack: /ctrl /itemnotify pack1 leftmouseup
  pick up an entire stack: /shift /itemnotify pack1 leftmouseup
  Because they execute a command, they can also be used together, as in 
  /ctrl /alt /shift <command>...
- Fixed character.Buff[slot]
- Fixed character.Gem[name]
- Fixed If top level object crashing on false
- Added MQ2CHAT bind to start typing in the MQ2 Chat Window, also added MQ2CSCHAT bind which
  gets forced to bind as "/" at character select, and does not exist while in game.
- Added /timed command, which executes a command after a specified duration (in deciseconds like pause)
  /timed <deciseconds> <command>
  Example: /timed 10 /echo 1 second has passed
  Note: This does NOT "pause" successive commands.
- Added /newif command, which ONLY does numeric compares -- use MQ2Data string comparison to 
  turn string compares into numeric compares -- and note that this means you do NOT use the "n"
  stuff.  This will replace the current /if command in MQ2Data phase 3.  Until then, you may 
  "/alias /if /newif" if you wish to use newif exclusively.
  /newif <calculations> <command>
  <calculations> gets evaluated down to a single term from however many terms there are (You
  may use && and || freely.) *BE WARNED* that in calculations parentheses are still not
  officially supported.. that's on my TODO list.
  

29 Mar 2004 by Lax (more)
- Added < <= == >= > && & || | to the Calculate function (someone rewrite if please... 
  fail if zero, fall through if non-zero)
- MQ2Data updates:
  * Added top level object: string If[conditions,whentrue,whenfalse]
  * Added type corpse, top level object: corpse Corpse
  * Added top level object: item Cursor
  * Added string members:
    - int Compare[text]: -1 if the string is alphabetically before text, 0 if equal, 1 if after. Case does not count.
    - int CompareCS[text]: -1 if the string is alphabetically before text, 0 if equal, 1 if after. Case counts.
  * Lots of others...
- Fixed MQ2Parm slowness from debug spew if MQ2Data is also in use
 
29 Mar 2004 by Lax
- Phase 1 of MQ2Data system rollout begins! Please start updating macros, custom uis, plugins,  
  etc to use this sytem.
  To use MQ2Data modify these MQ2Main lines
   #define USEMQ2PARMS
   //#define USEMQ2DATATYPES  
  Uncomment the USEMQ2DATATYPES #define to allow MQ2Data parsing.  If you wish to disable
  MQ2Parms parsing, comment the USEMQ2PARMS #define.  You may use both or just one.
  See this thread to see how MQ2Parms will be phased out 
      http://macroquest.sourceforge.net/phpBB2/viewtopic.php?t=6008
  See this thread to see how to use MQ2Data instead 
      http://macroquest.sourceforge.net/phpBB2/viewtopic.php?t=6022
  Specific information for plugins to add types and Top Level Objects will be available soon
- Moved a few functions to MQ2Inlines.h
- Fixed a performance issue in GetSpellByName
- Trying to detour an already detoured address will now fail instead of crashing
- Added some offsets to eqgame.h (mostly CListWnd), removed some offsets that were virtual
  functions and probably not used anyway.  If you are adding basic UI offsets to your plugins
  ask to have them in eqgame.h please (people were doing this with CListWnd offsets).

23 Mar 2004 by Amadeus
- Removed DisplayZem function and calls and $zone(ZEM)  ...rest in peace.

20 Mar 2004 by Lax
** eqgame.ini is no longer used/needed by MQ2!  All offsets have been integrated 
   into eqgame.h.  The client DATE/TIME are in eqgame.h also.
- Fixed /itemnotify
- Renamed the "SpawnListTail" stuff to "LocalPlayer", added "ControlledPlayer".  These are
  both EQPlayer and correspond to .. you.  If you're on a mount, the one thats moving is
  ControlledPlayer. ** Things that use PCHARINFO to get your spawn should be phased out.
- Added /docommand
- Added /dosocial
- Made some minor improvements in MQ2UserVars

16 Mar 2004 by Lax (after patch)
- Changed exe date/time checking to use the date/time strings compiled into the exe

16 Mar 2004 by Amadeus
- Updated the Spell Information Window with code provided by Koad in his Spell Search
  Plugin.

16 Mar 2004 by Lax
- Fixed remaining issues with binds and custom binds

15 Mar 2004 by Lax (more)
- Added remaining, un-named EQ binds to the MQ2 bind system.  Some are still unknown, and
  some I'm surprised exist enabled in the client in the first place, and you should be 
  careful with those...
- Added /dumpbinds command.  Example: "/dumpbinds bill" will dump all current binds to
  Configs\bill.cfg to be loaded later.
- Added "/filter mq [on|off]", which prevents anything at all from being displayed by MQ2
- Added "/squelch <command>", which does the following:
  * Step 1: turns mq filter off
  * Step 2: executes the command
  * Step 3: turns mq filter back to the state it was in before step 1
  In other words, executes a command and prevents any output from the command
  
  ** It is recommended that you do this in your .CFG files that you dont want to see output from
  /squelch /filter mq on
  < do your stuff here>
  /squelch /filter mq off
- I promise this is my last update for a few days at least!

15 Mar 2004 by Lax
- Fixed some bugs with binds and the MQ2CustomBinds plugin
- Modified bind system so that the same key can be bound to an MQ2 bind and an EQ bind and
  both will work
- Added a system to run .CFG files, similar to quake .cfg files I suppose.  The file must
  contain commands the same as you would use them normally.  Each command will be executed
  in order, there are NO macro blocks, events, etc, in a cfg file.
  * CFG files may be present in <release>\Configs\, in <release>\, or potentially in the
    EverQuest directory.  Note that <release> would be the same as wherever your Macroquest.ini is.
  * Added /loadcfg <filename> command.
  * Plugins can use LoadCfgFile(filename)
  * Configs that are automatically loaded:
		AutoExec.CFG - Executed on the first pulse
		CharSelect.CFG - Executed when you are put at character select
		<server>_<character>.CFG - Executed when this character enters the world
		<mapshortname>.CFG - Executed when you zone into this zone
		<pluginname>-AutoExec.CFG - Executed when this plugin is loaded (after its initialization is complete)

		Examples of file names:
		tallon_lordsoth.cfg - character
		oot.cfg, soldungb.cfg, soldunga.cfg, take.cfg - maps
		MQ2Map-AutoExec.CFG, MQ2ChatWnd-AutoExec.CFG - plugins 

14 Mar 2004 by Lax
- Added /ranged [#] command.  Run with no parameters to do a ranged attack on your current
  target, or with a spawn ID to do a ranged attack on that spawn.
- Modified MQ2Spawns, hopefully this will solve the remaining stack corruption problems...
- Introduction of the new MQ2 key binding system
  * New command /bind <list|eqlist|[~]name <combo|clear>>
  * "/bind list" will list all MQ2 binds
  * "/bind eqlist" will list all non-MQ2 binds
  * The following work on both MQ2 and EQ binds the same way
  * "/bind <name> <combo>" will set a bind's normal key combo (example: "/bind forward e")
  * "/bind ~<name> <combo>" will set a bind's alternate key combo (example: "/bind ~forward up")
  * Combos use any combination of "alt", "shift" and "ctrl" plus a key.  Specific keys follow the 
    same rules as the /sendkey and /press 
    Example combos:
    shift+n
    alt+shift+f1
    -- Always separate with +'s or spaces.
  * Note that "clear" combo is to clear the bind, and also note that changing EQ binds will not
    immediately update the display in the options window.  Change the bind list selection in the
    options window to see the updated keys.
  * /keypress works the same way with all MQ2 and non-MQ2 binds
  * API additions include:
     BOOL AddMQ2KeyBind(PCHAR name, fMQExecuteCmd Function);
     BOOL SetMQ2KeyBind(PCHAR name, BOOL Alternate, KeyCombo &Combo);
     BOOL RemoveMQ2KeyBind(PCHAR name);
     BOOL ParseKeyCombo(PCHAR text, KeyCombo &Dest);
     PCHAR DescribeKeyCombo(KeyCombo &Combo, PCHAR szDest);

     typedef VOID    (__cdecl *fMQExecuteCmd)(PCHAR Name,BOOL Down);
     -- Note: This function will be called when the key goes down as well as up.  If you create a
        MQ2 bind function make sure to account for this.  The "Name" parameter is the name of the
        bind
  * /hotkey command is now removed, the new bind system will take over
- MQ2CustomBinds plugin is now live.  This plugin allows you to specify custom commands to execute
  on a key combination.  There may be a command for the keys being pressed (down), and another for them
  being released (up).
  * /custombind <list|add <name>|delete <name>|clear <name><-down|-up>|set <name><-down|-up> <command>>
  * "/custombind list" will list all of your custom binds names and commands (the key combinations must be set using /bind)
  * "/custombind add <name>" will add a new bind name for use here, with /keypress, /bind, etc.
  * "/custombind delete <name>" will remove a custom bind
  * "/custombind clear <name><-down|-up>" will clear a specific command for a custom bind.  If up or down is not specified, defaults to down.
  * "/custombind set <name><-down|up> <command>" will set a specific command for a custom bind.  If up or down is not specified, defaults to down.
  * Example usage (NOTE: MQ2's very first bind command is "RANGED" so you do not need to do this, but for example...)
    /custombind add mybind
    /custombind set mybind /ranged
    /bind bind n
    -- To set the real RANGED bind, do "/bind ranged <key>"
   
13 Mar 2004 by Lax
- Added /multiline <delimiter> <command[delimiter[command[delimiter[...]]]]>
  Executes all commands.  Example: /multiline ; /stand;/rude;/sit
- Wave 3 of MQ2Map updates:
  * Added /maphide command to hide spawns on the map given a search string.  Hidden spawns
    only take effect until the mapped spawns are re-generated (such as changing some map
    filters)
    "/maphide reset" will re-generate the spawn list.
  * Added /mapshow command, to explicitly show spawns on the map given a search string.
    These will only take effect until the mapped spawns are re-generated (same as maphide).
    "/mapshow reset" will re-generate the spawn list.
  * Added /mapclick command and special right click commands (hold a combination of
    shift, control, left alt, right alt to execute a special command when right clicking
    on a spawn).  Defaults include left-alt right-click to highlight and control r-click to
    hide.
  * Added Group filter (requires PC) and NormalLabels filter (shows/hides non-MQ2 labels)  
- Added notice when a new XML file is added to the list while in game.  The notice
  says which file was added and that the user must reload the ui for it to take effect.
- Fixed crash when adding a custom XML file that doesnt exist in the default UI directory
- Fixed $macro crash

12 Mar 2004 by Lax
- MQ2Map overhaul completed
- Fixed /keypress crash bug when you're an idiot and type an invalid command name :)
- Fixed client override problem

11 Mar 2004 by Lax 
- I forgot to update the changes.txt file, so Amadeus is putting this here
  so the masses will know I added/fixed/updated a bunch of shit.

11 Mar 2004 by Amadeus
- Updated tons of shit too
- MQ2 should be fully functional now with the 3/10 patch

11 Mar 2004 by Plazmic
- Complete rewrite of the way Guild ID tags are handled
- __Guild offset now points to the GUILD structure instead of the random offset
  that shows the beginning of the list
- GUILD structure added to eqgame.h
- EQADDR_GUILDLIST should now be pGuildList always
- Added EQSWITCH structure
- Updated DOOR & GROUNDITEM structs to reflect the new EQSWITCH struct

08 Mar 2004 by Lax
- Wave 2 of MQ2Map upgrades:
  /mapnames command added to change the naming scheme used for spawns on the map
  Map filters/options system updated, each option can now have a "requirement"
  When listing filters with /mapfilters, only options that have requirements are displayed
  Concolor filter is now PCConColor and NPCConColor
  Target filter now has 3 separate options - Target, TargetLine, TargetRadius

05 Mar 2004 by Amadeus
- Put in new CXWnd offsets [vzmule]
- Added structs in EQUIStruct.h for the Guildwindow and RaidWindow (work in progress)

05 Mar 2004 by Lax
- MQ2Map upgrade is now live.  It uses the new OnAddSpawn/OnRemoveSpawn API to increase efficiency.
  /highlight <spawn search string> will temporarily highlight these spawns
  /highlight color <#> <#> <#> will set the highlight color
  /highlight reset to reset the currently highlighted spawns
  Right clicking on spawns on the map now targets them
- /keypress command is now live. /keypress <name> <hold> like so:
  /keypress clear_target
  /keypress forward hold
  To release the key after holding, simply use the command again without the hold keyword.
- /itemnotify command is now live.  /itemnotify <slot> <notification>, or /itemnotify in <bag slot> <#> <notification>
  Bag slots are pack1-8, bank1-16 (and sharedbank1-2 and trade1-8 but these are not yet implemented in /itemnotify)
- Added OnAddGroundSpawn/OnRemoveGroundSpawn to plugin callbacks
- Fixed random crash on exit dealing with breakpoints

01 Mar 2004 by Zaphod
- Another bugfix in MQ2DetourAPI.cpp. 

29 Feb 2004 by Zaphod
- More optimization of ParseMacroParameter() and some of the parameter routines it calls.
- Minor bugfix in MQ2DetourAPI.cpp. 

28 Feb 2004 by Lax
- Added API to automatically maintain a list of all initialized windows 
  This will only have the most recent one initialized for each "screen item" name
  Functions are in place to add/remove windows to the list with different names, etc.
- Added /notify and /windows commands
- eSpawnType enum (NONE,PC,MOUNT,PET,NPC,CORPSE,TRIGGER,ITEM) and GetSpawnType function 

28 Feb 2004 by Zaphod
- Major optimization/cleanup of ParseMacroParameter().

22 Feb 2004 by Amadeus
- Updated readme.html [thanks Wassup!]

22 Feb 2004 by Lax
- Updated license notice in each source file for 2004 and made sure each had one
- Added MQ2Spawns.cpp, which gives us hooks when a spawn is added to or removed from a zone.
  This could be used, for example, to increase the efficiency of MQ2Map.
  PLUGIN_API VOID OnAddSpawn(PSPAWNINFO pNewSpawn)
  PLUGIN_API VOID OnRemoveSpawn(PSPAWNINFO pSpawn)
  
19 Feb 2004 by Amadeus
- General Cleanup and offset updates for 02/18/2004 patch
- Added Endurance to CHARINFO and $char(endurance,cur)  [Teh_ish]

17 Feb 2004 by Amadeus
- Added initial EQTRADESKILLWINDOW & EQTRADESKILLRECIPE struct
- Added pet window to the /windowstate command (ie:  /windowstate pet open/close)
- Added initial EQPETINFOWINDOW struct 
- Updated the mq2irc plugin to have the new irc server information
- Added a bunch of new parameters:
  * $pet(buff,"<spellname>")   [returns buff slot number]
  * $pet(buff,#,id)            [returns the spellID for the buff slot # given]
  * $pet(buff,#,name)          [returns the name for the buff slot # given]
  * $pet(level)
  * $pet(id)
  * $pet(x)
  * $pet(y)
  * $pet(z)
  * $pet(name)
  * $pet(class)
  * $pet(race)

16 Feb 2004 by Amadeus
- Fixed EQ_CONTAINERWND_MANAGER  (which fixes $envopen )
- Added "Frenzy" to skills.h [daerck]
- Fixed EQLOOTWINDOW struct (which fixes $corpse(empty) and $corpse(has,xxx)

15 Feb 2004 by Amadeus
- 'Grouped' location fixed in CHARINFO (thereby fixing $char(grouped))
- Fixed WhoFollowing in Actorinfo (thereby fixing $char(following)
- Added IsABoat to Spawninfo
- Went ahead and added the dx9.0 dinput.h to the cvs to be ready for next patch
  * As far as I can tell, the changes between 8.1 and 9.0 for dinput.h are VERY
    minimal.

14 Feb 2004 by Amadeus
- Fixed a LOT of wrong offsets in eqgame.h
- Added four offsets to eqgame.h:
  * pinstTextMessageWnd 
  * pinstCDynamicZoneWnd 
  * pinstCTargetOfTargetWnd
  * pinstCTradeskillWnd 

13 Feb 2004 by Amadeus
- Added CareerFavor and CurrFavor to CharInfo [Macrofiend]
- Added $char(favor,cur) & $char(favor,career) [Macrofiend]

12 Feb 2004 by Amadeus
- ACTORINFO struct fixes :: fixed $char(pet)
- Added a bunch of code by ml2517
   * $char(height), $spawn(#,height), $target(height)
   * $target(maxrange), $spawn(#,maxrange)
   * $distance(y,x[,z][:y,x[,z]])

11 Feb 2004 by Amadeus
- Fixed Attacks offset in eqgame.ini
- Added an emergency placeholder in the ACTORINFO struct to fix $char(casting)
  (This structure will be fixed soon.)

11 Feb 2004 by Zaphod (dohpaZ)
- Added Beserker to the classes and Gates of Discord to the expansions.
- Fixed my name in the readme.html

10 Feb 2004 by Amadeus
- Updated structs and offsets
- Added 'favor' (Tribute Value) to ITEMINFO
- Added code to MQ2ITemDisplay to show item tribute value

09 Feb 2004 by Amadeus
- UPDATED SOURCEFORGE CVS!
- Small additions to the structs from suggestions on the message boards and
  a couple new things to the ItemDisplay plugin.

20 Jan 2004 by dkaa
    According to Pragma:
        1 bug: in the code for $rand(), there needs to be a srand(time(0));
        2 bug: in the code for $gamestate, $servername, and $loginname, the 
            value returned is 1 too high. You need to return length-1, which 
            is 8 for loginname and gamestate, and 9 for servername, this will 
            fix parsing issues.

18 Jan 2004 by Amadeus
- SpellID in _SPELLBUFF is now a DWORD vs. WORD 
- Updated SpellInfo formulas used in the itemdisplay mod
- Added Instrument mod information to the itemdisplay mod (thanks TheColonel)

17 Jan 2004 by Valerian
- Fixed _ITEMINFO struct -- minor correction to the size of one of the unknowns to realign.

11 Jan 2004 by DKAA
- Fixed the $combat to reflect the status of autoattack (Thanks Sharp of Fairlight)

7 Jan 2004 by EqMUle
- added Readme.html updated by Wassup

5 Jan 2004 by EqMUle
- Added [bzrtrader_start] and [pc_trade_yes] to locations.txt. Thanks to Zacaria for theese.

1 Jan 2004 by Lax
- Chat hook is no longer responsible for when zoning is finished or game is entered
- Added $merchant(markup)

31 Dec 2003 by Lax
- ESC no longer hides the MQ2ChatWnd or MQ2IRC windows and they are no longer closable
- Fixed STMLToPlainText
- Made MQ2Labels use STMLToPlainText to convert the tooltip tags (this means you can
  use < and > by using "&lt;" and "&gt;", respectively)

31 Dec 2003 by Amadeus
- Added $spell(xx,spelltype),$spell(xx,targettype),$spell(xx,name),$spell(xx,aerange),
  $spell(xx,pushback),$spell(xx,resisttype),$spell(xx,resistadj),$spell(xx,fizzletime)
- Removed $spawn(#,castingspellid) & $target(castingspellid)  
  [http://macroquest.sourceforge.net/phpBB2/viewtopic.php?p=33124#33124]
- Added Uninterruptable and Autocast to SPELL along with other fixes (thanks SoF & Koad)
- Added more functionality to the Spell Inspect Window.  You will now see the Effect of the 
  spell and the classes that can use it.  You might really find it interesting to 
  Alt-LeftClick on some of your buffs and find out exactly what they are doing to you!  It's
  almost like having an ingame Lucy connection -- and we owe a great deal of this functionality
  to Koad and borrowed code from his spellsearch plugin.
  
  **NOTE:  The formulas for this are still being tweaked.  If you wish to help iron these
           out, please post under Koad's thread on MQ2:Plugins board.  He is the keeper of 
           of the spell effects/slots formula. **


30 Dec 2003 by Lax
- Updated version number since it's not Christmas anymore..
- Fixed commands that werent supposed to be working at char select so they dont crash
- Removed some extraneous offsets from eqgame.h
- Fixed RemoveOurDetours() so it doesnt hang
- Add something very special that everyone will love!
- Fixed a bunch of $target(xxx) crashes when no target

30 DEC 2003 by EqMule
- fixed a couple unsigned/signed warnings when compiling in VC6

29 Dec 2003 by Amadeus
- Added Levitating and Sneaking; Fixed AARank and Linkdead in SPAWNINFO (thanks source)
- Added $char(levitating), $target(levitating), $spawn(#,levitating) -- returns TRUE or FALSE
- Added $char(sneaking), $target(sneaking), $spawn(#,sneaking) -- returns TRUE or FALSE
- Went through all macro routines and made sure that everything uses lower case 
  ie, $target(castingspellid) rather than $target(CastingSpellID).
- Added <Sneak> to the superwho (thanks vzmule/source)

29 Dec 2003 by Lax
- MQ2Auth modified.
    * MQ2Auth now produces MQ2Auth0.h instead of MQ2Auth1.h and MQ2Auth2.h
    * MQ2Auth will import existing MQ2Auth2.h into MQ2Auth0.h if MQ2Auth0.h does not
      already exist but MQ2Auth2.h (in other words, it will import your "keyring" to
      MQ2Auth0.h)
    * MQ2Auth now accepts a command line parameter telling it the path to use
- Merged BOOK, COMMON, CONTAINER structs into ITEMINFO (the individual structs no
  longer exist!)

29 DEC 2003 by EqMule
- fixed /click left item

28 Dec 2003 by Amadeus
- Added PushBack and ResistAdj to Spell struct
- Added functionality to the ItemDisplay Plugin that shows the following information
  about spells when you "examine" a spell from a gem or your spellbook: ID, Duration, 
  RecoveryTime, RecastTime, Range, AERange, PushBack, Resist Type and Resist Adjust.  
  You will notice that if a spell doesn't have any of these values, then that field 
  will not be shown at all.  (**More functionality to come later**)
- Added MQ2Bzrsearch to the VS.net solution file.

27 Dec 2003 by Lax
- Changed around plenty of stuff
- EQUIPMENT struct no longer uses names for its union members...
- SPELLLIST changed to SPELL, SPELLPOINTER changed to SPELLMGR
- Added O(1) access to GetSpawnByID
- Added O(1) access to GetSpellByID
- Most window base classes set up correctly
- MQ2ChatWnd updated to use a custom window, and allows typing in edit box.  Also shows up at char select to annoy you all.
- MQ2IRC updated to allow typing in edit box (goes to channel...)
- Tons of function offsets added for UI stuff, have fun with that
- Added functionality so commands can be set to work in-game only (will be ignored outside of game, at char select for example)

26 Dec 2003 by Amadeus
* Added szBaneDmgType (thanks to TheColonel)
* _CONTENTS tweak (thanks to TheColonel)
* "Price" added to _CONTENTS (thanks to Pragma)
* SPELLLIST update (thanks to Sharp of Fairlight)
* Updated MQ2Ext
* Added $spell(id,xxx) -- **$spell() will now accept either ID# or Name as first parameter**

25 Dec 2003 by Amadeus
* Added CastingSpellID to Actorinfo struct (thanks to Sharp of Fairlight)
* Reworked $char(casting) to use more efficient CastingSpellID
* Added $char(castingspellid), $spawn(#,castingspellid), $target(castingspellid)  
* Fixed $char(held,left), $char(held,right), $char(held,shield)
* Added $char(held,primary), $char(held,offhand) 
* Fixed $target(held,left), $target(held,right), $target(held,shield)
* Added $target(held,primary), $target(held,offhand) 
* Fixed $spawn(#,held,right), $spawn(#,held,left), $spawn(#,held,shield)
* Added $spawn(#,held,primary), $spawn(#,held,offhand)
* Added AERange to SPELLLIST struct (thanks to Sharp of Fairlight)
* More changes to ActorInfo (Timestamp stuff) thanks to Sharp of Fairlight

25 Dec 2003 by EqMule
- fixed /banklist crash
- fixed $char(ismoving) - thanks to ml2517
- added makezip.bat to make zip file creation easier...

24 Dec 2003 by Lax
- Updated offsets with correct ones
- Replaced remaining calls to AddDetour with EasyDetour and EasyClassDetour
- Updated EasyDetour/EasyClassDetour defines to explicitly cast the offset to DWORD
- Updated MQ2IRC with current version from forum
- Modified CHARINFO struct to use Inventory and InventoryArray for inventory member names.
- Fixed $lastcommand
- Fixed $char(hp,cur), $char(hp,max), $char(hp,pct)

24 Dec 2003 by Amadeus
- Fixed CHARINFO (thanks to TheColonel for new stuff)
    * CHARINFO now has:
  	+ HPBonus
	+ ManaBonus
	+ PercentEXPtoAA
	+ GukEarned
	+ MMEarned
 	+ RujEarned
	+ TakEarned
	+ LDoNPoints
- Removed Stamina from all references in parser and struct
+ Added $char(HPBonus), $char(ManaBonus), $char(PercentEXPtoAA), $char(GukEarned),
  $char(MMEarned), $char(RujEarned), $char(TakEarned), $char(LDoNPoints)
+ Updated _COMMON (thanks again to TheColonel)
   	* Added BaneDMG;
   	* Added Lore
   	* Added BaneDMGType
   	* Added InstrumentType
   	* Added InstrumentMod
   	* Added DmgBonusType
   	* Added DmgBonusVal
   	* Fixed Range
+ Added szTheme[]
+ Added szDmgBonusType[]
+ Updated ItemDisplay Plugin to include LDoN stuff (TheColonel)
+ Updated itemtypes.h with "All Instruments" as type 51 (thanks TheColonel)
+ Removed $item(lore) & $cursor(lore)
+ Added $item(LDTheme) & $cursor(LDTheme)
+ Added $item(DmgBonusType) & cursor(DmgBonusType)
+ Fixed $char(Mounted)


21 Dec 2003
+ Added MQ2Mouse2.cpp.  Don't need to compile this, it's the new mouse code.  Incomplete and inop.

21 Dec 2003 by Amadeus
- Fix for MQ2Ext

19 Dec 2003 by EqMule
+updated offsets, structs for todays patch...

15 Dec 2003 by Amadeus
- Fix for $target(sclass)
- Fix for FullClassToShort
* Thanks to Schark for these*

13 Dec 2003 by Amadeus
- Added MQ2Ext to the project

06 Dec 2003 by Lax
- Added benchmark system.
- Modified pulse behavior so that executing macro commands is separate from other pulse stuff
- Modified MQ2FPS to take the above into account (it no longer needs to know about macros)
- Updated MQ2IRC to be current with the version posted in forums
- Added /bench command which with no parameters outputs currently active benchmark stats to chat
  When used with parameters, /bench will benchmark a command.  /bench [command]
  Example: /bench /who all friends

05 Dec 2003 by Mckorr
+Fix for CTD when using /click left|right target when nothing was targetted (motd2k)

05 Dec 2003 by EqMule
+Fixed $searchspawn(pc,loc:x:y,radius:100) using Ohmz code. see
http://macroquest.sourceforge.net/phpBB2/viewtopic.php?t=3394&highlight=searchspawn+loc
for more info
+Fixed /selectitem to look in all 80 merchantslots, previously it would stop at 79
+misc small fixes

03 Dec 2003 by Lax
- Added custom windows system:
** CCustomWnd base class for your windows
** AddXMLFile, RemoveXMLFile to manage custom xml files
** More info / example coming
- Added MQ2IRC plugin to CVS with some changes
- Added MQ2EQIM plugin, which handles buddy list info (custom window soon, also auto loading buddy list)
- Updated MQ2EQBugFix plugin to solve current journal npc window crash (and it shouldnt make it not show anything this time)
- Added OnReloadUI callback, called after /loadskin command is used
- Fixed hangups compiling with VC6
- Added EasyDetour and EasyClassDetour to ease the pain of hooking functions

02 Dec 2003 by Mckorr
- Fixed SHA in short classes, is now SHM.  Added Rogue/ROG (I missed that one before)
- Added $spawn(#,sclass)

27 Nov 2003 by Lax
- / command correctly does EQ /who by default
- MQ2Telnet redone.
- Plugins using DoCommand() will execute it on the next pulse instead of immediately (corrects problems unloading the plugin)
- MQ2FPS shouldn't cause major problems when switching from absolute to calculate mode
- MQ2Template removed from VS6 workspace and .NET solution

25 Nov 2003 by Lax
- MQ2FPS now has a /fps command that can change some other settings.  Selecting "absolute" mode will switch to "cpu limiter" style, while "calculate" mode will switch to "fps limiter" style.  FPS limiter is default.  The same command will allow you to reposition the FPS indicator display.
- MQ2FPS display now shows a * if using absolute mode, and will show /MACRO if a macro is being executed that causes the limiting to be minimal
- Added aliases /g and /gu to the default list
- Macroquest2.exe now pops up a message box if the system failed to load MQ2Main.dll

20 Nov 2003 by EqMule
fix for $merchant(name)

20 Nov 2003 by Lax
*** MacroQuest2.exe is now pre-compiled, you no longer compile this yourself.  MQ2Auth implemented.  Run it before compiling on each machine.

- MacroQuest program will no longer use loadlibrary, it loads our library directly.
- The version number is now stored in MQ2Main.h as the top line, and not in macroquest.ini.  When compiled it becomes a global variable.  Comparing the global variable gszVersion with the #define in MQ2Main.h will cause the tray icon tooltip to suggest recompiling if necessary.
- Removed EQADDR_SLOTLIST, which is now ppInvSlotMgr/pInvSlotMgr
- Fixed MQ2Telnet crashes (for real)
- Added DebugSpewNoFile which does not write to file even if debugspewtofile=1.  This is useful for when we can't put up with the file access times.  All Macro commands and parser api debug spew has been changed to this form.  Note that this debug spew is still useful for when you attach a debugger.

19 Nov 2003 by EqMule
+Added new command /destroy
will destroy whatever you have on your cursor. Use with care.
example: /if "$cursor(name)"~~"rusty" /destroy
In order to get that to work I had to declare EQ_PC (MQ2Globals.h(250):EQLIB_VAR EQ_PC **ppPCData;)

19 Nov 2003 by Lax
- Fixed MQ2Telnet to not crash on unload (probably).  Critical sections were getting deleted twice.
- Fixed aliases to work when given parameters

18 Nov 2003 by EqMule
+fix: mouseto and click by changing ScreenX and ScreenY to ScrX and ScrY)
+Added  EQLIB_API VOID AddParm(PCHAR Name, fMQParm Function);
    EQLIB_API VOID RemoveParm(PCHAR Name);
to MQ2Main.h so that custom plugins will find them...
+updated $merchant(has,xxx) with HanzO's code for it, thank you.
+Updated $selecteditem() with new (count) for easier usage of /sellitem and /buyitem
example: /sellitem $selecteditem(count) self
+misc fixes...
<|MERGE_RESOLUTION|>--- conflicted
+++ resolved
@@ -1,12 +1,10 @@
-<<<<<<< HEAD
-Aug 26, 2023:
-- test: updated for latest patch
-=======
 Latest changes:
 - Fixed calculation of HasSPA, which should fix some properties such as Me.Silenced (#739)
 - Expand the coverage of game feature and claim data (developer tools)
 - Lifetime All-access should now appear as GOLD in ${Me.Subscription} instead of UNKNOWN
->>>>>>> 9de87bf7
+
+Aug 26, 2023:
+- test: updated for latest patch
 
 Aug 24, 2023:
 - live: updated for latest patch
