<<<<<<< HEAD
October 2, 2022 (test):
- Updated for test patch
=======
October 6, 2022:
- Remove Spell.SPA - this wasn't actually a SPA and was some other meaningless value.
- Add Spell.CategoryID and Spell.SubcategoryID - the integer values of Category and Subcategory
>>>>>>> 842e1a4c

October 2, 2022:
- Autobank and related functionality has been moved from mq2main into its own autobank plugin. (#580)
- autobank: Added tradeskill item filter
- framelimiter: Fix framelimiter not bypassing built-in limiter when it is enabled.

September 26, 2022:
- Fix Me.Levitating (#632)
- Add more robust ini handling options - see http://docs.macroquest.org/reference/data-types/datatype-inifilesectionkey
- Add .StripLinks memember to string types which will return the plain text version of a string containing links

September 21, 2022 (live):
- Fix achievement crash (#629).
- Updated for live patch

September 18, 2022:
- emu: Added back /timestamp for emulator builds to add timestamps to chat. Added checkbox
  to the mq settings window under a new "Chat" section. (#618)
- emu: Fix title bar click events on MQ2ChatWnd. (#616)
- emu: Fix tabselect crash. (#622)
- emu: Fix crash when checking spell stacking. (#624)
- emu: Fix crash when interacting with merchants. (#626)
- emu: Re-introduce GroupLeaderExp, GroupLeaderPoints, PctGroupLeaderExp, RaidLeaderExp,
  RaidLeaderPoints, PctRaidLeaderExp. (#625)
- emu: Re-introduce support for LAMarkNPC, LANPCHealth, LADelegateMA, LADelegateMarkNPC,
  LAInspectBuffs, LASpellAwareness, LAOffenseEnhancement, LAManaEnhancement, LAHealthEnhancement,
  LAHealthRegen, LAFindPathPC, LAHoTT (#625)

September 16, 2022 (test):
- Updated for latest test patch

September 7, 2022:
- /captioncolor will work when typed in EQ chat windows again (#619)
- Autologin profiles launched from MQ will now work properly for servers with spaces in
  their shortname
- Fixed a crash that would occur in macros when declaring an array of invalid size
- The "noparse" parameter in the Ini TLO is no longer case sensitive

Aug 19, 2022:
- Add ${MacroQuest.BuildName} to get the name of the build target (Live/Test/Emu)

Aug 17, 2022:
- Fix autoskills not returning proper values

Aug 17, 2022 (live):
- Updated for patch

Aug 12, 2022:
- /mapfilter will now store Radius values instead of toggle information (Fixes #600)
- Lua: Added mq.getAllSpawns and mq.getFilteredSpawns to return tables of spawns.
- LuaRocks is now distributed with MQ for using prebuilt Lua Modules from the MQ repo
- PackageMan is now distributed with MQ for a method of using LuaRocks in lua scripts
- Plugins that fail to unload will now be flagged as having failed and will not allow reload
  of the plugin or unload of MQ.  With this change, /unload now has the parameter "force"
  which will try to force unload stuck plugins and prompt for action if that cannot be
  accomplished.
- The tray util has a new option to "Unload All Instances (Forced)" which will send the
  "/unload force" command to all registered MQ instances.
- More info can be found at docs.macroquest.org

Jul 29, 2022:
- Added a modules folder primarily for storing architecture dependent lua modules
- mq.TLO.Lua.Dir now supports arguments (lua, and modules) to return the corresponding folder

Jul 27, 2022:
- Fix item statistics not matching item

Jul 22, 2022:
- Fix Corpse type to properly inherit from Spawn. Support checking for .ID and .Open when no
  corpse is currently active.

Jul 21, 2022:
- Fix achievements

Jul 20, 2022:
- Updated for patch

Jul 12, 2022:
- Fix MyRange Spell member (#563)

Jun 29, 2022:
- Fix EQ Exiting when MQ is loaded and an invalid UI is loaded (#572)
- Add parse function for lua scripts.  You can now parse any arbitrary macro data.
  - Usage Example:  mq.parse("${Me.Name}")
  - The return will always be a string and you will always be using the version 2 parser
  - It is still preferable to use the mq.TLO syntax when retrieving data from an existing TLO
  - The purpose of this function is to allow you to perform more complex operations when doing
    macro/ini conversions.

Jun 15, 2022:
- Updated for live patch.
- Potential fix for WinEQ2022 interoperability

Jun 9, 2022:
- ${Int[x]} is now capable of parsing numbers up to 64-bits, and will truncate the result.
- Fix reporting of spell buff counters.

Jun 8, 2022:
- Fix detection of aura and campfire spawns (#561)
- Fix ${Target.ID} now returns 0 instead of NULL to be consistent with
  other spawn type objects.

Jun 1, 2022:
- Fix ${Me.SkillCap} (#568)

May 27, 2022:
- datatype: ItemSpell: add members OverrideName, OverrideDescription.
  - OverrideName replaces the OtherName member. This is a name that overrides the spell name
    when the spell is on an item.
  - OverrideDescription overrides the description string from the spell, similar to OverrideName.
- datatype: Item: fixed off-by-one error with AugSlot. The Correct range is now 1-6 and now
  matches the Slot value as expected.

May 26, 2022:
- lua: Throw error if string argument to mq.delay contains no time unit.

May 20, 2022:
- Fix /drop (#564)

May 18, 2022:
- Updated for patch
- Number of buffs has changed for player and target. Buff arrays are now dynamically sized,
  and require some attention when using them in plugins:
  - Use GetPcProfile()->GetMaxEffects() to get the total number of effects (short and
    long buffs) for player
  - Use pPetInfoWnd->GetMaxBuffs() for the max number of buffs on the pet window.
  - Use pTargetWnd->GetMaxBuffs() for the max number of buffs on the target window.

May 13, 2022:
- Add Fellowship.Exists
- Move Inviter, Invited and IsBerserk from Spawn to Character (Me).
- Removed a bunch of unused members from Spawn
- plugins: Converted a bunch of globals into members of the pEverQuestInfo class. This
  includes a lot of globals that start with EQADDR_ and a few that don't. See the commit
  log for the full list.
- plugins: the keyboard movement defines __pulForward, __pulBackward etc have been removed.
  these are primarily used for movement. They are replaced with pEverQuestInfo->keyDown[cmd].
  cmd is a member of the KeybindCommand enumeration. For example: __pulForward can be replaced
  with pEverquestInfo->keyDown[CMD_FORWARD]

May 5, 2022:
- /exec no longer requires the fg or bg parameter.  The syntax has been updated and
  the functionality corrected to match what the previous syntax showed.

April 25, 2022:
- Updated for live hotfix patch.
- Fix potential issue with pcnames.

April 20, 2022:
- Updated for live patch.
- Fix netstat/hud display
- Fix /makemevisible
- Fix issue with Me.CombatAbility (and maybe others) not returning the correct values.
- plugins: PcProfile.Buff and PcProfile.ShortBuff have been deprecated and replaced with
  accessor functions GetEffect and GetTempEffect, respectively. Deprecation warnings have
  been added for this change. For accessing all buffs, both short and long, GetEffect can
  be used with MAX_TOTAL_BUFFS as the upper bound.

April 13, 2022:
- Fix Group.Members: Empty group will now report 0 instead of nil/NULL (#481).
- Fix Math.Rand: Replace with new number generator. There are no longer any limits on the
  upper or lower bounds of the random number range. The only requirement is that the
  minimum value must not be greater than the maximum.
- Fix Spell.Stacks to now only consider a duration if a nonzero value is provdied,
  otherwise the stacks check will ignore duration. Also applies to StacksPet.
- Fix crash in MapObject.cpp (#455).
- Fix Macro TLO to allow IsTLO and IsVariable while a macro is not running (#452).
- Fix non-functional /removeaug, and cleaned up the usage message (#485).
- Fix /mqanon cause hp bars to be empty (#483).
- Fix errant deprecation message when using ${Ground} (#445).
- Fix MacroQuest.LastTell (#463).
- Fix passing nil to mq.event or mq.bind causing crash. A lua error will be generated instead (#451).
- Add double click to select file in imgui file dialog (#453).
- Add Group.LowMana to report group member with lowest mana below threshold. Works like
  Group.Injured (#477).
- Add /alias reload (#478).
- lua: event text will now have mq color codes stripped (#486).

March 9, 2022:
- Updated for patch.
- Me.AssistComplete is temporarily disabled. Its been broken since x64 but
  the disabling is purposeful now to avoid crashing.

March 8, 2022:
- Spell SPA data for base, base2, and max are now 64 bit values.
- Spell Buff counters are now 64 bit values.
- GetSpellBase, GetSpellBase2, GetSpellMax, CalcValue all return int64_t now.
- GetSpellCounters, GetMySpellCounters, GetTotalSpellCounters, GetMyTotalSpellCounters all return int64_t now
- The associated macro data members for these return Int64 instead of Int datatypes.
- Plugins may exhibit warnings due to int64_t -> int conversions. These warnings ought to be addressed
  as appropriate by utilizing int64_t where arbitrary values may occur (like damage or healing values)
  and cast to int where they do not (like SPA or spell id values).

March 2, 2022:
- Fixed an issue with chat events cutting off chat
- Added Spawn types for BodyWet and HeadWet to complimenet FeetWet
- Updated FeetWet to include when standing in other liquids like lava or slime.  Underwater is still just water.
- Added WritePrivateProfileValue for plugin authors

February 25, 2022:
- Fixed some potential issues with detours. Possibly fixes issue with unloading/reloading
  causing problems with commands
- Moved GetSubscriptionLevel to core. If you have a copy of this function in your plugin,
  you can remove it now.
- Added GetClass(), GetClassString(), GetRace(), GetRaceString(), GetClassThreeLetterCode()
  to PlayerClient (SPAWNINFO) as convenience helpers for plugin code.
- Reverted an earlier change to MQ2Map during 64-bit conversion to potentially address an
  issue with the map.
- Fixed an event crash when text is marked as Spam

February 15, 2022:
- Updated for patch. Welcome to 64-bit MacroQuest.

January 25, 2022:
- Fix crash in ItemDisplay when viewing new merchant perk bag.

January 19, 2022:
- Updated for patch.
- Add missing ToL entry to GetZoneExpansionName() (#444)
- Fix Me.AmIGroupLeader not returning a proper bool.
- Fix a bug with /itemnotify and rightmouseup
- Fix /plugin command so that it parses the command line
- Add settings panel for ChatWnd
- lua: Added mq.gettime() which returns current time in microseconds

- Add DynamicZone.MinMembers
- Fix crash when reading DynamicZone.Leader and maybe others
- Fix crash casued be Me.Aura[0] (#449)

December 31, 2021:
- lua: Fix crash when using format string with ImGui.Text (hint: Format your string in lua instead)
- lua: Update table flags from latest integration of imgui
- lua: Fix ImGui.GetClipboardText bug
- main: /mqsettings now takes an optional parameter, the name of a section to focus.
    example: /mqsettings plugins/lua
- devtools: implement new switch inspector. This is a work in progress but is fully functional. Working on
    bringing over functionality that was originally implemented in Nav

December 27, 2021:
- Added IsSpellTooPowerful utility function that mimics client logic and incorporated it into StacksTarget and StacksSpawn

December 25, 2021:
- Added "clear" to /itemtarget and /doortarget to individually remove those targets

December 16, 2021:
- Fixed ${Me.SpellRankCap} (#430)
- Added Option to toggle Local Echo to the MacroQuest Console (#117)
- Toggling AutoScroll in the MacroQuest Console will now persist through subsequent loads

December 15, 2021:
- Fix ${Me.Invis[SOS]} showing true for rogues who have Rk 2 of SoS (#416)
- Fix an issue where ${Me.Moving} reported false when moving backwards
- Added ${Me.VitalityCap} and ${Me.AAVitalityCap} for parity of numerical output

December 9, 2021:
- Updated for patch

December 7, 2021:
- Happy Terror of Luclin Day!
- Added full support for the merchant perk and bag slot 11 and 12.
- Added ${Me.NumBagSlots} which returns the number of bag slots enabled in main inventory.
- Added ${TeleportationItem} TLO to access the teleportation item keyring.
- Fix crash when selling items using button from find item window (#426).
- Fix spell display for SPA_TRIGGER_SPELL_NON_ITEM
- Fix ${DisplayItem.Collected} (#420).

November 30, 2021:
- MacroQuest tray utility will now check Application Compatibility layers on startup.  To disable this check set
  DisableAppCompatCheck=true in the MacroQuest section of your MacroQuest.ini
- Added ShowAnon setting to TargetInfo - this will allow toggling displaying "ANON" or "ROLEPLAYING" in the window

November 17, 2021:
- Updated for latest patch
- Fixed crash where the running vector is modified during execution and invalidated the iterator

November 16, 2021:
- Add a potential workaround for a graphics engine crash
- Fix typo in XTARGET_MY_MERCENTARY_TARGET. Use XTARGET_MY_MERCENARY_TARGET instead (#409)
- Fix Me.Song not returning proper value when Me.Buff also has a match (#411).
- Add BaseEffectsFocusCap (SongCap) as a member of the Spells TLO

November 10, 2021:
- Changed the operation of delays in lua so that a delay will no longer block the entire script, only the running thread

November 8, 2021:
- Fixed the lingering lua crash issues caused by events with delays

November 2, 2021:
- When performing a spawn search, NPC Pets are now also considered NPCs (use nopet if you do not want this when searching NPC)
- The timestamp data type will now interpret correctly in Lua
- Bards are now considered "Slowers"

October 27, 2021:
- Restored hooks on Find Item window
- Implement more robust method of window switching. This improves /foreground behavior and
  profile keybinds from the launcher. This method utilizes the launcher to assist in foregrounding
  background instances of EQ. If this method fails, then it falls back to the existing method (#380)
- itemdisplay: Fix hang when inspecting items with certain kinds of spells.

October 26, 2021:
- Lua command is no longer case sensitive about script names (#403).
- Removed debug message from ItemDisplay
- Bzsrch: Fixed berserkers and searching for things that start with numbers (#398).
- Bzsrch: Better handling of queries that return no results (#335).
- Map: fix /mapshow not displaying map objects properly (#225)

October 26, 2021:
- ItemDisplay plugin has been rewritten with a focus on improving existing features:
  - Loot and Lucy buttons have been relocated nearby to an area that shouldn't overlap with existing controls
  - Spell and Item display information now updates correctly when the last window is recycled. This info
    will also be properly removed when the plugin is unloaded.
  - ${DisplayItem} will now track the most recently opened item display window, and will
    fall back to the next-most-recently-opened window if that one is closed, and so on.
  - ${DisplayItem[x]} is now 1-based, with valid values ranging from 1-6 representing one
    of the six possible item display window.
  - ${DisplayItem[<itemname>]} is now supported and will return the Item display window for
    the specified item name, if one exists.
  - Added Item and Window members to DisplayItem, which will return the related item and window.
    This can be used to do something like /invoke ${DisplayItem.Window.DoClose}
  - A settings menu in /mqsettings has been added with a whole bunch of options.
  - Added /itemdisplay reload to reload settings from ini.
  - Spell links in item display text will now link to spells. (Note, spell names in spell slots is not yet supported).
- /convertitem, /insertaug, /removeaug moved to main from ItemDisplay
- core: Removed reliance on undefined behavior from AddDetourf, now uses a type-checked implementation
  that can detect errors in setting up detours, and supports proper pointer-to-member and class hierarchies.
  If type-checking is problematic, an EzDetourUnchecked has been added.
- core: moved detour api declarations to include/mq/base/Detours.h
- spell display: Improved the behavior of finding spell names by category.
- autologin: Cancel autologin if cannot enter premium server due to free-to-play status. (#401).


October 21, 2021:
- Update for latest patch

October 20, 2021:
- Update for latest patch
- Fixed Map

October 9, 2021:
- Upgrade ImGui to 1.84 with new font renderer (FreeType) enabled
- overlay: VIEWPORTS feature is now OFF by default. Visit the overlay settings (/mqsettings)
  to turn it on.
- overlay: Implemented new revision of the ImGui overlay, hopefully squashing a bunch of
  issues and not creating very many new ones...
- overlay: /mqoverlay command has a couple new arguments: reload, resume, debug, stop, start
- Fix flickering issue caused by frame limiter when rendering UI at sim rate
- framelimiter: Restructured the framelimiter settings. Added some help tooltips too.
- framelimiter: Moved some options to only take effect when the frame limiter is active in the background.
- framelimiter: Added separate option for enabling frame limiting when in the foreground.

October 7, 2021:
- eqbugfix: Possible fix for "Mage" crash when casting spells from items.

October 5, 2021:
- Improved buff removal handling (#182).
- plugins: Added RemoveBuffByName, RemoveBuffBySpellID
- plugins: Renamed FindBuffID to FindBuffIndex, renamed RemoveBuffAt to RemoveBuffByIndex
- plugins: Removed RemoveBuff

October 1, 2021:
- Fix EverQuest.CurrentUI not getting updated after reinjection (#388).
- Add Stat and Count members to Keyring types (Mount, Familiar, Illusion) (#393).
- macros: keyring datatype renamed to keyringitem.

September 29, 2021:
- Added per-character settings for frame limiter. per-character settings are stored in
  servername_charactername.ini (#210).
- Added `/framelimiter reloadsettings` to re-read settings from ini.
- Fix ResetDevice crash after reloading mq
- Fix mouse scroll in imgui leaking into eq (#242).
- Fix imgui leaking into other render targets and causing issues (#286).

September 22, 2021:
- SpawnSearch:  Pets without PC masters will be assumed to be NPC Pets.  This fixes an issue where a
  spawn search for npcpet would fail to find a pet whose master was killed.

September 21, 2021:
- zoned.cfg and any of the Zone ShortName cfg files will no longer activate unles you're in game (#214)

September 19, 2021:
- lua: Fix plugin not initializing properly when an exception occurs while loading settings
- framelimiter: Fix UI not drawing when blind. (#285)
- framelimiter: Fix UI not drawing correctly when tied to simulation rate.
- framelimiter: Fix crash when logging out while in the background
- overlay: Fix edge case crash when graphics device is null (#363).

September 16, 2021
- Plugins can now be loaded via commands without requiring a MQ2 or MQ prefix.
  For example: "/plugin easyfind toggle" works to toggle the easyfind plugin.
- Fix /cleanup making inventory window appear instead of disappear
- Fix a crash that might occur if a plugin tries to execute a keypress when
  not in game.
- Fix a crash when /unload causes nav to unload before easyfind.
- Fix issue with RankName returning incorrect spell (#383) - really this time.
- Fix framelimiter not properly replacing the built-in throttler (#385).

September 15, 2021
- Updated for patch. Released before servers are up, there could be issues!
- Fixed issue with RankName returning the incorrect spell (#383)
- lua: fixed error message when script file doesn't exist
- lua: fix crash when checking for paused threads during OnWriteChat calls
- devtools: Added initial version RealEstate inspector that shows raw data about real estate
  plots and items. More work real estate capabilities coming in the future.
- devtools: added memory viewer to window inspector. Right click a window in the tree to access it.
- itemdisplay: Remove compare window. Use the one that is built in!

September 8, 2021
- eqlib: New code supporting mercenary aa's added, making mercenary aa access available to plugins.
- devtools: New alt ability inspector added for viewing data from player aa's and merc aa's.
- plugins: Added GetAAById to replace GetAAByIdWrapper.
- AltAbility type: Added Category (string), ShortName2 (string), GroupID (int)
- Switch type: Added state (int).

August 30, 2021
- Fix incompatibility with Innerspace/WinEQ when loaded at startup (#304)

August 29, 2021
- Added the following members to Window type for accessing tabs in a tabbed window: (#369)
   - TabCount, Tab, CurrentTab, CurrentTabIndex
- Added SetCurrentTab method to Window type for changing the current tab.
- More details on these can be found in the datatype docs at docs.macroquest.org

August 27, 2021
- Updated /mqanon command so that commands now work.  (Fixes #277, #280)
- Shortened the /mqanon "class" strategy to just the level and the class short name (Partially addresses #282)
- Added self (me) to the /mqanon all strategy for quick setup

August 25, 2021
- lua: **breaking** ImGui.Begin with flags now always requires a ImGui.End, unconditionally. Sorry, I
  missed this one the last time I was updating ImGui.Begin
- imgui: Fix a crash when too many End() calls occur
- autologin: Clean up duplicate logic and fix /switchchar (Fixes #311)
- autologin: Allow /switchchar and /switchserver to work if you didn't initally log in with Autologin
- autologin: Update Pause and Unpause to only work if the state machine is on (Fixes #151)
- autologin: Add Override for stopping at character select for Sessions and Station names (Partially addresses #145)
- autologin: Add new setting for CharSelectDelay with override for Sessions and Station names (Fixes #146)
- autologin: Change /relog command to only be available when logged in (it previously only WORKED when logged in)
- autologin: Add writing of global config when WriteAllConfig is set to true

August 24, 2021
- Added some error handling to catch imgui errors before they crash the game. These errors will
  suspend plugin ImGui usage. Fix the error and then run the command "/mqoverlay resume" 
- lua: Added missing overload for ImGui.SameLine(number, number)

August 20, 2021
- Added command for clearing mq console - /mqconsole clear
- Fix issue where /advloot shared # giveto name would not work when master looter was ungrouped in a raid

August 19, 2021
- Potential fix for mouse buttons getting stuck and causing issues with imgui
- Fix crash when performing /lua commands from within an imgui window.

August 15, 2021
- Fix ImGui lua threads from yielding after calling a command. ImGui thread isn't designed to yield. (#373).
- Fix MQCopyLayout command

August 14, 2021
- New TLO: ${Achievement} is now available for accessing achievements, achievement categories, and objectives.
- New DataTypes: achievementmgr, achievement, achievementcat, achievementobj
- For more details on these new types, please see the documentation at https://docs.macroquest.org

August 9, 2021
- Developer Tools: implemented new achievements inspector. Accessible from inspectors menu on the console.

August 8, 2021
- Added InGame.cfg which will execute for all characters once they are in game (#189)
- The cfg file search path will now search in Config\AutoExec before falling back to Config so that cfg files can be organized better (#170)

August 7, 2021
- lua: Further fixes for evaluating TLO object data members.
- lua: Partially reverted nil changes. see comments in #362 .
- lua: added mq.gettype to inspect the underlying data type of a data member usertype.
- Possible fix for a crash when the imgui overlay gets reset due to a lua exception.

August 6, 2021
- lua: /lua parse now prints the result of an expression to the console. (#365)
- lua: Empty/Invalid Macro data objects will now evaluate to nil, instead of "null" (#362)
- lua: os.exit will no longer crash the client and will instead exit the script (#297)

August 5, 2021
- Removed some old hooks for EQPlayNice. Consider using the built-in performance tools instead.
- Fix Target.bShowHelm (#331).
- Remove Spawn.BearingToTarget (#330). This is an internal state that is only updated when using /follow
  and its purpose or usage is extremely unclear.
- Fix Item.StackCount (#342).
- Fix Indexing group members in Group TLO (#346).
- Parse array index in Macro.Variable (#347).
- Fix Me.CashBank (#360).
- Fix Initialization of the lua directory (#361).
- dev tools: Added ZoneGuideWnd and ZonePathWnd customizations to WindowInspector
- dev tools: Added friendly tooltip to zone names in WindowInspector
- Evaluating Spawn.ID on a NULL Spawn will now return 0 instead of a parse error. This is intended as
  a convenience for utilizing Spawn variables that are set via ID.
- Fix auto scroll menu item in console window (#140).

July 31, 2021
- Added /mqsettings command to toggle the MacroQuest Settings window (you can still get to it from the EQ button as well)
- Added ShowMacroQuestConsole option to the MacroQuest.ini which allows you to default the Console to On if you'd like
- Fixed custom filters not being added properly (#327)
- Fixed /itemnotify (by name) choosing the wrong item when the item name started with a number, even though it was quoted ("1 lb. Cragbeast Meat" for example)

July 30, 2021
- Adding missing imgui mouse button enum values (#354).
- Reset the imgui overlay when a lua exception occurs on the imgui thread (#355). This will
  help prevent crashes when encounding lua errors, but not in all cases.
- Fixed some issues with type conversions in lua (#359).
- Fixed console commands not working at login.
- Refactored of MQ2Lua, please report any new bugs that might come up as a result!

July 24, 2021
- Added back the String TLO after a 16 year hiatus. Usage: ${String[foo].Right[2]} etc.

July 21, 2021
- Updated for patch

July 19, 2021
- Comands executed from console are now deferred so that they do not inherit the
  temporary floating point state of the imgui renderer (#351).
- Fix skeleton and other similar race checks when computing if character can mount.
- Fix ${Zone[xyz]} not returning correct value when 'xyz' is the current zone.

July 17, 2021
- Added /mqtarget and /eqtarget commands.  /mqtarget is the equivalent of the current /target commmand while
/eqtarget will use the game's existing command.  Macro authors can begin migrating to /mqtarget when they want
to use MacroQuest specific targeting.  Partially addresses #298

July 9, 2021
- Fixed /removebuff and /removepetbuff so they now accept quoted or unquoted strings (#184, #344, #345)
Updates to MQ2Lua:
** BREAKING CHANGE **
- If you are a Lua script author, a change has been made to ImGui.Begin: it must now
  **always** be followed by a ImGui.End, even if it returns false values. This
  was necessary to resolve the issue where it was ambiguous whether End should be
  called or not. Now, we just always expect you to call it if you called Begin.

- Added bit32.bnot, bit32.band, bit32.bor, bit32.bxor, bit32.lshift, bit32.rshift, bit32.ror, and bit32.rol
  These functions are provided to allow bitwise operations on 32bit integers.
- Exposed the following general functions to lua:
    PushStyleVar, PopStyleVar, TreeAdvanceToLabelPos, PushID (with arbitrary object), CheckboxFlags, GetStyle
- Exposed the ImGui Tables API to lua. It includes access to the following functions:
    BeginTable, EndTable, TableNextRow, TableNextColumn, TableSetColumnIndex, TableSetupColumn,
    TableSetupScrollFreeze, TableHeadersRow, TableHeader, TableGetColumnCount, TableGetColumnName,
    TableGetColumnIsVisible, TableGetColumnIsSorted, TableGetHoveredColumn, TableGetSortSpecs, TableSetBgColor
- Added the following enum types to lua:
    ImGuiSortDirection, ImGuiTableFlags, ImGuiTableColumnFlags, ImGuiTableRowFlags, ImGuiTableBgTarget, ImGuiStyle
- Added the following user types to lua:
    ImVec2, ImVec4, ImGuiListClipper, ImGuiTableSortSpecs, ImGuiTableSortSpecsColumn
- Added new way to import and ui ImGui. This has the advantage of allowing the use of ImGui in
  a global context

    require 'ImGui'
    local TEXT_BASE_WIDTH, _ = ImGui.CalcTextSize("A")
    function DemoFeatureImGui()
        -- do update
    end
    ImGui.Register('DemoFeature', DemoFeatureImGui)

- For an example of how to use most of these new apis, see lua/examples/demo_tables.lua

Updates to Timestamp type:
- Added TimeDHM to Timestamp type to express Days:Hours:Minutes
- Added Days to Timestamp type.
- Added MaxTimers and Timer to DynamicZone. Timer returns a type dztimer:

updates to DynamicZone:
* ${DynamicZone.MaxTimers}
  - returns the number of timers
* ${DynamicZone.Timer[N]}
  - access the timer by index
* ${DynamicZone.Timer[ExpeditionName|EventName]}
  - access a specific timer by its expedition and event name. Event
    name is optional and it will return the next expedition timer to
    expire if it is omitted.
- Added dztimer type with the following members: ExpeditionName, EventName,
  Timer, EventID.
- Fixed DzMember access

July 3, 2021
- Fix chat events in other languages not being able to use .equal for the matched text (#333)
- Fix ctrl+c to copy in the console window

June 24, 2021
- Fix crash that would occur for some characters while zoning
- Fix Task.Select and Task.Timer (#329)

June 12, 2021
- Added Macro Expression Evaluator tool. Can be used to display the result of a macro expression
  in real time. Find it underneath the Tools menu in the console.
- Added the following int members to Me: AirSupply, MaxAirSupply, PctAirSupply.
- Fix GetSpellByName returning wrong spell when multiple options are available with the same name
  by preferring a spell with a category over one that does not. (#321).

June 11, 2021
- Fix issue where invalid escape sequences would crash when printing to console (#322).
- Fix /doors not searching text properly
- static library build outputs are now written to build/lib in order to remove them from the
  output folder and also separate 32-bit and 64-bit versions.

May 28, 2021
- Fixed issue with keyboard input not working on popped-out windows
- Implemented new console editor with support for word wrap and item links.
- Fixed buyer window sorting (#238)

May 24, 2021
- Added the ability to render EQ icons in lua imgui bindings

May 23, 2021
- Corrected a long standing issue where you couldn't store mq userdata in lua variabls (#252)

May 17, 2021
- Added specific updates in frame limiter to allow for scribing and memming with no rendering (#279 & #167)

May 15, 2021
- Added variadic string arguments to mq.doevents() to allow for a list of specific events processing (#292)
- Added a command mq.flushevents() that takes variadic string arguments to drop events without processing them (#292)

May 14, 2021
- Added drag/drop interface to lua imgui bindings

May 7, 2021
- Plugins using pLocalPC->zoneId (GetCharInfo()->zoneId) will once again function properly (#287)

May 5, 2021
- Fixed InputText ImGui functions in the lua binding, also removed the buffer size argument.
- /mqlog will no longer force a parse on items sent to the log (#177)

May 1, 2021
- Fixed an issue with inventory slots being out of order due to ui load order (#247)
- Updated MQ2Bzsrch structure and fix bzsrch crash (#108)
- Fixed /maploc
- Fixed MQ2LinkDB and improved item link behaviors in general
- Misc fixes to mqanon (#278, #275)
- Add Select method to MQ2Bzsrch: /invoke ${Bazaar.Item[1].Select} (#202)
- Add SortedItem to MQ2Bzsrch, to return results sorted the same way as the search window.
    ${Bazaar.SortedItem[1]} returns first item in the bazaar search results.

April 26, 2021
- Allowed access to TreeView members as if they were list entries
- Added ${Macro.Variable[]} member to get macro variables outside the macro environment

April 18, 2021
- Fixed spawn datatype Buff member index to use MaybeExactCompare (and allow for =)

April 11, 2021
- Added file dialog to imgui infrastructure
- Added Lua gui that can launch scripts and observe script status

April 7, 2021
- Changed the Lua event callback signature to take the entire matched line as the first argument

April 6, 2021
- Fixed LineOfSight (#260)
- Various fixes to the assignment of macro data to spawn variable types.
- Removed blanket [MQ2] from WriteChat lines (#112)

Mar 26 2021
- Fix noauto being missed when using /plugin someplugin load noauto
- noauto in the engine command and in the plugin command is no longer case sensitive
- Fix loading of config for MQ2CustomBinds (#243)

Mar 20 2021
- Fix ${MacroQuest.Version} (#232)
- Fix News window not appearing at character select
- Fix coloring on the news window after date format change in changelog

Mar 17 2021
- Fix cached buffs not being able to look up buffs (#229)
- Fix ${Pet} defaulting to my pet (#230)
- Fix a crash in mq2chatwnd if /style is used before window is created (#231)
- Added right click menu to window inspector tree which gives the option to copy the window TLO
  text as well as opening up a new window inspector. (#224)

Mar 16 2021
- Fix Me.Pet (#227)
- Fix /face fast (#226)
- Add ${Me.Pet.Focus} - bool type, reflects the Focus state if your pet. (#228)

Mar 14 2021
- Implementation of SPAWNINFO has been switched over to use the new class hierarchy
  based on PlayerClient. SPAWNINFO and PlayerClient are now synonymous. Typecasts
  should no longer be needed.
- SPAWNINFO can now be assigned and copied between macro vars using the "spawn" type.
- An int can be assigned to a spawn var to look up the spawn by id.
- SPAWNINFO is no longer copyable or createable, all existing code paths that used
  SPAWNINFO as a container for mq2 data has been rewritten.
- Work-in-progress iteration of settings window for MQ2Map added. more to come in the
  future.
- ItemTarget no longer returns Spawn type. It now returns Ground type. It behaves the
  same way as Ground except that the default search is of the current ground item target.
- Certain SPAWNINFO global such as EnviroTarget or DoorEnviroTarget are now removed
  and no longer supported.
- Fixed FindItem window column sorting. Fixed money sorting to teach items with
  no vendor value as being the least valuable.
- Added bounds check to /notify to avoid crashing

Mar 07 2021
- Fix EQ_Spell structure misalignment
- Changed /doability so it now takes fake ID 1-6 where it previously only took 1-5
  because people were confused when fake IDs did not work.
    I strongly recommend you never use fake ID 1-8, it's incredibly stupid, just use the real
    name, for example /doability Hide or the REAL ID which in the example of Hide is 29, so /doability 29.
- Fix ${Me.PctExpToAA}
- Added sorting capability to the /buyer buy lines list
- Added sorting capability to the /barter inventory list
- Added Value column to the /barter inventory list so we can sort by merchant value.
- Added Rightclick on item feature to /barter inventory list so it opens up the item inspect window.
- Added FellowshipMember.Sharing

Mar 01 2021
- Fix :OnExit so that it processes even while paused.  This also fixes the behavior where you
  would have to /endmac twice on a paused macro with an :OnExit routine

Feb 16 2021
- Added Plugin TLO boolean member IsLoaded
  Example:  ${Plugin[mq2lua].IsLoaded}
- Added Me TLO int member MaxLevel to get the current max level based on your expansion
  This should help with TLP Max Level checks in scripts
  Example:  ${Me.MaxLevel}
  Would return 60 if you were currently on a TLP in Kunark/Velious/Luclin

Feb 12 2021
- Split MQ2TargetInfo into individual window components
  - MQ2TargetInfo deals with the target window
    - Use /targetinfo to see help
    - Use MQ2TargetInfo.ini to adjust UI specific settings
    - Added command line arguments perchar, distance, info, placeholder, and sight toggle options to modify each of the options.
  - MQ2XTarInfo deals with the Extended Target Window
    - Use /xtarinfo to see help
    - Use MQ2XTarInfo.ini to adjust UI specific settings
    - Added command line arguments perchar and distance toggle options to toggle options.
    - Fixed an issue where your Extended target window would be extended even if you did not have the slots available yet
  - MQ2GroupInfo deals with the Group Window
    - See MQ2GroupInfo Changelog

Feb 4 2021
- Fixed issues with custom UIs being reset when /reloadui is issued
- Fixed issues with having to reload plugins that modify the UI when using a custom UI
- Fixed issues with /multiline appending extra characters
- Deprecated IsXMLFilePresent -- this doesn't give you any indication of whether the XML
  file is usable, so we can rely on file checks for that and AddXML for the error messages.
- Added a helper function IsScreenPieceLoaded that can be used to check to make sure your
  custom UI addition is loaded (or not).

Jan 24 2021
- Implementation of CHARINFO has been switched over to use new class hierarchy based
  on PcBase and CharacterBase. Removed old CHARINFO/CHARINFONEW definitions. There should
  be no functional changes.
- Update /ini to create folder if it doesn't exist
- Fix PickupItem/DropItem (function used by itemnotify) to allow picking up and dropping
  items when they are in a closed bag.

Jan 20 2021
- Removed HTML Window code that was deleted from EverQuest.
- Added CLICKABLE parameter to Item.ItemLink datatype member.
- Update filename references from MacroQuest2 to plain MacroQuest.
- Fix listselect/comboselect: selecting out of range will deselect current item. Enables
  comboselect without using screen coordinates or opening combobox popup first.
- Fix /ini improper handling of NULL or absent parameters.
- Deleted gearscore code from MQ2ItemDisplay. Use the standalone plugin instead.

Jan 8 2021
- Fixed raid assist indexing
- Added WillLand and WillLandPet to Spell datatype. Checks if the buff will stack but without
  a duration component. This provides a raw "this will land on your target" check.
- Fix bool properly handling empty string as falsey
- Add warning when invalid datatype conversion is happening
- Added chance spells to Spell.Trigger member

Dec 10 2020
- Fixes to new alt currency
- Fixes for num expansions
- Fixed ZONE_COUNT, this should fix misc plugins that rely on it being correct.

Dec 08 2020
- Added .Move to the Window TLO Methods
	Usage: /invoke ${Window[GroupWindow].Move[100,200,300,400]} ([x,y,width,height])
	Omitting a parameter will use the existing value
- Added .SetBGColor to the Window TLO Methods
	Usage: /invoke ${Window[GroupWindow].SetBGColor[FF000000]} ([argb])
- Added .SetAlpha to the Window TLO Methods
	Usage: /invoke ${Window[GroupWindow].SetAlpha[255]} (0-255)
- Added .SetFadeAlpha to the Window TLO Methods
	Usage: /invoke ${Window[GroupWindow].SetFadeAlpha[255]} (0-255)

Dec 07 2020
- Fixed malo/tash detection problems

Dec 05 2020
- Chatwindow at charselect now saves it's position independently from in game

Dec 03 2020
- Added WarforgedEmblem and RestlessMark Currencies
- Added .Sharing to the fellowship tlo it returns true of false if exp sharing is on for the member
	Usage: /echo ${Me.Fellowship.Sharing[x]} where x is fellowship member 1-12

Dec 02 2020
- Added MarkNPC to the raid tlo

Nov 19 2020
- All instances of CFacePick has been changed to CPlayerCustomizationWnd

Nov 06 2020
- Update RaidType.MainAssist to support index by number or name.

Oct 31 2020
- Fixed a few spell and spellmgr bugs

Oct 21 2020
- Added raid to chat events - Cred Kaen01

Oct 13 2020
- Added a fix for stopping movement in mq2targetinfo

Aug 20 2020
- Fixed the findwindow feature

Aug 19 2020
- Fixed CButtonWnd::SetCheck
- Added CHotButton::SetCheck

May 14 2020
- Filled in the CGuild class

Apr 30 2020
- Me.Invis now takes an optional index or a name to return invis vs undead and animals
  Example 1: /echo ${Me.Invis} just return the normal one like before, are u invis of any kind.
  Example 2: /echo ${Me.Invis[ANY]} or just ${Me.Invis[0]} returns true if you are invis of any kind, same as just doing ${Me.Invis}
  Example 3: /echo ${Me.Invis[NORMAL]} or just ${Me.Invis[1]} returns true if you are normal invis.
  Example 4: /echo ${Me.Invis[UNDEAD]} or just ${Me.Invis[2]} returns true if you are invis vs undead
  Example 5: /echo ${Me.Invis[ANIMAL]} or just ${Me.Invis[3]} returns true if you are invis vs animal
  Example 6: /echo ${Me.Invis[SOS]} or just ${Me.Invis[4]} returns true IF you are a ROG AND in fact hidden AND have a skill of at least 100 in HIDE AND have the AA for SoS

Apr 29 2020
- Added ms to /delay
  Usage: /delay 1500ms
  will delay 1.5 seconds...

Apr 28 2020
- Optimized the GetGroupMainAssistTargetID inline.
- Fixed /foreground to respect maximizzed window pos - bug reported by Kaen01
- Added .SpellRankCap to the character TLO. It returns an in representing your characters spell rank cap.
  if it returns:
  1 = you CAN cast Rk. I spells
  2 = you CAN cast Rk. II spells
  3 = you CAN cast Rk. III spells

Apr 24 2020
- Optimized GetRaidMainAssistTargetID.

Apr 15 2020
- Fixed ${Me.CanMount} for some indoor zones that where not flagged as nomount and added bazaar, nexus to zones where its ok to mount.

Apr 14 2020
- Updated the FellowShip struct for LIVE

Apr 06 2020
- Added .MyDuration to the Spell TLO. It returns a ticktype of YOUR duration for the spell in question.
- Caption redrawing has been optimized to use less cpu cycles.

Apr 02 2020
- Add bSeeInvis, bSeeSOS and bSeeIVU to SpawnSearch - CTWN

Apr 01 2020
- Fixed ZoneFlags
- Fixed the _ZONELIST struct
- Added .CanMount to the Character TLO it's a bool it returns true if u can mount in the zone u are in and if it won't collide with an illusion u have on. 
- Added .ToiletPaper to the Character TLO it returns true if you need to go out and get more.

Mar 31 2020
- Fixed all Spell Stack checks. (yes again, hopefully for good this time.)

Mar 28 2020
- Removed a WriteChatf from Task.Timer
- Added a function which can be used by plugins to format numbers:
    EQLIB_API void PrettifyNumber(char* string, size_t bufferSize, int decimals = 0);
  If the given string is a number, it will add commas and set the desired number of decimals.
  For integers, leave decimals as 0. For floats, a value of 2 is recommended. Min is 0, max is 9.
- Added .Prettify to Int, Int64, Float and Double types. 
    Example: ${Me.MaxHPs.Prettify} => 30,103
    Example: ${Target.Distance.Prettify} => 1,151.24
  Prettify takes a number of decimals of precision as a parameter:
    Example: ${Target.Distance.Prettify[4]} => 1,151.2395

Mar 26 2020
- Added CAAWnd__UpdateSelected_x
- Added CAAWnd__Update_x
- Changed ShowSpellSlotInfo so it takes a custom linebreak.

Mar 25 2020 by ChatWithThisName
- MQ2ChatWnd: Added ingame toggles for SaveByChar, Autoscroll, NoCharSelect to the /mqchat command
  Available options are:
    no parameter, will output what it's currently set to. Example: /mqchat SaveByChar
    On - Turn on the option. Example: /mqchat autoscroll on
    Off - Turn off the option. Example: /mqchat NoCharSelect off

Mar 19 2020
- Added CXRect__operator_and
- Fixed CTextureFont::DrawWrappedText
- Added CTextureAnimation::Draw
- Added CTAFrameDraw::Draw

Mar 19 2020 by brainiac
- Made a couple additional changes to /taskquit from the update on Mar 16 2020:
    fix /taskquit <name> to search solo tasks when a shared task is present.
    fix /taskquit <name> to be exact match only
    change /taskquit <name> to no longer use quotes.

Mar 16 2020
- Extended the /taskquit command. It now takes an optional argument, "Name of Task" so we can use it to remove solo tasks as well. -Feature Cred: drwhomphd
   /taskquit without any argument works like before, i.e it removes the shared task if there is one.
- Usage /taskquit "Basic Training"

Mar 15 2020
- Fixed a bug with ${Macro.CurSub} it will now correctly return the sub its used in.
- Fixed a bug where tells you would not be detected in all languages. Thanks Kaen01 for report.

Mar 14 2020 by Sic
- Added ParcelStatus to the character TLO.
  Usage: /echo ${Me.ParcelStatus}

Mar 09 2020
- Updated for TEST
- Updated for LIVE
- Fixed ${Spell[permanent spell here].Stack} so it actually returns true when they DO stack.

Mar 06 2020
- Added CTabWnd::RemovePage
- Fixed CXWnd::DrawColoredRect crash

Mar 03 2020
- Updated for TEST
- Updated for LIVE
- Added CPageWnd::FlashTab

Feb 27 2020
- Updated for TEST
- Updated for LIVE
- Added support for spaces in /hotbutton Name. Use /hotbutton "Button Name With Spaces" in quotes.
- Fixed GetChildWndAt
- Updated CAAWnd::ShowAbility
- Filled in CPageWnd members
- Updated CHARINFO struct etc.
- Previously Updated:
- Fixed the CursorAttachment Struct
- Macro Authors, take notice: Fixed ${Me.AltAbility[blah].Rank} it now properly returns 0 if you don't have any points spent in a AA.

Feb 18 2020
-Updated for TEST
-Updated for LIVE

Feb 14 2020
-Updated for LIVE

Feb 11 2020
-Updated for LIVE

Feb 09 2020
- Fixed a bug where our version of /hotbutton would not save the button to the ini. - reported by DrWhomPhd

Feb 06 2020
- Updated for TEST

Feb 05 2020
- Updated for TEST

Jan 25 2020
-// ***************************************************************************
-// Function:    DoHotbutton
-// Description: our '/hotbutton' command
-//              Extends the built in /hotbutton command with multiple lines support
-// Usage:       /hotbutton [Name] <color> <Line:><Cursor:>[Text]
-//				<Line can be 1-5
-//				<Cursor can ONLY be 0 which means DO NOT put the hotbutton on the cursor.
-//				Usage:
-//				/hotbutton TheName 14 1:0:/echo hi	(Where 14 1:0: in this case means use color 14, then place /echo hi on LINE 1 and NO Cursor Attachment.)
-//				/hotbutton TheName 14 1:/echo hi	(Where 14 1: in this case means use color 14, then place /echo hi on LINE 1.)
-//				/hotbutton TheName 1:0:/echo hi		(Where 1:0: in this case means place /echo hi on LINE 1 and NO Cursor Attachment.)
-//				/hotbutton TheName 1:/echo hi		(Where 1: in this case means place /echo hi on LINE 1.)
-//				/hotbutton TheName 0:/echo hi		(Where 0: in this case means NO Cursor Attachment.)
-//				Finally, just doing /hotbutton TheName 14 /echo hi OR /hotbutton TheName /echo hi just calls the eq function like before.
-// ***************************************************************************

Jan 21 2020
- Added .Size to the Window TLO, it returns a string x,y
  Usage: /echo ${EverQuest.LastMouseOver.Size}
  Output: 100,200
- Added feature to be able to load tga files (animations) from local uifiles directory. -brainiac

Jan 20 2020
- Misc Fixes to triggers etc - braniac
- Me.CountersXXX now also count ShortBuffs (${Me.Cursed} now returns Restless Ice, for example.)

Jan 15 2020
- Added /invoke to the list of commands that can trigger a bind.
- Updated for LIVE

Jan 14 2020 by Sic
- Updated MQ2Melee
- If you use builder don't forget to recheck it.

Jan 13 2020
- Updated max level to 115
- Updated the skillmanager for all builds.

Jan 13 2020 by Chatwiththisname
- Added MQ2SpellType Members: HastePct, SlowPct.
- Added GetMeleeSpeedPctFromSpell(PSPELL, bool) (Exported in Main)
- Added GetMeleeSpeedFromTriggers(PSPELL, bool) (not exported)
- Added HasTrigger(PSPELL) (not exported)
		GetMeleeSpeedPctFromSpell is used in HastePct and SlowPct.
		If the pSpell has a trigger it will automatically check the triggers for the modification speed. 
		Examples: 
			${Target.Slowed.SlowPct}
			${Me.Hasted.HastePct}
			${Spell[Slowing Helix].SlowPct}
			etc etc.
- Fixed GetSelfBuffBySPA(int, bool, int);
- Fixed GetTargetBuffBySPA(int, bool, int);
- Fixed GetSelfShortBuffBySPA(int, bool, int);
- Fixed HasCachedTargetBuffSPA(int, bool, PSPAWNINFO, PcTargetBuff);

	In all the above SPA buff checks if the SPA matched, but wasn't the increase or decrease
	desired, it would stop checking anymore buffs. 
	Example: ${Target.Slowed} should return a pSpellType of a slow debuff on the target. But
		if the target had a haste buff before the slow buff it would find SPA 11 and since it was
		an increase instead of a decrease it would return -1, or NULL. Changing it to break; for those
		SPA's allows it to continue checking the buffs and find any subsequent SPA 11's correctly.

Jan 12 2020
- Fixed the ZoneGuideManagerClient class for LIVE build.
- Updated for TEST

Jan 11 2020
- Fixed the ZoneGuideManagerClient class for TEST build.

Jan 10 2020
- ${Me.Spell[blah]} now searches for rank spells as well - brainiac
  Example:  You have Demand For Power Rk. II in your spellbook.
  Usage:    /echo ${Me.Spell[Demand for Power]}
  Output:   Demand For Power Rk. II
- MQ2Melee has been updated for ToV - Sic
- (If you use builder don't forget to recheck it.)

Jan 09 2020
- Added Me.Spell it return a SpellType selecting spells only from YOUR SpellBook. - brainiac
  Usage: /echo ${Me.Spell[Spirit of Wolf].ID}
  Output: 278
  Usage: /echo ${Me.Spell[278].Name}
  Output: Spirit of Wolf
- Fixed a wrong offset for pinstCBlockedBuffWnd_x for TEST build - SwiftyMuse
- Book Icon and Gem Icon IDs will no longer be shown in ItemDisplay when they are 0 - SwiftyMuse

Jan 08 2020
- Updated for TEST
- CONTENTS changed by dbg. The evolving stuff is now in its own struct, plugins that use it need to be edited.
  Example: PrePatch: pCont->EvolvingCurrentLevel
  Now: pCont->pEvolutionData->EvolvingCurrentLevel
  The Following are members of pEvolutionData: GroupID, EvolvingCurrentLevel, EvolvingExpPct, EvolvingMaxLevel, LastEquipped;
- ItemColor is now gone from CONTENTS.

Dec 21 2019
- Fixed a crash in mq2chatwnd.cpp on /camp desktop
- Fixed the chatwindow disappearing act.
- Fixed mq2eqbc window disappearing act.
  Don't forget to recheck it in builder.

Dec 20 2019
- Updated for LIVE
- If your chatwindow does not show up type /mqchat reset

Dec 19 2019
- Updated for TEST
- /plugin without specifying unload now acts like a toggle, if plugin is loaded it unloads it.

Dec 18 2019 Torment of Velious Build
- Updated for LIVE

Dec 06 2019
- Added .SpellIcon and .GemIcon to the Spell TLO.
- Fixed the Button structure

Nov 26 2019
- Added SubscriptionDays to the Character TLO it returns an int. Cred request: @sic
  Usage: /echo I have ${Me.SubscriptionDays} left before my all access expires.
- Updated MQ2AutoForage at https://www.macroquest2.com/phpBB3/viewtopic.php?f=50&t=9588&p=70471

Nov 23 2019
- MQ2Main (ChatWithThisName) Add /removelev command. typing /removelev will remove any levitation in the buff or shortbuff window. 

Nov 22 2019
- Fixed a bug where /aa wouldn't parse input

Nov 20 2019
- Fixed ${Me.SpellInCooldown}
- Fixed ${Me.InInstance}

Nov 20 2019
- Updated for LIVE
- Added .LeaderFlagged to the DynamicZoneType TLO it returns true if the dzleader can successfully enter the dz (this also means the dz is actually Loaded.)
- Usage: ${DynamicZone.LeaderFlagged}
- Added .Flagged to the DZMemberType TLO it returns true if the dzmember can successfully enter the dz.
- Usage: ${DynamicZone.Member[x].Flagged} where x is either index or the name.

Nov 14 2019 by brainiac
- Re-fixed EQINVSLOTWND
- Added ALT_MEMBER_GETTER macro that defines an alternate name that a member can be
  accessed with, thereby removing the need to immediately update all code to use new
  variable names.
- You can now use the old, or the new names for Slot1, Slot2, Slot3, Location and *suprise* Wnd.

Nov 13 2019
- Fixed EQINVSLOTWND.
- Renamed WindowType in the EQINVSLOTWND struct to Location
- Renamed InvSlot in the EQINVSLOTWND struct to Slot1
- Renamed BagSlot in the EQINVSLOTWND struct to Slot2
- Renamed GlobalSlot in the EQINVSLOTWND struct to Slot3

Nov 05 2019
- Right Clicking the Lucy button on the item display window will now open Lucy in your external default browser.
  Left Click opens it inside of eq as usual.

Nov 04 2019
- Task TLO can now be accessed by index to make iteration possible.
  Example: /echo ${Task[2].Title}
  NOTE: THIS INDEX IS NOT THE SAME INDEX AS THE ONE YOU SEE IN THE QUEST WINDOW LIST.
        We are iterating through the IN MEMORY quest entries, we are NOT
		iterating the window list, if you want to do that, use the Window TLO.
- Added .WindowIndex to the Task TLO it returns the Quest Window List Index. (if the window actually have the list filled...)
  Usage: /echo ${Task[3].WindowIndex}
  Usage: /echo ${Task[Into The Muck].WindowIndex}

Nov 02 2019
- Added item search by number to the ${Ground} TLO
- Example: /echo ${Ground[4]} will return the 4th closest item it finds.
- You should probably check that there actually are 4 items on the ground 
  with ${GroundItemCount} though, or it will obviously return NULL if there is'nt.
  I don't know how useful this feature is since we can iterate through .Next anyway, but someone asked for it so...

Nov 01 2019
- Added ${Me.Origin} which returns a pZoneType of your starting city.

Oct 26 2019 by SwiftyMUSE
- Fixed ${Spawn.State} so DEAD spawns don't show as STUN

Oct 22 2019 by Eqmule
- Fixed ${Task[blah].Select}

Oct 21 2019 by Eqmule
- Fixed SetEscapable and SetEscapableLocked

Oct 20 2019 by Chatwiththisname
- More /caption anon fixes.

Oct 16 2019 by Eqmule
- Updated for LIVE
- I am aware the .Select for the task tlo needs a fix, I can't get that in right now but will be looking at a fix the next couple days.
- Use the window tlo meanwhile if u need to select in that window.

Oct 09 2019 by Chatwiththisname
- Added two new /mapfilter options for CampRadius and PullRadius.
- They add two new circles that work like SpellRadius except it's stationary where set.
- Type /mapfilter for help.

Oct 02 2019 by Eqmule
- Made some changes to the ${Task} TLO
- It's likely some macros will break due to these changes, but
  I felt the upside with not having to rely on the window warrants that.

- New Feature: It's no longer needed to have the task window open to access the TLO.
- Added .Type to the TaskObjective TLO
  It returns a string that can be one of the following:
  Unknown,None,Deliver,Kill,Loot,Hail,Explore,Tradeskill,Fishing,
  Foraging,Cast,UseSkill,DZSwitch,DestroyObject,Collect,Dialogue
- Added .CurrentCount which returns the current count of the .Type needed to complete a objective.
- Added .RequiredCount which returns the required count of the .Type needed to complete a objective.
- Added .Optional which returns true or false if a objective is optional
- Added .RequiredItem which returns a string of the required item to complete a objective.
- Added .RequiredSkill which returns a string of the required skill to complete a objective.
- Added .RequiredSpell which returns a string of the required spell to complete a objective.
- Added .DZSwitchID which returns a int of the switch used in a objective.
- Example: /echo ${Task[The Grand Illusion].Objective[1].CurrentCount}
- Added .ID to the ${Task} TLO it returns an int of the task ID
- Example: /echo ${Task[The Grand Illusion].ID}
- Ok so fair warning, the taskwindow doesn't add items by index, unless sorted by first column,
  and even then, it can be "off" (because reasons)
  so... if you are smart don't use ${Task[1].ID} and expect it to be whatever is the first list item.
  ALWAYS refer to taks by their NAME.
  so like: ${Task[The Grand Illusion].Step.Index} WILL absolutely always return the correct index
  as returned by the taskmanager, but it might not be the index you "see" in the window.
  Bottomline, we should not rely on the window anymore.
  It's useful to look up the name of the tasks, basically.

Sep 18 2019 by Eqmule
- Updated for LIVE

Aug 26 2019 by Knightly
- Removed #knightlyparse
- New TLO ${MacroQuest.Parser}
- New slash command /engine parser <x> [noauto]      (where X is the version of the parser, right now 1 or 2 and noauto if you don't want it in your ini)
- New macro command #engine parser <x> 
- Parser gets reset to the default in your ini whenever a macro ends
- Full documentation at https://gitlab.com/Knightly1/mq2-parser-changes

Aug 21 2019 by EqMule
- Updated for LIVE
- Fixed the parser so it can run at charselect again. (Don't run macros there that need access to ingame variables...)

Aug 16 2019 by EqMule
- #knightlyparse is now a macro keyword, add it to the top of your macros if you want to use this version of the parser.
- Previously Fixed: EQGroundItemListManager

Aug 15 2019 by EqMule
- Fixed a zoning crash
- Fixed a crash on TEST in mq2itemdisplay when inspecting spells.

Aug 13 2019 by EqMule
- Updated for TEST

Jul 31 2019 by EqMule
- Fixed a clear target bug in mq2targetinfo -dannuic -knighty
- Next release:
- TODO: Fix EQGroundItemListManager so we can get /itemtarget working for guild objects again.

Jul 27 2019 by EqMule
- Turned on Knightlyparse.
- Added support for mq2dannet to mq2targetinfo.
- You can now confgure the mimic me feature in mq2targetinfo.ini to use dannet (or any other plugin u use for it's commands.)
- Added ${Me.LastZoned} to the character TLO. It returns a timestamp of last time you zoned.
- Removed EQ_END_ZONE and EQ_BEGIN_ZONE.
- Added new detours for zonechange detection.
- ${Me.Zoning} is depreciated, use ${Me.LastZoned} or just wait for ${Zone.ID} to change.

Jul 17 2019 by EqMule
- Updated for LIVE

Jul 15 2019 by EqMule
- Updated for TEST

Jul 11 2019 by EqMule
- Updated for TEST
- Updated for LIVE
- updated for EMU
- Fixed a crash when /echo ${InvSlot[enviro1].Item.ID} - cred report kaen01

Jun 22 2019 by EqMule
- Updated for TEST
- Updated for LIVE

Jun 20 2019 by EqMule
- Fixed Me.PctExp and Me.PctAAExp
- Fixed /advloot
- Fixed a mq2ic crash. cred: psxoxo

Jun 19 2019 by EqMule
- Updated for LIVE
- Added ${Macro.CurSub} returns the name of the current Sub being executed. -cred alynel
- Added ${SubDefined[blah]} it returns a bool if a Macro Sub is defined. -cred alynel
- Previously Added: .CachedBuff[x] to the spawn tlo where x is a spellid if its a number and a spell name if not. It returns a MQ2CachedBuffType.
- Previously Added: .CachedBuff[#x] to the spawn tlo where #x is a buffslot between 1-97. It returns a MQ2CachedBuffType.
- Previously Added: .CachedBuff[*x] to the spawn tlo where *x is a index (buffslots are not sorted). It returns a MQ2CachedBuffType.
- Previously Added: .CachedBuff[^x] to the spawn tlo where ^x is a keyword. It returns a MQ2CachedBuffType.
	^x keywords: Slowed Rooted Mezzed Crippled Maloed Tashed Snared and Beneficial

- MQ2CachedBuffType has the following members:
	.CasterName .Count .Slot .SpellID .Duration

- Previously Added: .CachedBuffCount to the spawn tlo. it returns -1 if no buffs are cached for the spawn or number of buffs cached.
- Using CachedBuff to get buff info on targets, group members etc, only requires you to target the entity once. after thats done, buffs are cached.
- The upside is obviously that we don't have to target back and forth constantly.
- Usage: well lets say you are a druid and you want to know if a group members sow buff has worn off, you can just check CachedBuff without having to retarget the group member.
- /echo ${Group.Member[2].CachedBuff[Spirit of Wolf].Duration}

Jun 14 2019 by EqMule
- Updated for TEST

Jun 05 2019 by EqMule
- Fixed a crash in the TEST build.

Jun 01 2019 by EqMule
- Fixed Events for text that contain 'x12' tags
- Added Me.BlockedBuff and Me.BlockedPetBuff both return a pSpellType idea cred: chatwiththisname
- Usage: /echo ${Me.BlockedBuff[x].ID} where x is 1-40

May 30 2019 by EqMule
- Fixed /dosocial
- Some other stuff I'll documment later.

May 24 2019 by EqMule
- BuffsPopulated returns 1 for a empty buff list and a number above 1 if there was some buffs received.
  So if you do /echo ${Target.BuffsPopulated} and it returns 1 it means the target does not have any actual buffs, but the list was received (and it was empty).
  any number above 1 means the list was not empty...
  NOTE: Use ${Target.BuffCount} to get the ACTUAL VISIBLE buffs (BuffsPopulated is BuffCount + 1)
- Some other stuff I'll documment later.

May 23 2019 by EqMule
- Added the possibility to login new characters using plaintext credentials, no mq2 login profile needed:
	Usage:
	/loginchar servername^login^charname^password
	AND if you want to stop at charselect don't specify charname:
	/loginchar servername^login^password
- Made /quit command work at charselect
- Added a Syntax Error to the parser when you try to parse strings greater than 2048 instead of crashing you.

May 22 2019 by SwiftyMuse & EqMule
- Fixed ${Me.SpellInCooldown}
- Fixed some parsing bugs.
- 
May 17 2019 by EqMule
- Updated for TEST

May 16 2019 by EqMule
- Fixed Get Current Mana and Get Current Endurance
- Fixed MQ2Rez spam (yes really this time)
- MQ2Rez will now wait 1/10 of a second before clicking rez.
- Added /rez delay #### parameter where #### is milliseconds.
  default is 100 milliseconds.
- Added a /mqchat reset command. It resets mq2 window location in case it got moved off screen.
- All instances of the CSidlScreenWnd constructor has been fixed to use CXStr& instad of CXStr* (because it should be)
  Change plugins accordingly.
  Examples:
	change:
	CEQBCWnd(CXStr* Template) : CCustomWnd(Template)
	to 
	CEQBCWnd(CXStr& Template) : CCustomWnd(Template)

	change:
	class CXStr ChatWnd("ChatWindow");
	BCWnd = new CEQBCWnd(&ChatWnd);
	to
	BCWnd = new CEQBCWnd(CXStr("ChatWindow"));

May 15 2019 by Brainiac
- MQUI XML files may now be loaded from the MQ2 directory. Place them in
  the MQ2 directory under uifiles/default, or the name of your ui like you
  would in the EQ directory. When loading ui files, MQ2 will check for ui files
  in the MQ2 dir before checking in the EQ dir as it did before.

  To be clear, this is the search order for ui files:
  * <MQDir>\uifiles\<skin>
  * <MQDir>\uifiles\default
  * <EQDir>\uifiles\<skin>
  * <EQDir>\uifiles\default

  This lets you store your MQ2 ui files in your MQ2 directory, as well as giving
  you the option of storing your MQ2-specific custom uis outside the EQ folder.

- added c++ function: bool IsXMLFilePresent(const char*) for plugin authors to easily
  check if an XML file is available to be loaded. This will check all four locations where
  a ui file might be stored.
- added command: /reloadui
  It works just like "/loadskin <skinname> 1" but with less typing

May 15 2019 by EqMule
- Updated for LIVE

May 09 2019 by Brainiac & EqMule
- Multiple stuff
- Fixed a bug in CListWnd::AddString
  ALL instances of: AddString(&CXStr
  should be changed to: AddString(CXStr

May 07 2019 by EqMule
- Updated for TEST
- Events are not caught for system messages anymore.

May 02 2019 by Brainiac
- Fixed the CXWnd__IsActive_x offset

May 01 2019 by EqMule
- Fixed a crash in /caption anon on
- Fixed a crash in /unload

Apr 30 2019 by EqMule
- TBL plavceholder info will again display correctly on the targetwindow if you use mq2targetinfo.
- Changed a bunch of stuff, plugin authors you have until next patch to update your plugins.
- If you ned help mail the plugin to me and ill send it back fixed: eqmule@hotmail.com
  ALL global plugins in builder have been updated by me already, look at them for examples.
  No more direct access to the window struct members in prep for moving to classes.
  From now on call functions to get/put data out/in:
  Example: too many to list see CSW struct.
  I'll list 4 examples:  previously pWnd->XMLIndex now: pWnd->GetXMLIndex()
                         previously pWnd->dShow==false now: pWnd->IsVisible()==false
						 previously pWnd->dShow = true now: pWnd->SetVisible(true)
						 previously SetCXStr(&pWnd->WindowText,"blah"); now pWnd->CSetWindowText("blah");
						 previously GetCXStr(pWnd->WindowText,szOut); now GetCXStr(pWnd->CGetWindowText(),szOut);
- Added .NoExpendReagentID to the Spell tlo.
  Usage: /echo ${Spell[Burst of Fire].NoExpendReagentID[x]} where x can be 1-4
  This returns the ID of the needed Reagent you have to have in your inventory but will not be spent.

Apr 22 2019 by EqMule
- Updated for TEST & LIVE
- Find Item Window is now displaying merchant sell prices.
- Added sorting to find item window for the sell value column
- Added sorting to find location window for the distance column
- Fixed .NewStacks
- Fixed a autologin bug

Apr 20 2019 by EqMule
- Added Colors to Quest items and Tradeskill items in the FindItem Window list.
  Yellow=Quest
  Magenta=Tradeskill
  (No this is not configurable, I might add an option later.)

- Added a Value(Price) column to the FindItem window.
- Enjoy marking items for sale in the FindItem Window.
  Usage: mark some items while you have a merchant open, then click the Sell Marked button.
  Still Todo: display real merchant price instead of item value.
  Maybe add sort functionallity to Price column.

Apr 19 2019 by EqMule
- Updated for TEST
- Updated for LIVE

Apr 18 2019 by EqMule
- Added ${EverQuest.ValidLoc}
  Usage: /echo ${EverQuest.ValidLoc[123 456 789]}
  it returns true or false if the X Y Z location in the world is a valid player location.
  in other words: can I go to this loc or is it inside a wall or a mountain or a tree or whatever invalid location?(those locs will return false obviously)

- Fixed the ZoneGuideManagerClient class.

Apr 17 2019 by EqMule
- Updated for LIVE
- Previous updates see Apr 12 2019 by EqMule entry below.
- Added more anonymizing to chat when using /caption anon - chatwiththisname
- Moved advloot checkboxes dynamically to not cover fuse item button on mq2itemdisplay window  - chatwiththisname
- 
Apr 14 2019 by brainiac
- Fix crash/freeze from starting macro from within another macro

Apr 12 2019 by EqMule
- Updated for TEST
- Updated for LIVE
- Uncheck and Recheck the following Builder Plugins because they have been updated:
  MQ2Cast
  MQ2Radar

- In preperation for next weeks live patch the following offsets has been removed:
	pinstAggroInfo_x
	pinstAuraMgr_x
	pinstEQItemList_x
	pinstMercAltAbilities_x
	pinstRealEstateItems_x
	pinstCTargetManager_x
	pinstCTextOverlay_x
	pinstEQObjectList_x
- All of the above offsets are no longer static in the client so I have replaced them with 
  calls to the proper Instance/Get functions instead.

- Plugin authors, you need to make a few changes to access some SPAWNINFO members from now on:
  (don't change any other struct members if they happen to have the same name!)
  All instances of ->SpellCooldownETA needs to be changed to ->GetSpellCooldownETA()
  All instances of ->spawneqc_info needs to be changed to ->GetCharacter()
  All instances of ->ManaMax needs to be changed to ->GetMaxMana()
  All instances of ->ManaCurrent needs to be changed to ->GetCurrentMana()
  All instances of ->EnduranceMax needs to be changed to ->GetMaxEndurance()
  All instances of ->EnduranceCurrent needs to be changed to ->GetCurrentEndurance()
  All instances of ->Zone needs to be changed to ->GetZoneID()


Mar 29 2019 by EqMule
- Fixed MQ2Autologin
- Added .SelectedItem to the Merchant TLO
  it returns the currently selected item in the merchant window as a pItemType

Mar 26 2019 by EqMule
- Fixed multiple problems in arrayclass.h due to client changes.

Mar 23 2019 by EqMule
- GetAACastingTimeModifier has been renamed to GetCastingTimeModifier (because it is)
- GetCastingTimeModifier and GetFocusRangeModifier has been changed to deal with a ctd.
- All plugin that call these needs to be changed, search for them and see how I fixed it in core.
- No plugins should call the EQ_Character1::GetCastingTimeModifier and EQ_Character1::GetFocusRangeModifier directly
- ALWAYS call the wrappers in mq2inlines. (well you can continue calling them directly but good luck with the crashes)
- Fixed crashes in the spell tlo members .MyCastTime and .MyRange
- CONTENTS member ItemType has been renamed to RefCount
- This member should never ever be set or changed manually in plugins,
- it's an internal eqgame counter, if you mess with it you are going to screw up checksums and get disconnected.
- MQ2Cast needs to be updated look at the builder global version if you need help.
- 
Mar 18 2019 by EqMule
- Fixed a bug when doing /ctrl /itemnotify and OpenContainer needed to be called
- Added Make Me Leader to mq2targetinfo rightclick on group member menu

Mar 16 2019 by EqMule
- Updated for TEST

Mar 14 2019 by EqMule
- Fixed a crash when doing: /echo ${Window[MarketplaceWnd].Child[MKPW_AvailableFundsUpper].Text}
- Fixed ${Math.Abs} - SwiftyMUSE

Mar 13 2019 by EqMule
- Updated for LIVE

Mar 06 2019 by EqMule
- Updated for TEST
- All instances of CWChatInput has been changed to CW_ChatInput due to a client change.
- All instances of CWChatOutput has been changed to CW_ChatOutput due to a client change.
- If your plugin uses these, YOU need to change these as well.
- Plugins affected: mq2eqbc, mq2irc, mq2moveutils

Feb 22 2019 by EqMule
- Updated for TEST

Feb 21 2019 #2 by EqMule
- Fixed /ranged crash, yes really this time. It got another parameter, don't know what it is.

Feb 21 2019 by EqMule
- Fixed the spawninfo struct this means most weird crashes in mq2main and all kinds of plugins like mq2heals,mq2posse etc are now fixed.
- I will realign address comments for it later in practice it works.

Feb 20 2019 by EqMule
- Updated for LIVE

Feb 15 2019 by EqMule
- Updated for TEST

Feb 14 2019 by SwiftyMUSE
- MQ2ItemDisplay fixes:
  Crash bug for ${DisplayItem} and fix to handle display of links via raid/group/tells.

Feb 13 2019 by EqMule
- Updated for TEST

Feb 09 2019 by EqMule
- Added .StacksTarget to the Spell TLO it returns true or false
  Usage: /echo ${Spell[Shield of the Void].StacksTarget}
- Fixed IsSTackBlocked once and for all. Yes really this time.

Feb 08 2019 by EqMule
- Added /convertitem to mq2itemdisplay
- Example: /convertitem Wishing Lamp:

Feb 05 2019 by EqMule
- Fixed a bug in /unload
- Misc Stability fixes all over the place.
- Fixed a nasty stack overflow crash in mq2log

Jan 21 2019 by SwiftyMUSE
- Resync of code with ROF2EMU

Jan 21 2019 by EqMule
- Dump file directory will now be created if it doesn't exist
  this fixes the bug where you see a crash dialog that just say "Dump saved to"
- Added a lock on tlo member and tlo method access so the maps used there wont get corrupted by plugin that use threads to query or change members.
- The above change should fix a couple crashes i have gotten dumps for.
- I spent most of the day looking at crash dumps, I made several adjustments and fixes.
  Thanks to everyone that sent in dumps, please don't send anymore until u have updated.

Jan 19 2019 by EqMule
- Fixed a crash in Find Item Window when character had more than 1000 items.
- Fixed a bug where turning off Find Item Window Checkboxes setting would not save properly.

Jan 18 2019 by EqMule
- Fixed a crash when switching character.
- Added some code to catch crashes.
  I guess I'll find out if it works once people report if they see the dialog.
  It will save dump files as well. send those to eqmule@hotmail.com


Jan 16 2019 by EqMule
-Updated for LIVE

Jan 15 2019 by EqMule
- Added a fixed up version of Inventory.mac - wired420

Jan 15 2019 by SwiftyMUSE
- Resync of code with ROF2EMU

Jan 14 2019 by EqMule
- Added a new column to the Find Item Window which will let you mark items for delete or add them to never loot filter.
  Usage: mark some items by checking the ckecboxes, then click the Never Loot button to set their never loot advloot filter.
  Usage: mark some items by checking the ckecboxes, then click the Destroy Items button to delete them.

- It goes without saying, that if you have no idea what you are doing or if you are a complete imbecile, this feature might
  be too dangerous for you to have enabled, in which case you can disable it by right clicking the Destroy Item or the Never Loot button
  and then toggle the "Cool Checkbox Feature" on the menu that pops up. Default is ON.

Jan 09 2019 by EqMule
-Updated for TEST

Jan 07 2019 by SwiftyMUSE
- Added .Dotted to ${Me} and ${Target}
- Added .MaxMeleeTo to ${Target}
- Updated .Foreground in EverQuest TLO
  While not technically required... (although it improves performance)
  Anyone using GetForegroundWindow() call should change their code
  to use the new exported gbInForeground instead of making calls in the plugin pulse function.
  These Global builder plugins are updated so as not unnecessarily using cpu in pulse:
  MQ2AdvPath, MQ2CpuLoad, MQ2FPS and MQ2Radar
  These Personal plugins should be updated, including, but not limited to:
  MQ2Clip, MQ2Focus, MQ2Nav, MQ2SoD, MQ2Task, MQ2ViewPort, MQ2WinPath

Jan 03 2019 by EqMule
- ${Me.Ability[#|X]} now return the real ID/Name of a Ability...
  Example /echo ${Me.Ability[Hide]}
  returns: 29
  /echo ${Me.Ability[29]}
  returns: Hide

  Before this change doing ${Me.Ability[Hide]} would return whatever number 1-6 you had assigned to Hide in Abilities.
  NOW it returns 29, which is the actual ability ID for Hide.

- /doability # now takes REAL ability IDs as well as the "fake ones", which are 1-6
  This means you can do /doability 29 and it will activate the Hide ability since it's REAL ID is 29...
  You can also still do /doability 1 and if you have Hide assigned as 1 in your abilities tab on the actions window, it will activate it.
  This is kinda stupid though, so I recommend just doing /doability Hide instead, and 
  don't worry about where its assigned or not assigned at all...
- Added Run To, to the groupwindow rightclick menu, it will run you over to the group member you clicked.

Dec 19 2018 by SwiftyMUSE
- Added .Feared, .Silenced, .Invulnerable to ${Me} and ${Target}
- Added new .Named checking algorithm. You can use the new version by adding UseNewNamedTest=1 to the
  [MacroQuest] section in macroquest.ini
- Updated new SPA effects and corrected display of some others
- Added .Foreground to EverQuest TLO
- Added .BaseName to Spell TLO (spell name w/o any Rk. XXX crap)
- Fixed Me.GemTimer to clamp return to 0 after spell is ready to cast 

Dec 18 2018 by eqmule
- Updated for LIVE
- Updated for TEST
- Added Quest items to the autobank button rightclick menu
- Added an option Autoinventory from bank back to inventory (reverse AutoBank basically).
- /loadskin and /camp out/in out will not break this new feature anymore.

Dec 17 2018 by eqmule
- New Fature: AutoBank Filter : idea cred Kaen01
- Basically rightclick the autobank button to set options for items you like to autobank
  Click AutoBank Button WITHOUT anything on the cursor.
  If you have something on cursor AutoBank will just work like it always have and autobank the item
  BUT if your cursor is empty it will autobank:
  Collectibles if you have that option set. (off by default)
  Tradeskill Items if you have that option set. (off by default)
  Right now those are the two types of items it works for, I'm not against other item types so if anyone has some clever ideas let me know.
  Known Issue: need to add reloadui support so it's a little bit beta still, but anyway, I'll fix that later.

Dec 13 2018 by eqmule
- Updated for LIVE
- Updated the LOOTITEM struct
  This fix will break plugins that use that struct.
  Search the source for ->LootDetails.m_array to see how it should be fixed.
- NotifyOnServerUP in mq2autologin.ini can be left at =1 or =2 now, it will only trigger on server is up after server is detected as LOCKED or DOWN when the plugin first checks it.

Dec 11 2018 by eqmule TBL Launch
- Updated for LIVE
- Placeholders in mq2targetinfo for the PH button on the target window has been updated for TBL
- Made mq2autologin not try to join a locked/down server.
- Added NotifyOnServerUP to the mq2autologin inifile in the [Settings] section.
  If you set it to NotifyOnServerUP=1 it will BEEEEEEEEEEEEEEEP when server is up.
  If you set it to NotifyOnServerUP=2 it will also email you if you have the mq2gmail plugin loaded and correctly configured.
  You can try /gmail "hi there" "test" in game, if u get that, u will also get the autologin notification.
  Or just leave the setting as NotifyOnServerUP=0 and it wont bother u at all.
  I find it useful to enable it on patchday's when servers are LOCKED/DOWN
  Under normal circumstances, it should be set to 0, unless u really like 10 seconds of BEEEEEEPING everytime u login...

Dec 10 2018 by eqmule
- Updated for TEST
- Updated mq2auth.exe so it can be run silently now using the /silent switch - idea cred: brainiac
- Right Clicking the AutoBank button brings up a menu now in TEST and EQBETA builds.
  This menu is NOT useful atm, it's work in progress, just ignore it.

Dec 10 2018 by eqmule & SwiftyMUSE
- Updated for BETA

Dec 09 2018 by eqmule
- Updated for BETA

Dec 08 2018 by eqmule
- Updated for BETA

Dec 07 2018 by eqmule
- Updated for BETA
- The following feature has been on my todo list forever and was brought to life by @Knightly, all hail Knightly!
  Thanks for your support.
- Added the ability to interact with menus - cred : Knightly
  Example: /notify "open the door to the lobby" menuselect
  It will search the currently open menu for the words "open the door" and click that menu item if it finds it.
  the search is case insensitive and sub strings are fine
  thus you could just do /notify "open the" menuselect and it would still find and click that item
- 
- Added a new TLO: MQ2MenuType it inherits the Window TLO.
  It has 1 method:
	.Select : It will select a menu item (click it)
	usage: /invoke ${Menu.Select[open the door]}
	Output: none, it just clicks that entry if it finds it.

  It has 6 members:
	.Address : pIntType it returns the address of the currently open menu.
	.NumVisibleMenus : pIntType it returns number of currently visible menus. Ordinarily this is going to be 1 if a menu is showing and 0 if not
	.CurrMenu : pIntType it returns the index for the currently visible menu. Ordinarily this will be 0 if a menu is open and -1 if not
	.Name : pStringType it returns the name of the menu or the first items name.
	.NumItems = : pIntType it returns number of items in the currently open menu.
	.Items : pStringType it returns the Itemname specified by Index
--  Usage Examples:
--	/echo ${Menu.Name}
	Output: Shabby Lobby Door
	/echo ${Menu.Open} (it inherits Window TLO, remember?)
	Output: TRUE
	/echo ${Menu.NumItems}
	Output: 4
	/echo ${Menu.Items[2]}
	Output: Adjust Placement
- Added some door defines.

Dec 06 2018 by eqmule
- Updated to include all faction names - SwiftyMUSE
- Updated for BETA
- I made some changes to /itemtarget /items and the ground tlo
  I don't want to say to much about it really there isn't much to say
  from a users perspective everything works like before.
  Basically the only difference should be that /items now display grounditems in guild halls as well.
  if ${Ground} or /itemtarget or whatever does not work as before let me know.
- Added /click right item
  this is mostly useful for like grounditems like shabby lobby door and so on that pops up
  a menu when you rightclick them.
- Work in progress -> adding a method to click menu items in the currently open menu.

Dec 05 2018 by eqmule & SwiftyMUSE
- Updated for BETA

Dec 04 2018 by eqmule & SwiftyMUSE
- Updated for BETA
- Updated for TEST

Dec 03 2018 by eqmule
- Updated for BETA
- Added /groupinfo mimicme on|off - it will do what the button does but from commandline
- Added /groupinfo followme on|off - it will do what the button does but from commandline
- Added /groupinfo cometome - it will do what the button does but from commandline
- This means if you dont want those buttons on the group window, just rightclick
  a group member and hide them, then create your own hotbuttons
  and put them wherever you like to get the same functionallity.
- Fixed a bug in mq2targetinfo that would change the alpha of the targetwindow/groupwindow/exttargetwindow
  it had no business doing that, sorry.

Dec 02 2018 by eqmule
- Updated for BETA

Dec 01 2018 by eqmule
- Updated for BETA

Nov 30 2018 by eqmule
- Updated for BETA

Nov 29 2018 by eqmule
- Updated for BETA
- Fixed Mimic Me to do /keypress HAIL instead of /say Hail, blah
  This should make hail repeating work for all NPCs.

Nov 29 2018 by eqmule
- Updated for BETA
- Fixed a issue with MQ2Hud stuttering. - SwiftyMUSE

Nov 28 2018 by eqmule
- Updated for BETA
- Updated for LIVE
- Added "Follow Me" to the rightclick menu for the groupwindow. - idea cred: sl968
  For this to work yuo need to have mq2eqbc loaded as well as mq2advpath and mq2targetinfo.
  It will issue a /bct <toon> //afollow command to the toon you rightclicked on.
- MQ2HUD Tweaks - dannuic

Nov 27 2018 by eqmule
- Updated for BETA

Nov 26 2018 by eqmule
- Let's pretend yesterday's release didnt happen, mq2targetinfo was bugged, so we try again:
- Updated for BETA, LIVE and TEST
- Added /groupinfo reset if you have ANY problem at all with default UI, just run this command it will reset to WORKING ini.
  Old settings will be saved in MQ2TargetInfo.bak

- Added /groupinfo reload
  you can use it to reload the ini when you make changes to button locations etc.
- I made a lot of changes to how mq2targetinfo adds itself to the UI
  Basically if you have a custom UI it will now save button locations and so on in it's own section of the ini file.
  Example ini:
  [code]
	[Default]
	UsePerCharSettings=0
	ShowComeToMeButton=1
	ShowFollowMeButton=1
	ShowMimicMeButton=1
	ShowHotButtons=1
	ShowDistance=1
	ShowExtDistance=1
	ComeToMeText=Come To Me
	ComeToMeCommand=/bcg //nav id ${Me.ID}
	ComeToMeToolTip=/bcg //nav id ${Me.ID}
	FollowMeText=Follow Me
	FollowMeCommand=/bcg //afollow spawn ${Me.ID}
	FollowMeeToolTip=/bcg //afollow spawn ${Me.ID}

	[UI_default]
	DynamicUI=1
	GroupDistanceLoc=0,-20,70,0
	ComeToMeLoc=61,27,6,46
	FollowMeLoc=61,27,48,88
	MimicMeLoc=61,27,90,130
	HotButton0Loc=97,64,6,46
	HotButton1Loc=97,64,49,89
	HotButton2Loc=97,64,92,132
	TargetInfoAnchoredToRight=0
	TargetInfoLoc=34,48,0,40
	TargetDistanceLoc=34,48,90,0
	ExtDistanceLoc=0,-20,70,0

	[UI_zliz]
	DynamicUI=0
	GroupDistanceLoc=0,-8,60,0
	ComeToMeLoc=41,1,1,41
	FollowMeLoc=41,1,42,82
	MimicMeLoc=41,1,83,123
	HotButton0Loc=76,36,2,42
	HotButton1Loc=76,36,44,84
	HotButton2Loc=76,36,86,126
	TargetInfoAnchoredToRight=0
	TargetInfoLoc=1,12,90,0
	TargetDistanceLoc=14,26,140,180
	ExtDistanceLoc=0,-20,70,0

	[UI_Melee]
	DynamicUI=0
	GroupDistanceLoc=-3,-15,120,-70
	ComeToMeLoc=36,2,4,44
	FollowMeLoc=36,2,46,86
	MimicMeLoc=36,2,88,128
	HotButton0Loc=36,0,134,174
	HotButton1Loc=36,0,174,214
	HotButton2Loc=36,0,214,254
	TargetInfoAnchoredToRight=0
	TargetInfoLoc=1,13,90,60
	TargetDistanceLoc=50,62,140,0
	ExtDistanceLoc=0,-20,90,0

	[UI_sars]
	DynamicUI=0
	GroupDistanceOffset=0
	UseGroupLayoutBox=1
	GroupDistanceLoc=0,12,70,-5
	GroupDistanceElementPrefix=GW_Gauge
	ComeToMeLoc=33,3,0,30
	FollowMeLoc=33,3,32,62
	MimicMeLoc=33,3,64,94
	HotButton0Loc=69,39,2,32
	HotButton1Loc=69,39,34,64
	HotButton2Loc=69,39,66,96
	TargetInfoAnchoredToRight=0
	TargetInfoLoc=74,86,140,0
	TargetDistanceLoc=112,124,0,230
	UseExtLayoutBox=1
	ExtDistanceLoc=0,12,30,-20
  [/code]



Nov 24 2018 by eqmule
- Updated for BETA
- Custom UI Extended Target Window crash fixed in MQ2TargetInfo.

Nov 23 2018 by eqmule
- Updated for BETA
- Added MORE support for custom UI's to MQ2targetInfo
  I don't know much about custom UI' as I have only used a couple of them
  and my experience with them, well i was not impressed, the reason is that they are outdated
  they dont show aggro percentages, they use hardcoded sizes and thus cant be resized, cant be moved, has no title, etc.
  Honestly, its a mess, if u have a good UI that has all the same controls as default, you are lucky.
  Now, to workaround these limitations, I have made some changes to MQ2targetInfo:
  First of all if your group window is not resizable, ill change it so it is.
  Second if it doesnt have proper .TopOffset I'll use Location.top instead and so on.
  Suffice to say, I have done my best to make this work for everyone.
  If this still isnt enough, you are going to have to actually edit either mq2targetinfo.ini
  and set the button locations there, or edit your UI's XML files.
  Well, or just unload mq2targetinfo...

  Bottomline is, the code I added now, should at a minimum not crash your custom UI
  and there is a good chance it actually works for it as well, although u might have to resize the window
  in order to see all buttons and distance etc.

Nov 22 2018 by eqmule thanksgiving edition.
- Updated for BETA
- I now disable MQ2TargetInfo for incompatible UI's
  I plan on fixing it but I dont have time today.

- Started the Task TLO overhaul, we are going to be able to access these things without having to have the window open.
  This also means we can now add some new members to it, like the type of task, reward, npc to turn into etc.
  More to come.

Nov 21 2018 by eqmule
- Updated for BETA
- Moved Mimic Me default position to where old hotbutton was.
- Moved old hotbutton to old Mimic Me default position to be more consistent because:
- I Added 2 more hotbuttons to the group window. There was unused space next to hotbutton 1... - idea cred: sl968
  Rightclick groupwindow and check or uncheck the menu for it to hide/show them.
  or use /groupinfo help
  There is no way to selectivly show only one or two, the show is either for all three or none.
  Because, well it makes the most sense and I dont want to clutter up the menu with 3 settings for it.

Nov 20 2018 by eqmule
- Updated for BETA

Nov 19 2018 by eqmule
- Updated for TEST

Nov 19 2018 by eqmule
- Updated for BETA
- Added distance for targets on the Extended Target Window
  You can control the feature by: /groupinfo show/hide extdistance
  Because distance label needs a few pixels to display, u *might* need to make the window a bit wider,
  it depends how many letters are in the mobs name that u fight.
- MQ2TargetInfo.ini now lets you customize what commands, texts and tooltips are executed/displayed for the Follow Me and Come To Me buttons
  Default entries are:
  [code]
	ComeToMeText=Come To Me
	ComeToMeCommand=/bcg //nav id ${Me.ID}
	ComeToMeToolTip=/bcg //nav id ${Me.ID}
	FollowMeText=Follow Me
	FollowMeCommand=/bcg //afollow spawn ${Me.ID}
	FollowMeeToolTip=/bcg //afollow spawn ${Me.ID}
  [/code]

Nov 18 2018 by eqmule
- Updated for BETA

Nov 17 2018 by eqmule
- Updated for BETA

Nov 16 2018 by eqmule
- Updated for BETA

Nov 15 2018 by eqmule
- Updated for BETA

Nov 14 2018 by eqmule
- Updated for LIVE
- Updated for BETA

Nov 13 2018 by SwiftyMUSE
- Updated ROF2EMU build to bring to current.
- Fixed a GetItemLinkHash crash on BETA.

Nov 13 2018 by eqmule
- Updated for BETA
- Updated InvSlotMgr for TEST and BETA it has 0x900 slots now.
  This means /itemnotify in <pack#> <slot#> rightmouseup will work again.
- FirstFreeSlot now returns -1 if no freeslot is found.
- FirstFreeSlot returns 0-whatever, it does NOT start counting on 1 anymore.
  This means: if it return 0 the FIRST slot is in fact empty.
  if it returns 1 the SECOND slot is in fact empty, etc.
  We do this because in real life, from a coders perpective, arrays start at 0. not 1.
  and, thats just the way it should be.

Nov 12 2018 by eqmule
- Updated for BETA
- Added LoreEquipped, Luck, MinLuck and MaxLuck to the itemtype tlo for BETA
- Added some more fixes to /caption anon for spawn corpses etc - chatwiththisname

Nov 11 2018 by eqmule
- Updated for BETA

Nov 10 2018 by eqmule
- Updated for BETA

Nov 09 2018 by eqmule
- Fixed a /endmacro crash in the LIVE build
- Fixed a /endmacro crash in the TEST build
- Fixed a /endmacro crash in the BETA build
- Fixed ITEMINFO wrong size crash for TEST
- Updated for BETA

Nov 08 2018 by eqmule
- MQ2TargetInfo has been updated.
  You can now set UsePerCharSettings=1 if you want that in MQ2TargetInfo.ini.
  0 is default and means it reads settings from the [Default] section.
  I realized that having per char settings is cumbersome if you have A LOT of chars.
  The buttons on the groupwindow will only show when you are in a group now.
  Except the Hotbutton which will always show unless you change its show/hide setting. see /groupinfo help for more info.
- Added a tooltip for /groupinfo help on the main groupwindow.
- Fixed a bug in mq2targetinfo which would cause the groupwindow hotbutton "hitbox" to overlap the disband button making it difficult to click.
- Added CheckMenu items for showing/hiding the groupinfo buttons to the rightclick group window menu.

- Updated for TEST
- Updated for BETA
- GLOBAL gMacroPause is gone now. Use gMacroBlock->Paused instead.

Nov 07 2018 by eqmule
- Updated for BETA
- FirstFreeSlot now returns 0 if there is no free slot found

Nov 06 2018 by eqmule & SwiftyMUSE
- Updated for BETA
- Brought ROF2 client in sync with current source.

Nov 05 2018 by eqmule & SwiftyMUSE
- Updated for BETA
- Even More Stuff

Nov 04 2018 by eqmule & SwiftyMUSE
- Updated for BETA
- More Stuff

Nov 03 2018 by eqmule & SwiftyMUSE
- Updated for BETA
- Stuff

Nov 02 2018 by SwiftyMUSE
- Updated Charinfo structure to add luck.
- Updated MQ2TargetInfo to remove compile warnings.

Nov 02 2018 by eqmule
- Updated for BETA

Nov 01 2018 by eqmule
- Updated for BETA

Oct 29 2018 by eqmule
- Updated for TEST (and LIVE)
- If you have been crashing I strongly recommend you update to this version.
- Fixed IsStackBlocked call that would corrupt the stack and lead to crashes in mq2melee etc - thanks htw for help looking into it.
- Fixed multiple problems with CHARINFO and CHARINFO2 that would cause a rare crash.

Oct 27 2018 by eqmule
- Added ${EverQuest.HWND} returns the everquest window handle.
- Added /foreground command it puts eq in the foreground.
  Usage: /bct <toon> //foreground
- Added a "Switch to..." menu item to the groupwindow rightclick menu, It will switch over to another group member easily.
  This menu only exist if mq2targetinfo is loaded.
- Fixed a ${Merchant.SelectItem[=blah blah]} bug, it should work properly now.

Oct 26 2018 by SwiftyMUSE
- Added debugging logic for stacks.
    Add BuffStackTestDebug=1 to your [MacroQuest] section of MacroQuest.ini
    to allow debugging information to be put in the log file for review by
    the developers.

Oct 26 2018 by eqmule
- Previously Added: ${Merchant.ItemsReceived} its true if the merchants itemlist has been filled in.

- Fixed a issue that prevented isboxer from launching eqgame processes without them crashing.
- Added a /groupinfo command to hide/show buttons on the group window
  Usage: /groupinfo help
- GroupWindow Button locations are now configurable in mq2targetinfo.ini
  plugin unload and reload is needed if you change button locations.

Oct 25 2018 by eqmule && Chatwiththisname
- Updated for LIVE
- Fixed /selectitem it selects items in your inventory when you have a merchant open.
  Usage: /selectitem "bottle of" will select a "bottle of vinegar" you can also do "=bottle of vinegar" to match EXACT name (its not case sensitive though)
- Added Methods to the Merchant TLO: .SelectItem .Buy .Sell .OpenWindow
  Usage:
  /invoke ${Merchant.OpenWindow} //will open the merchant closest to you, or if you have a merchant target, that mrchant
  /invoke ${Merchant.SelectItem[bottle of]} for a partial match OR ${Merchant.SelectItem[=bottle of vinegar]} if you need the name to match EXACTLY (its not case sensitive though)
  /invoke ${Merchant.Buy[100]} //buys 100 of whatever is selected with Merchant.SelectItem[blah]
  /invoke ${Merchant.Sell[100]} //sells 100 of whatever is selected with /selectitem
- Fixed /caption anon - Chatwiththisname
- Added Anon Caption string to ini file - Chatwiththisname
- Added command /caption reload to reread the ini on the fly - Chatwiththisname

Oct 23 2018 by eqmule
- MQ2TargetInfo is now part of Core.

Oct 22 2018 by eqmule
- Added some more good stuff to mq2targetinfo
- Fixed clicking playername in group window.
- Added a button called "Mimic Me" to the group window.
	If you have mq2eqbc loaded the button will work and will
	make your whole group do what you do, if u target someone they will all target your target.
	if you say something they will all repeat what you say.
	This is great for tasks etc.
- Added "Pick up nearest ground item" to the rightclick menu in the groupwindow.
    This makes the character you selected the menu on pick up the nearest grounditem to him/her
- Added "Click nearest door" to the rightclick menu in the groupwindow.
   This makes the character you selected the menu on click the nearest door to him/her
- Added a real Hotbutton to the groupwindow, you can now put a custom hotbutton there that does whatever you like.

Oct 19 2018 by eqmule
- mq2melee.cpp has been updated for Me->AAList changes in the builder go click the file and diff it to the old one to see what changed.
- MQ2TargetInfo has been updated.
- Added Distance to group members next to their name in the groupwindow.
- Added a button to the group window called "Come to Me"
	If you have mq2eqbc, mq2nav and mq2advpath and a proper mq2nav mesh loaded
	the button will work and will make your whole group come running to you.

- Added a button called "Follow Me" to the group window.
	If you have mq2eqbc and mq2advpath loaded the button will work and will
	make your whole group follow you around.

- Added a new character TLO member: Bandolier it has 4 members: Index,Active,Name,Item
    it has one method: Activate
	Usage: (assuming you have a bandoiler saved as "1HB")
	| check if its active:
	[code]
	/if (!${Me.Bandolier[${Bandolier[1HB].Active}) {
		/echo [${Time}] player want us to activate Bandolier: 1HB.
		/invoke ${Me.Bandolier[1HB].Activate}
	}
	/echo I have a ${Me.Bandolier[1HB].Item[1].Name} in my primary bandoilier slot
	Output: I have a Snowreaver in my primary bandoilier slot
	Item returns a bandolieritemtype which has 4 members: Index,ID,IconID,Name
	[/code]

- Made some adjustments to the ${Ground} TLO and added .First and .Last members to it.
	  /echo ${Ground} will now return the FIRST item in the list if you DO NOT done a /itemtarget
	  in which case it will return that item.
	  Prior to this change ${Ground} would just return NULL if an /itemtarget had not been performed.
	- Fixed a bug in ${Ground} which prevented it from be used as a type
	  Example:
	  [code]
	  |a Macro to show how to use /vardata
	|/vardata does NOT work like /varset
	|Opening and closing the dataportion must NOT use ${}

	#turbo 120

	Sub Main
		/declare MyGroundItem		ground		local
		/declare Count			int		local
	
		|Start by just setting it to the first entry found in the grounditems list:
		| NOTE that I DO NOT USE ${Ground.First}, but Ground.First that's just how /vardata works, so accept it.
		/vardata MyGroundItem Ground.First

		/for Count 1 to ${GroundItemCount}
			/echo \a-w${Count}. \awID: \at${MyGroundItem.ID} \awDist: \ay${MyGroundItem.Distance} \ag${MyGroundItem.DisplayName}
        		|move to next:
			/if (${Bool[${MyGroundItem.Next}]}) {
				/vardata MyGroundItem MyGroundItem.Next
			} else {
				/break
			}
		/next Count
	/return
	[/code]

- Fixed AAPointsAssigned in the CHARINFO2 struct, it is actually an array.
	Prior to this fix we used it like this: pChar2->AAPointsAssigned;
	Now we use it like this: pChar2->AAPointsAssigned[0];
	It contains points spent in each aa category. the first one is just total...

Oct 10 2018 by eqmule
- Updated for TEST

Oct 01 2018 by eqmule
- Fixed a bug in SpawnMatchesSearch which *could* cause group members to look like they gone offline.
- Added click to nav on map - dannuic
  Usage: hold down alt + leftclick anywhere on the mapwindow and nav will run u there if its loaded.

Sep 25 2018 by eqmule
- Updated for TEST

Sep 21 2018 by eqmule
- Updated for LIVE

Sep 19 2018 by eqmule
- Updated for LIVE
- Fixed a bug with /advloot giveto
- Cleaned up and completed the _EQCASTSPELLGEM struct, we have been using it wrong for years it seems.
- TimeStamp in the EQCASTSPELLGEM has been removed and is now (correctly) part of the CBUTTONWND struct
  it is named (correctly) CoolDownBeginTime there.

- RecastTime in the EQCASTSPELLGEM has been removed and is now (correctly) part of the CBUTTONWND struct
  it is named (correctly) CoolDownDuration there.

- The 2 above changes means plugins might need to be edited if they used the old struct.
  Here is an example of how to fix this:
  change:
  return g->TimeStamp + g->RecastTime - EQGetTime();
  to:
  return g->Wnd.CoolDownBeginTime + g->Wnd.CoolDownDuration - EQGetTime();
- Started on adding support for the UF emu client, no eta for when it will build.
- The EMU #define has been renamed to ROF2EMU
- Added a #define for UFEMU
  This means if you plugin was previously using #if defined(EMU) !defined or #ifdef or #ifndef
  it need to to properly add in defined(ROF2EMU) && defined(UFEMU) or the !defined in the proper places

Sep 12 2018 by SwiftyMUSE
- Added Banker for searches.
- Fixed .NumGems so it will give up to 14 based on your spellbar.

Sep 12 2018 by eqmule
- Updated for TEST
- Fixed /removeaug
- Added support for RewardSelectionWnd through the /notify command -Plure
- Added .StacksWithDiscs to the Spell TLO its a true/false
  I don't know if it works, its untested.
- Advloot giveto now works for raid members as well.
- Added .Collected and .CollectedRecieved and .Scribed and .ScribedRecieved to the DisplayItem TLO they return true/false

Sep 05 2018 by eqmule
- Updated for TEST

Aug 18 2018 by eqmule
- Updated for TEST

Aug 15 2018 by eqmule
- Updated for LIVE

Aug 09 2018 by eqmule
- Updated for TEST

Jul 20 2018 by eqmule
- Updated for TEST
- MQ2 contains NO active hacks, you can't warp and you can't "gank" etc.
  Now, I bring this up since there is a thread on the official forum right now about cheat programs.
  They are NOT talking about mq2, but another program which I will NOT link to or promote in any way, in fact we condemn it.

Jul 19 2018 by eqmule
- Updated for LIVE

Jul 14 2018 by eqmule
- Updated for TEST

Jul 11 2018 by eqmule
- Updated for TEST

Jul 09 2018 by eqmule
- Added support for MQ2Radar

Jun 22 2018 by eqmule
- Updated for TEST
- Fixed a bug in mq2itemdisplay that would spam uierrors.txt

Jun 20 2018 by eqmule
- Updated for LIVE
- They removed the heroic resists from iteminfo, so I did to.
  I dont think anyone was using those anyway.

Jun 19 2018 by eqmule
- Updated for TEST

Jun 18 2018 by eqmule
- Added support for emu mq2labels plugin

Jun 16 2018 by eqmule
- Fixed a bug for TEST

Jun 13 2018 by eqmule
- Fixed ITEMINFO for TEST
- Fixed invslot charm

Jun 13 2018 by eqmule
- Updated for TEST

Jun 08 2018 by eqmule
- Added ActorDef to the spawn tlo it returns the name of the actor as a string

Jun 07 2018 by eqmule
- Fixed a crash in mq2linkdb
- Fixed multiple potential null ptr crashes in core
- synced some rof2 emu code to latest live

May 30 2018 by eqmule
- Fixed a bug in .FirstFreeSlot it returned 0 if all slots in a container was empty, but it should return 1 as in slot 1 is the first empty slot
- Added support for the InvSlot TLO to return .Item (as a ItemType) for worldcontainers
  Example: /echo ${InvSlot[enviro].Item.FirstFreeSlot}
  it will echo the first free slot in the currently open worldcontainer (forge,loom etc)

May 29 2018 by eqmule
- Fixed ${InvSlot[tradex].Item} where x is 1-16 for trading with players and 1-4 for NPCs
- Fixed a potential NULL pointer crash in mq2hud
- Fixed a potential NULL pointer crash in mq2chathook
- Fixed a potential NULL pointer crash in mq2moveutils
- Fixed a rare invalid pointer crash in mq2targetinfo

May 25 2018 by eqmule
- Added .Trigger and .HasSPA to the Spell TLO
  .Trigger[x] returns a SpellType.
  .HasSPA[x] returns true or false
  Usage:
  Sub Main
	/declare i int local
	/if (${Spell[Livio's Malosenia].HasSPA[470]}==TRUE) {
		/for i 1 to ${Spell[Livio's Malosenia].NumEffects}
			/if (${Spell[Livio's Malosenia].Attrib[${i}]}==470) {
				/echo the spell Livio's Malosenia triggers ${Spell[Livio's Malosenia].Trigger[${i}].Name}
			}
		/next i	
	}
  /return

May 22 2018 by eqmule
-Fixed PCHARINFONEW

May 21 2018 by SwiftyMUSE
- Corrected stacking for changes to spa 148
- Corrected display of spa 148 to use new data format

May 18 2018 by eqmule
- Updated for TEST
- Added .Next and .Prev to the grounditem type. - cred Alynel
  Usage: /declare NextItem ground local
		 /echo ${Ground[thing i'm looking for].Next.ID}
- Fixed Me.XTAggroCount

May 16 2018 by eqmule
- Updated for LIVE
- Updated for TEST

May 13 2018 by SwiftyMUSE
- Added MQ2SoundControl to global build.
- Removed patterns from MQ2Camera, MQ2Moveutils, MQ2SoundControl
- Fixed keybinds, you can no longer bind to the 22 additional keybind names
- Changed ${Me} and ${Buff} TLO's
  Added DiseaseCounters, PoisonCounters, CurseCounters, CorruptionCounters
  Changed Counters to TotalCounters
  Updated all counters to correctly pull the spelldata values

May 08 2018 by eqmule
- Updated or TEST

May 07 2018 by eqmule
- ${FindItem} and ${FindBankItem} and ${FindItemCount} now takes item ids as well
  Example: /echo ${FindItemCount[12345]} will find how many items with the id 12345 you have.
- /itemnotify now takes item ids as well.
  Example: /itemnotify #12345 leftmouseup will pick up an item with the id 12345 if one exist.
  NOTE: the hash (#) IS mandatory when using it this way.

Apr 27 2018 by eqmule
- Added .Solvent to the Augslot TLO it returns a SolvenType and if empty just the Name :cred and nagging for weeks: maskoi
  SolventType has 4 members: Name which is a string type, ID as int, Item as itemtype and Count as int.
  Example 1: /echo ${FindItem[Cloth Cap].AugSlot[0].Solvent.Name}
  Output: Class I Augmentation Distiller
  Example 2: /echo ${FindItem[Cloth Cap].AugSlot[0].Solvent.ID}
  Output: 47001
  //if you dont have the solvent in your inventory:
  Example 3: /echo ${FindItem[Cloth Cap].AugSlot[0].Solvent.Item.Name}
  Output: NULL
  Example 4: /echo ${FindItem[Cloth Cap].AugSlot[0].Solvent.Count}
  Output: 0

Apr 24 2018 by eqmule
- Updated for TEST

Apr 23 2018 by eqmule
- Fixed Me.XTAggroCount and Me.XTHaterCount
- Added ${MacroQuest.Version} it will grab whatever version is set in the resource for fileversion for mq2main.dll
- Added ${MacroQuest.InternalName} it will grab whatever internal name is set in resource for the internalname for mq2main.dll
- Fixed a crash in /itemnotify

Apr 21 2018 by eqmule
- Updated for LIVE
- .Replace can once again take an empty second argument example ${Target.Name.Replace[mule,]} output Eq if targets name is Eqmule

Apr 20 2018 by eqmule
- Bugfixes.
- Fixed a null pointer crash in MQ2FPS thanks to almar for the report and dump file.

Apr 19 2018 by eqmule
- Fixed a bug in _SPELLBUFF, it had the wrong size and members
  this will fix any problems with casting spells etc.

Apr 18 2018 by eqmule and SwiftyMUSE
- Updated for LIVE
- You should remove DataCompare, FindOffsets and GetDWordAt from your plugins, they exist as inlines from now on in core.

Apr 17 2018 by eqmule and SwiftyMUSE
- Updated for TEST

Mar 17 2018 by eqmule
- Added .Path to the MacroQuest TLO
  Usage /echo ${MacroQuest.Path}
  returns the path to the folder mq2main.dll is in
- Added Name, Level and Count to the CharSelectList mermber of the EverQuest TLO
  Usage: /echo ${EverQuest.CharSelectList[1].Name}
  Usage: /echo ${EverQuest.CharSelectList[1].Count} yes I know it should be ${EverQuest.CharSelectList.Count} but just work with it like that.
  it returns the actual count of the characters in the list.

Mar 16 2018 by eqmule
- Updated for LIVE and TEST Fixed the ITEMINFO struct so things like StackSize works again.

Mar 14 2018 by eqmule
- Updated for LIVE

Mar 11 2018 by SwiftyMUSE
- Updated hotkey processing. You are now able to use any/all of the allowed modifiers win/alt/ctrl/shift keys.
  hotkey processing will allow characters `/~, 0-9, A-Z, NUMPAD0-9 as the keycode. For example, you might want
  win+ctrl+~ to be a valid hotkey.
  F12 is RESERVED for the debugger and can not be used as a hotkey. You can use F12 with a modifier.
- Updated XTAggroCount to return a value when only 1 mob is on xtarget.
- Added XTHaterCount as the number of mob on xtarget with AUTO-HATER.

Mar 11 2018 by eqmule
-Fixed another crash on TEST -brainiac

Mar 10 2018 by eqmule
- Updated the TEST build. If you crash use REBUILD on mq2main then build the rest again.
- mapcrash fixed - brainiac

Mar 09 2018 by eqmule
- Updated for TEST

Feb 27 2018 by eqmule
- Updated for TEST

Feb 22 2018 by swiftymuse
- Updated for LIVE
- Updated for TEST
- Fixed a crash that would occur in plugins that use the __msgTokenTextParam_x offset which was wrong. -eqmule
  If you unloaded a plugin and that stopped the crashing, you can now safely load it again.

Feb 21 2018 by eqmule and SwiftyMUSE
- Updated the TEST build.
- Updated the LIVE build.
  Look, we don't know for sure which plugins work and which don't after todays patch
  there was just too many things that changed but i can say that I know mq2cast needed an update here:
  from:
  [code]
  if (Cast->CastOnYou[0]) {
	sprintf_s(Temps, "%s#*#", Cast->CastOnYou);
  [/code]
  changed to
  [code]
		/*CastByMe,CastByOther,CastOnYou,CastOnAnother,WearOff*/
		if (char*str = GetSpellString(Cast->ID,2)) { 
			sprintf_s(Temps, "%s#*#", str);
  [/code]
  So from now on if you need the strings from spell use GetSpellString
- Updated mq2moveutils in the builder with new patterns

Feb 13 2018 by eqmule
- Added MQ2TargetInfo plugin to core
  It adds 3 features to the target window:
  1. Distance to target
  2. Can See
  3. PH - if the mob you target is a place holder for a named, it will show info on the named when clicked.

Jan 31 2018 by eqmule
- Added a toggle to the item display window to add/remove loot filter
- Moved the button so its always paralell to the modified label
- Fixed a crash when typing % in chat - cred: jimbob

Jan 24 2018 by eqmule
- Attempted to fix the empty char select list bug that pops up a window and says "Loading Characters" by going back to serverselect.
  I cant tell if the fix works or not since the bug is so rare.
- The itemdisplay window has a new button for looking up the item on lucy.
- New command: /itemdisplay
- Usage: /itemdisplay LootButton off/on if not specified its a toggle
- Usage: /itemdisplay LucytButton off/on if not specified its a toggle

- The following APIs where incorrectly named and has been changed to their correct names:
- CHtmlWnd__OpenUrl_x is now  CWebManager__CreateHtmlWnd_x
- CHtmlComponent__CheckUrl_x has is now CHtmlComponentWnd__ValidateUri_x
- pWebBrowser is now pCWebManager
- pinstCHtmlWnd_x is now pinstCWebManager_x
- All instances of CCharacterSelect are now CCharacterListWnd

Jan 23 2018 by eqmule
- Updated for TEST

Jan 17 2018 by eqmule
- Updated for LIVE Go build it at www.macroquest2.com/builder
- Added a "Add to loot filters" button on the itemdisplay window.
  Usage: click it and it will add the item as always greed and roll.
  This feature is only present if you have the mq2itemdisplay plugin loaded.

Jan 17 2018 by SwiftyMUSE
- Fix for tunare deity

Jan 15 2018 by eqmule
- Added /AddLootFilter syntax:  /AddLootFilter <itemID> <ItemIconID> \"Item Name\"
  Example: /AddLootFilter ${Cursor.ID} ${Cursor.IconID} "${Cursor.Name}"
  will add whateveris on your cursor to the advloot filters as always greed and roll.
- Added a AddLootFilter method to the DisplayItem TLO.
- Usage: /invoke ${DisplayItem.AddLootFilter} or ${DisplayItem[x].AddLootFilter} where x is 1 to 6
- this will add whatever item is in the DisplayItem to advloot filters as AG and Roll

- Added a new TLO MQ2ItemSpellType as pItemSpellType:
- Added some new pItemType members:
	Clicky,Proc,Worn,Focus,Scroll,Focus2,Mount,Illusion and Familiar
	they all return the new pItemSpellType
	which has the following members:
	SpellID,RequiredLevel,EffectType,EffectiveCasterLevel,
	MaxCharges,CastTime,TimerID,RecastType,
	ProcRate,OtherName,OtherID and Spell (Spell returns a spelltype)
- Added the .CanUse member to the itemtype.
  Usage: /echo ${Cursor.CanUse} or ${FindItem[whatever].CanUse} or ${DsiplayItem.CanUse}
  returns true or false if u can use the item on your cursor.
  NOTE: if your item does NOT have a class set, i.e. None/None it will return FALSE.
  I am just calling the original eq function so dont blame me for anomolies.

Jan 10 2018 by eqmule
- Updated for TEST Go build it at www.macroquest2.com/builder

Jan 07 2018 by SwiftyMUSE
- Corrected ${Me.Rooted}, credit Plure.
- Updated spell SPA displays with new SPA's.
- Added ${Me.MercAAPoints}, ${Me.MercAAPointsSpent}
- Corrected ${Me.CursorKrono}

Jan 07 2018 by brainiac
- Updated solution and project files to use latest Visual Studio 2017.
  If you're not using VS2017 yet, go download community edition for free: 
  https://www.visualstudio.com/downloads/

Jan 05 2018 by eqmule
- Updated for LIVE Go build it at www.macroquest2.com/builder

Jan 04 2018 by eqmule
- Updated for TEST Go build it at www.macroquest2.com/builder

Jan 01 2018 by eqmule
- Updated for LIVE Go build it at www.macroquest2.com/builder
- /tar npc now correctly targets the closest npc using distance3d.

Dec 28 2017 by eqmule
- Updated for LIVE Go build it at www.macroquest2.com/builder
- ${Group.Cleric} will now return the cleric as a spawntype if a cleric is in the group (not a mercenary but a REAL cleric)
- ${Group.Injured[90]} will return the numbers of people in the group that has a hp percent lower than 90

Dec 19 2017 by eqmule
- Updated for LIVE Go build it at www.macroquest2.com/builder

Dec 16 2017 by eqmule
- Updated for TEST Go build it at www.macroquest2.com/builder

Dec 12 2017 by eqmule
- Updated for TEST Go build it at www.macroquest2.com/builder
- Updated for LIVE Go build it at www.macroquest2.com/builder

Dec 11 2017 by eqmule
- Updated for BETA Go build it at www.macroquest2.com/builder

Dec 10 2017 by eqmule
- Updated for BETA Go build it at www.macroquest2.com/builder

Dec 09 2017 by eqmule
- Updated for BETA Go build it at www.macroquest2.com/builder

Dec 08 2017 by eqmule
- Updated for BETA Go build it at www.macroquest2.com/builder

Dec 07 2017 by eqmule
- Updated for BETA Go build it at www.macroquest2.com/builder
- Fixed the UIType enumeration so things like ${Window[MerchantWnd].Child[ItemList].List[1,2]} etc, will work again.

Dec 06 2017 by eqmule
- Updated for BETA Go build it at www.macroquest2.com/builder
- Updated for TEST Go build it at www.macroquest2.com/builder
- Fixed /loginchar server:charname it should once again work.

Dec 05 2017 by eqmule
- Updated for BETA Go build it at www.macroquest2.com/builder

Dec 04 2017 by eqmule
- Updated for BETA Go build it at www.macroquest2.com/builder

Dec 04 2017 by SwiftyMUSE
- Added new TLO member XTAggroCount to ${Me}
  Usage: /echo ${Me.XTAggroCount} or ${Me.XTAggroCount[100]}
  it returns the number of AUTO-HATER mobs on the extended
  target window where your aggro is less than the optional
  parameter N. N must be between 1-100 inclusive or it will be
  set to 100 (the default value).
  So, ${Me.XTAggroCount} and ${Me.XTAggroCount[100]} are identical.

Dec 03 2017 by eqmule
- Updated for BETA Go build it at www.macroquest2.com/builder

Dec 02 2017 by eqmule
- Updated for BETA Go build it at www.macroquest2.com/builder

Dec 01 2017 by eqmule
- Added new TLO member BardSongPlaying to ${Me}
  Usage: /echo ${Me.BardSongPlaying}
  it returns true if a bard song is playing and false if not.
- Fixed ${Me.SpellReady} to take bard songs playing into account properly so it returns true even if a song is playing.
- Added Category and Subcategory to the SpellDisplay Window.
- Updated for BETA Go build it at www.macroquest2.com/builder

Nov 30 2017 by eqmule
- Updated for BETA Go build it at www.macroquest2.com/builder

Nov 29 2017 by eqmule
- Updated for TEST Go build it at www.macroquest2.com/builder
- Updated for BETA Go build it at www.macroquest2.com/builder

Nov 28 2017 by SwiftyMUSE credit plure
- Updated all FindItem code to allow partial matches and consistently check
  your cursor, inventory (including bags), keyrings for the item. Will now
  allow partial and exact match checks for all.
- Update to consistently check bank/shared bank slots/bags and to allow
  partial and exact match checks for all.

Nov 28 2017 by eqmule
- Updated for BETA Go build it at www.macroquest2.com/builder

Nov 27 2017 by eqmule
- Updated for BETA Go build it at www.macroquest2.com/builder

Nov 26 2017 by eqmule
- Updated for BETA Go build it at www.macroquest2.com/builder

Nov 25 2017 by eqmule
- Updated for BETA Go build it at www.macroquest2.com/builder

Nov 24 2017 by eqmule
- Updated for BETA Go build it at www.macroquest2.com/builder

Nov 23 2017 by eqmule HAPPY THANKSGIVING
- Updated for BETA Go build it at www.macroquest2.com/builder

Nov 22 2017 by eqmule
- Updated for BETA Go build it at www.macroquest2.com/builder

Nov 21 2017 by eqmule
- Updated for LIVE Go build it at www.macroquest2.com/builder
- Updated for BETA

Nov 20 2017 by eqmule
- Updated for BETA

Nov 19 2017 by eqmule
- Updated for BETA

Nov 18 2017 by eqmule
- Updated for BETA

Nov 17 2017 by eqmule
- Updated for BETA

Nov 16 2017 by eqmule
- Updated for BETA

Nov 15 2017 by eqmule
- Updated for BETA
- Updated for LIVE

Nov 14 2017 by eqmule
- Updated for BETA

Nov 13 2017 by eqmule
- Updated for BETA

Nov 12 2017 by eqmule
- Updated for BETA

Nov 11 2017 by eqmule
- Updated for BETA

Nov 10 2017 by eqmule
- Updated for BETA

Nov 09 2017 by eqmule
- Updated for BETA

Nov 08 2017 by eqmule
- Updated for TEST
- Updated for BETA
- Added a new command: /usercamera - feature request by Bogreaper
  You can use it to set the current camera as well as save/load settings for user camera 1
  NOTE: "User Camera 1" is actually camera number 3 in the client...
  Cameras are defined as follows:
  0 = First Person Cam
  1 = Overhead Cam
  2 = Chase Cam
  3 = User Cam 1
  4 = User Cam 2
  5 = Tether Cam
  6 = Zoom Cam
  7 = Internal Cam (don't ask, it just is ok. It is used for things like when you edit the facial features of your character etc.)

  Just type /usercamera without any arguments to see help for it.
  It will display the current active camera in the Selector Window titlebar, this can be toggled with /usercamera on/off default is on.
  Example: switch to camrea 3 by doing /usercamera 3
           Then, adjust it how you like it, type /usercamera save
		   Ok, that's it, next time u want to get back to that EXACT camera position, you just do /usercamera load
		   You can create hotkey(s) as well.
		   Optional: you can do /usercamera save eqmule and it will save it for eqmule (or whatever your chanracter name is), same thing with load.
		   if you omit the character name, it just saves is as a global camera.


Nov 07 2017 by eqmule
- Updated for BETA

Nov 06 2017 by eqmule
- Updated for BETA #2

Nov 06 2017 by eqmule
- Updated for BETA

Nov 05 2017 by eqmule
- Updated for BETA

Nov 04 2017 by eqmule
- Updated for BETA

Nov 03 2017 by eqmule
- Updated for BETA
- Merchant Window TLO Fixed.

Nov 02 2017 by eqmule
- Updated for BETA

Nov 01 2017 by eqmule
- Updated for BETA

Oct 31 2017 by eqmule
- Updated for BETA

Oct 30 2017 by eqmule
- Updated for BETA

Oct 29 2017 by eqmule
- Updated for BETA

Oct 28 2017 by eqmule
- Updated for BETA

Oct 27 2017 by eqmule
- Updated for BETA

Oct 26 2017 by eqmule
- Updated for BETA

Oct 25 2017 by eqmule
- Updated for BETA

Oct 24 2017 by demonstar55
- Added ${Target.MyBuffDuration} it returns your buffs duration on the target.

Oct 24 2017 by eqmule
- Updated for BETA

Oct 23 2017 by eqmule
- Updated for BETA

Oct 22 2017 by eqmule
- Updated for BETA

Oct 21 2017 by eqmule
- Updated for BETA
- Updated for TEST
- We are currently testing the new build server for LIVE builds, pm me for an invite.

Oct 18 2017 by eqmule
- Updated for LIVE
- The latest zip is located here: http://www.mq2update.com/MQ2-Latest.zip

Oct 13 2017 by eqmule
- Updated for TEST
- MQ2Auth.exe now produces truly unique hashes, everyone needs to rerun it.
- You can now see what your MQ2Auth is by clicking the Show MQ2Auth menu item on the trayicon.
  this also optionally let you copy it to the clipboard.
- EQ_CHAT_HISTORY_OFFSET has been removed it was a pita to keep updated
	From now on do :
	OutputBox->MaxLines = 0x190;
	instead of
    (DWORD*)&(((PCHAR)OutputBox)[EQ_CHAT_HISTORY_OFFSET])=0x190; 

Oct 12 2017 by eqmule
- Updated for TEST
- Updated for TEST #2

Oct 11 2017 by eqmule
- Updated for TEST

Oct 03 2017 by eqmule
- /removebuff now takes parameters: -pet and -both | cred MacQ
  /removebuff -pet buffname removes the buff from your pet ( same functionality as /removepetbuff buffname)
  /removebuff -both buffname removes the buff from both you and your pet.

Sep 28 2017 by eqmule
- Added MQ2FamKiller
- Added MQ2Bandolier
- Fixed MQ2Cursor
- Removed the voice "help" in group for mq2rez.

Sep 26 2017 by eqmule
- Updated the SPELL struct:
- CARecastTimerID has been renamed to ReuseTimerIndex
- Mana has been renamed to ManaCost
- FizzleTime has been renamed to RecoveryTime
- ReagentId has been renamed to ReagentID
- DescriptionNumber has been renamed to DescriptionIndex
- SubSpellGroup has been renamed to SpellSubGroup
- Location has been renamed to ZoneType
- DurationValue1 has been renamed to DurationCap
plugins changed:
MQ2NetBots
MQ2NetHeal
MQ2Debuffs
MQ2Cast
MQ2Melee

Sep 25 2017 by eqmule
- MAXTURBO has been moved to the ini file. cred: silverj
- Set TurboLimit under the [MacroQuest] section in the macroquest.ini to whatever, it defaults to 240.

- Obviously people are going to set this to 1000000000000000
- and then completely lock up their game, cause the engine will never ever yield time to eq, but hey... its their choice now I guess.
- I suggest you dont mess with it at all, and leave it at 240 max.

- this: http://www.macroquest2.com/phpBB3/viewtopic.php?f=28&t=20394
- and this: http://www.macroquest2.com/phpBB3/viewtopic.php?f=28&t=20393
  has also been implemented, thanks silverj

Sep 24 2017 by SwiftyMUSE
- Updated FindItemCount to include items on the cursor in the count.

Sep 23 2017 by eqmule
- Updated for TEST

Sep 21 2017 by eqmule
- Added ${Spell[x].IllusionOkWhenMounted} it returns true if the illusion spell will land when you are on a mount
  you can call this using any spell, but it will always return true if the spell is NOT an illusion spell.
  in fact it wont even evaluate it further if its not a illusion spell
- Fixed the pinstCTimeLeftWnd_x offset

Sep 20 2017 by eqmule
- Updated for LIVE

There will be no more public mq2 updates until I catch the guy that released the mq2 for agnarr.

send me a pm or skype text: eq.mule
if you have information. you can be anonymous.

longtime friends and loyal users here that I know and trust will be given the updates by me only from now on. (at no charge of course.) mq2 is still open source and free, its just that equistructs.h eqgame.h and eqdata.h wont be distributed or updated by me anymore. those change every patch and everything prior to this day is under gpl and can of course be requested or downloaded, but from now on until this crap is resolved, I have my own NEW includes that are NOT under the gpl.

I'm sick of having my hard work being taken and passed of by some leech on a server that I specifically requested we stay away from. I wont tolerate it.

mq2 is free and staying off of truebox was the only price people had to pay, cant do that? no mq2 for anyone anymore.

wanna step in and update it? lol go for it, it must be "easy" if eqmule can do it in a couple hours... pfft... yeah right...

/eqmule (yeah I'm bitter)

19 Sep 2017 by SwiftyMUSE
- Modified Math.Clamp to use the parameter list of (N, Min, Max). ie, will clamp the value N between Min and Max.
- Added ${Group.AvgHPs} guess what it returns? - eqmule

18 Sep 2017 by eqmule
- Fixed an infinite loop bug and a variable parse bug in Eval functions. -cred bug report: creamo
- Eval functions that take multiple arguments MUST separate those with comma(s) from now on
  Example: (run with a cleric, war or shaman)
  [code]
  Sub Main
	/declare c_argueString string outer shm clr war
	/declare ChatSender string local ${Me} 

	/if (!${checkbot["shm war clr", ${ChatSender}]}) { <-NOTE the COMMA
		/echo ${Time} Only Func3: FALSE, this should be TRUE
	} else {
		/echo ${Time} Only Func3: TRUE, this should be TRUE
	}
  /return

  Sub checkbot(selectedBots, chatSender)
    /declare botSelected bool local FALSE
	/echo ${Time} in Sub checkbot selectedBots=${selectedBots} chatSender=${chatSender}
    /if (${Select[${Me.Class.ShortName},${selectedBots}]}) /varset botSelected TRUE
  /return ${botSelected}
  [/code]

17 Sep 2017 by eqmule
- Fixed ${Me.GukEarned}, ${Me.MMEarned}, ${Me.RujEarned}, ${Me.TakEarned}, ${Me.MirEarned} and ${Me.LDoNPoints}
- Added a new TLO PointMercant it only have one member : Item which is a pPointMerchantItemType.
  The pPointMerchantitemType has the following members: Name, ItemID, Price, ThemeID, IsStackable, IsLore, RaceMask, ClassMask, bCanUse
  Usage:
  /echo ${PointMercant} returns true if the LDON Mercant window is open and FALSE if not.
  /echo ${PointMercant.Item[1].Price} OR /echo ${PointMercant.Item[Ebon Hammer].Price}
  returns the Price for index 1 or whatever index Ebon Hammer is in if you do it by name.
  etc.

15 Sep 2017 starring SwiftyMUSE as "the captain", eqmule as "crew member number 6" and special guest star: eqholic
- Updated to handle the new SPA's
- Fixed a bug in /next not taking its argument into account for nested for loops.
- Fix for labels
- Fixed the CSIDLWND struct (the SIDL define...) so since we have never had this right it was time, but note that
  if your plugin uses stuff like: pwnd->SidlText and its NOT an actual CSidlScreenWnd then you need to change it to whatever window it actually is.
  I guess questions about this should be directed to me (eqmule)

plugins changed outside of core are attached here:
http://www.macroquest2.com/phpBB3/viewtopic.php?f=29&t=11451&p=174467#p174467
MQ2Rez

14 Sep 2017 by eqmule
- Updated for TEST
- Fixed ${Familiar[x].} it will return familiars and not illusions now...

- Fixed a bunch of window structs that we where completely misusing anyway.
  this could require some plugin changes, contact me for help if you get errors.

- Fix: Variables that are undeclared but supplied as paramters now default to an actual NULL or 0 not the string "NULL"

- Inspecting the Blessed Spiritstaff of the Heyokah will no longer ctd you.
- Added Math.Clamp ${Math.Clamp[Min, N, Max]} will clamp N between Min and Max. - cred derple
  Example:
  ${Math.Clamp[1, 15, 30]} => 15
  ${Math.Clamp[20, 15, 30]} => 20
  ${Math.Clamp[1, 15, 10]} => 10
  Practical usage:
  /bct ranger //stick id ${Target.ID} ${Math.Clamp[25,${Target.Distance},150]} 
  this will make your ranger stay put if he is already between 25-150 meters away
  otherwise it will move him at most 150 away and at least 25 away.

12 Sep 2017 by eqmule and eqholic
- All plugin sources for this zip are attached to this post:
  http://www.macroquest2.com/phpBB3/viewtopic.php?f=29&t=11451&p=174415#p174415
- Changed MQ2MoveUtils to save stuff faster.
- MQ2ChatWnd got a new tlo /echo ${ChatWnd.Title}
- MQ2ChatWnd got a new command /setchattitle
- MQ2Melee updated - it has flags for down and holyshits called downflag0-60 and holyflag0-60
  you SHOULD set those flags to 2 if you parse ANY macro variables.
  Example:
  [code]
  downflag0=2
  downshit0=/if (${Macro.Paused}) /echo ${Macro} is PAUSED!
  [/code]
- MQ2Hud now updated with a new type HUDTYPE_MACRO which is 16
  This means you can now set the type to any combination of 1 2 4 8 and 16
  see http://www.macroquest2.com/wiki/index.php/MQ2HUD for more info.
  Basically using a hud that tries to parse variables that are used in macros, before they are declared will fail.
  This new flag lets mq2hud know to not even try unless its set.

- Adding events from a macro will now also automatically /declare variable as outer if used.
  Example: #Event Burn              "[MQ2] |${BurnText}|"
  As you can see this event uses the variable ${BurnText} and it will therefor /declare it as well.
  This means you can remove /declare BurnText in your Sub Main since adding the event did it for you already.

- Added ${Macro.IsOuterVariable[xxx]} which returns TRUE/FALSE, it checks if a outer variable exists. (read is declared)
  I would recommend NOT using this in macros unless its for debug purposes because it can get quickly get expensive in terms of cpu cycles.

- Added ${Macro.IsTLO[xxx]} which returns TRUE/FALSE, it checks if a Top Level Object exists. This should be faster than checking if a plugin is loaded. *should*
  Usage:
    [code]
    /if (${Macro.IsTLO[Melee]}) {
        /echo yes there is a Melee Top Level Object loaded...
		/echo this means I CAN actually do stuff with it without it throwing the Undeclared warning:
		/delay 25 !${Melee.Combat}
    } else {
        /echo no there is no such TLO, maybe you should load mq2melee?
		/end
    }
    [/code]

07 Sep 2017 by eqmule and eqholic
- All Plugin Sources changed outside of core for this zip are attached to the post here:
http://www.macroquest2.com/phpBB3/viewtopic.php?f=29&t=11451&p=174399#p174399
- using namespace std; has been removed from mq2main.h
  THIS MEANS your plugins will ERROR with lines like this:
  error C2143: syntax error: missing ';' before '<'
  The line: map<string, class CXWnd2 *> WindowMap;
  To fix: Find #include "../MQ2Plugin.h" in your plugin and add using namespace std; under the LAST #include below it.
  Example:
	[code]
	#include "../MQ2Plugin.h"
	#include <otherheader>
	...
	using namespace std;
	[/code]
	OR just change the line to say std:: map<std::string, class CXWnd2 *> WindowMap;

-  The reason for that change is that right now we litter ALL projects with the std namespace and it is just not good.
   Let everyone that needs that namespace use it in their own projects from now on.

- #bind(s) are now fixed and won't screw up the macrostack anymore.
- Todays update is significant because I rebuilt the macro engine to improve performance,
  it was well overdue. The biggest change is that gMacroBlock is now a map.
- Undeclared Variables are no longer tolerated, and the macroengine will not run at optimal speed
  if they exist. I have added a TLO to check for them because of this and a new macro keyword #warning as well
  so there is no good reason to run old macros where these kinds of variables hog cpu power:
AGAIN:   IMPORTANT: Undeclared variables will slow down macro performance a LOT if they are used over and over, so, fix your macros.

- The Macro TLO has a new method: .Undeclared
  Usage: /invoke ${Macro.Undeclared} and it will list all undeclared variables.
- New macro keyword: #warning
  add it at the top of your macro, and you will get warnings if there are undeclared variables used in it.

- /while and /for loops can now be nested inside each other.
- /continue and /break should work properly inside /for loops now.
- /continue and /break works in /while loops now.

- Updated MQ2Rez and MQ2Cast to not hog the cpu looking up windows over and over.
- Other stuff to optimize and cut down on cpu intensive tasks.

Files changed outside of core:
\MQ2Cast\MQ2Cast.cpp
\MQ2Rez\MQ2Rez.cpp

01 Sep 2017 by eqmule and eqholic
- You can now call functions inside if statements in your macros
  Use [] after your sub inside the if statement to tell the macro its a sub
  so /if (blah[]) /call dostuff
  or if it actually have parameters
  /if (blah[${arg1} "hi there" 0]) /call dostuff

  Example:
  [code]
Sub Testsub
    /echo Enter Testsub
    /return Hello world
/return

Sub Testargs(int arg1,int arg2)
    /if (${arg1} > ${arg2}) {
        /return Testargs: ${arg1} > ${arg2}
    } else {
        /return Testargs: ${arg1} <= ${arg2}
    }
/return

Sub IsHuuge(int arg1)
    /echo IsHuuge ${arg1} ?
    /if (${arg1} > 1000) {
        /echo TRUE
        /return TRUE
    } else {
        /echo FALSE
        /return FALSE
    }
/return

Sub Main 
    /echo ${Testsub[]}
    /echo ${Testargs[10 9]}
    /if (${IsHuuge[2000]} && !${IsHuuge[1]}) /echo Huuge and smaaal
/return
  [/code]

19 Aug 2017 by eqmule
- Updated for TEST

17 Aug 2017 by eqmule
- Fixed Me.Aego and some other stuff related to it.
  Unfortunately for us and everyone else that parses the spells db
  Category and Subcategory are now 0 for all spells that cannot be scribed.
  Lets hope this was just a mistake and it will be reversed in a future patch.

- Me.Aura now returns a pAuraType cred: xowis
  Members: ID, Name, SpawnID
  Methods: Remove
- Me.Aura[] now accept partial matches

16 Aug 2017 by eqmule
- Updated for LIVE

11 Aug 2017 by eqmule
- Fixed a crash in the TEST build.

10 Aug 2017 by eqmule
- Updated for TEST
- Improved AddAlias, RemoveAlias and the rest of the alias stuff.
  macros that use /addalias should notice a significant increase in performance.

03 Aug 2017 by SwiftyMUSE
- Updated /cast to cast the memorized rank of the spell when the rank is not given in the name.
- Fixed random crashes with /click when zoning.

31 Jul 2017 by eqmule
- /cast now takes an optional loc x y z argument useful for splashspells.
  Example: /cast "Reforming Splash" loc 123 456 789
  would cast the splash spell at that location...
  just doing a /cast "Reforming Splash" will cast it either on your targets location
  and if you have no target on your own location.

- Added IsSummoned to the spawn tlo, returns true/false if its a summoned being (pet for example)
- MQ2Template now (correcty) creates OnBeginZone & OnEndZone functions. - cred htw
- Distances in searchspawn now return the true 3D distance (instead of 2d distance)
- Added zLoc to searchspawn. cred ctaylor
  this means you can search location and zradius at a specific zloc.
  Example:
  /echo ${Spawn[npc loc 10 20 30 radius 20 zradius 15]}
  IF there is a npc within 20 radius of loc 10,20 AND within +-15 Z of 30 (so max 45 or min 15)
  THEN it will return that spawn...
  NOTE: You can still use ${Spawn[npc loc 10 20 radius 20 zradius 15]}
  like before this addition, and then it will just use YOUR Z (thats how it has worked up til now.)
  If you use the loc keyword and there is a NUMBER as parameter 3, it will ALWAYS be assumed its the z loc...
  IF there is NO NUMBER as the third parameter after loc, then its NOT a Z.
  Just to make this perfectly clear: ALWAYS specify the radius keyword AFTER your loc keyword, and you will
  be fine no matter if you feed it 2 or 3 args.
  Makes sense? yeah... right...

27 Jul 2017 by eqmule
- Polished up the window manager a bit, it was overdue.
  This means some plugins might break, but its easy to fix.
	Example:
	[code]PCSIDLWND* ppWnd = pWindowManager->pWindows;
	PCSIDLWND pWnd=*ppWnd;
	while (pWnd = *ppWnd)
	...
	[/code]
	becomes:
	[code]for(int i=0;i<pWindowManager->pWindows.Count;i++)
	{
		if (PCXWND pWnd = pWindowManager->pWindows[i]) {
		...
	[/code]

25 Jul 2017 by eqmule
- Minor Maintenance Release
- IsGroupMember returns true for mercenaries as well now.
- Fixed a buffer overflow in mq2chatwindow

23 Jul 2017 by eqmule
- Updated for LIVE
- Updated for TEST

20 Jul 2017 by eqmule
- Improved /face to mimic exactly how the client AI faces mobs.
  This means its looks very natural and smooth now.
  Please don't use /face fast anymore, it looks "bottish"
  and there is no good reason to use it.

19 Jul 2017 by eqmule
- Updated for LIVE
- The crash callback will once again produce dump files and zip them.
- Math.Rand now takes an optional min argument so you can get a random number between 2 variables.
  Example: /echo ${Math.Rand[5,10]}
  this would return a randum number between 5 and 10.
  You can still use the original just specifying the max.
  Example: ${Math.Rand[10]}
  in which case it behaves as before. (in this example, rand between 1 and 10) 

17 Jul 2017 by SwiftyMUSE
- Added ${Me.Beneficial}, ${Me.BASExxx} back into the source code.
- Added ${Me.CursorKrono}

12 Jul 2017 by eqmule
- Updated for TEST
- All instances of "Malod" has been renamed to "Maloed"
- Darkened Malosenia is now correctly returned when doing a ${Target.Maloed}

10 Jul 2017 by SwiftyMUSE
- added optional <z> parameter to /face loc

21 Jun 2017 by eqmule
- Updated for TEST
- Updated for LIVE

21 Jun 2017 by SwiftyMUSE
- Updated ground spawn names
- Update MQ2Hud for occasional crash - cred demonstar55

17 Jun 2017 by eqmule
- Updated for ISXEQ so it once again builds...
  I loaded the ISXEQ.sln in VS 2015 and set the projects to the v140_xp toolset, and it built.
  Report bugs or problems on the forum.

15 Jun 2017 by eqmule
- Updated for TEST

14 Jun 2017 by eqmule
- Changed ${Switch.Distance} and  ${Switch.Distance3D} so they report distance to the switch outer bounds, not its center.
- Fixed /click left door to take character reach and door radius into account.
  This means doors that previously couldn't be opened because there was no way to get within 20 feet of them
  can now be opened (the plane of justice door in pot comes to mind)
  In retrospect it kinda makes sense that if a door radius is huge, you dont have to get as close to it to open it...
  Thanks to Derple reporting this bug.
- Doors that require lock picking can now be opened as well if you have lockpicks on your cursor.
- Updated for TEST

02 Jun 2017 by eqmule
- Updated for TEST

18 May 2017 by SwiftyMUSE
- Updated faction names

17 May 2017 by The Undertaker
- Updated for LIVE

15 May 2017 by maskoi
- EverQuest.CurrentUI now return a string representing the currently loaded UI skin.
- EverQuest.IsDefaultUILoaded returns a bool true or false if the "Default" UI skin is the one loaded.

10 May 2017 by The Undertaker
- Updated for TEST

01 May 2017 by The Undertaker
- Fixed a bug in the new noparse ini thingy

01 May 2017 by The Undertaker
- ${Ini} now takes an optional 5th argument "noparse"
  This means you can now (finally) read ini settings into a variable without parsing the actual setting.
Example:
INIFILE:
[code]
[DPS]
DPSCondition1=${Me.XTarget[1].PctHPs} > 50
[/code]
[code]
Sub Main
	/declare DPSCondition1 string local
	/echo This is the actual setting for DPSCondition1 : ${Ini[MySettings.ini,DPS,DPSCondition1,NULL,noparse]}
	/varset DPS1Condition ${Ini[MySettings.ini,DPS,DPSCondition1,NULL,noparse]}

	|looping it here so you can see the condition actually changes as the xtarget mobs HP changes and no need 
	|for reading the ini over and over anymore... you're welcome...
:loop
	/echo ${DPSCondition1}
	/delay 1s
	/goto :loop
/return
[/code]

29 Apr 2017 by The Undertaker
- Updated for TEST

25 Apr 2017 by The Undertaker
- Updated for LIVE

24 Apr 2017 by htw
- Added a new TLO ${Range} which returns a pRangeType
  pRangeType has 2 members:
  Between which returns TRUE or FALSE
  and
  Inside which also returns TRUE or FALSE
  Usage Example:
  /echo ${Range.Inside[10,5:9]}
  which will return TRUE since 5 and 9 are both within the 10 range.
  /echo ${Range.Between[85,95:100]}
  which will return FALSE since 85 is not a number between 95 and 100

24 Apr 2017 by The Undertaker
- Maintenance Update

21 Apr 2017 by Derple
- Added new #bind command for macros.
  Short Explaination, this allows you to execute macro sub routines.
  Long Explaination:
  Binds are triggered when a macro runs either:
  /varset or /echo or /call or if a Sub is executed.
#bind allows you to bind an ingame slash command to a macro function.
Before you had to do this with #events and capture text that you sent to yourself for example: 
#event SayMana "#*#SayManaPercent#*#"
Now you can do 
#bind SayMana /saymana
Instead of sending yourself the keyword you can just type /saymana and it will execute the function called "Sub Bind_SayMana"
Example:
[code]
| Old Way
| #event StartCoh "#*#COH --GRP--#*#"
| New Way you can now just type /coh or /bcaa //coh or /bct mage //coh
#bind StartCoh /coh

Sub CastSpell(string spellToCast)
    /declare delayTime int local 0
    /echo Casting: ${Target.Name} with ${spellToCast}
    /casting "${spellToCast}" -maxtries|5
    /call WaitCastFinish
/return

Sub Event_StartCoh
    /if ( ${Bool[${Me.Book["Call of the Hero"]}]} == FALSE ) {
        /echo I don't have COH - Bailing...
        /return
    }
 
    /declare i int local 0
    /declare GroupCount int local ${Group.Members}
    /for i 1 to ${GroupCount}
        /doevents
        /if ( ${Group.Member[${i}].Distance} > 50 ) {
            /target id ${Group.Member[${i}].ID}
            /call CastSpell "Call of the Hero"
        }
        /call WaitCastReady "Call of the Hero"
    /next i
/return

Sub Bind_StartCoh
    /call Event_StartCoh
/return

Sub Main
    :Loop
    /doevents
    /delay 1s
    /goto :Loo
/return
[/code]

21 Apr 2017 by The Undertaker
- Updated for TEST
- Fixed a couple offsets that where wrong for LIVE.

19 Apr 2017 by Dr. Sneerstell
- Updated for LIVE
- ${Skill[someskill].Auto} returns true or false if the skill is set to use /autoskill on/off
- ${Me.AutoSkill[1]} returns a pSkillType
- ${Me.AutoSkill[2]} returns a pSkillType
- Example usage:
- ${Me.AutoSkill[1].Name} returns the name of whatever skill is set as the first autoskill.
- ${Me.AutoSkill[2].ID} returns the ID of whatever skill is set as the second autoskill.
- Fixed /items crash
- The previous change to the GROUNDITEM Struct member "ID", the renaming of it to "ItemPtr",
  caused a crash, and has been reverted.
- Reorganized skills a bit. NUM_SKILLS is now 0x64 (it always was) so change plugins if needed.

15 Apr 2017 by eqmule
- Fix for /ranged crash in the TEST build.
- The GROUNDITEM Struct member "ID" has been renamed to "ItemPtr". (just accept it)
  Added some missing members to that struct as well.

14 Apr 2017 by eqmule
- Fix for /doability crash in the TEST build.

13 Apr 2017 by eqmule
- Updated for TEST

08 Apr 2017 by eqmule
- Changed max npc level to 125
  this fixes spawnsearch etc where npc's higher than level 115 would not show up.

19 Mar 2017 by eqmule
- Updated for TEST

15 Mar 2017 by eqmule
- Updated for LIVE
- Stuff

10 Mar 2017 by eqmule
- Updated for TEST
- Stuff

23 Feb 2017 by eqmule
- Added the offline trader acceptance to mq2autologin.

22 Feb 2017 by eqmule
- Tip for macro authors:
- Added FloorZ to the Spawn TLO it returns a float.
  FloorZ usage: ok so... eh, spawns are sometimes (always?) "planted" a few inches below or above the floor...
  This member represent where the floor is ACTUALLY at.
  So if you for example do a /echo ${Target.Z} and it returns 219
  and then you do a ${Target.FloorZ} it will return like 216 or something...
  Why is this important, well for brainiacs new mq2nav, I discovered that
  sometimes, when a spawns z location is outside of the geometry... (above or below)
  you cannot just do a /nav target or a /nav locxyz ${Target.X} ${Target.Y} ${Target.Z}
  BUT doing a /nav locxyz ${Target.X} ${Target.Y} ${Target.FloorZ} works.
  So... this is how you get /nav working correctly with problematic spawns which have their feet outside of the geometry.

15 Feb 2017 by eqmule
- Updated for LIVE
- XTARGETDATA has been renamed to XTARGETSLOT
- New include added SharedClasses.h
- the XTARGETSLOT struct has been moved to SharedClasses.h
- Unknown0x4 in the XTARGETSLOT struct has been renamed to XTargetSlotStatus, change plugins accordingly.
- XTarget stuff has gone through a make over, this will break plugins.
  Here are ONE example of how to fix this:
  MQ2Melee.cpp:
  change:
  [code]case XTaggro:
		{
			Dest.DWord = true;
			Dest.Type = pBoolType;
			if (PCHARINFO pChar = GetCharInfo()) {
				if (PXTARGETMGR xtm = pChar->pXTargetMgr) {
					if (PXTARGETARRAY xta = xtm->pXTargetArray) {
						DWORD x = 0;
						for (DWORD n = 0; n < xtm->TargetSlots; n++)
						{
							if (xta->pXTargetData[n].xTargetType == XTARGET_AUTO_HATER && xta->pXTargetData[n].Unknown0x4)
							{
								x++;
							}
						}
						if (x>1) {
							if (pAggroInfo) {
								for (DWORD i = 0; i<xtm->TargetSlots; i++) {
									if (DWORD spID = xta->pXTargetData[i].SpawnID) {
										if (PSPAWNINFO pSpawn = (PSPAWNINFO)GetSpawnByID(spID)) {
											if (pTarget && ((PSPAWNINFO)pTarget)->SpawnID == pSpawn->SpawnID)
												continue;
											if (pSpawn->Type == SPAWN_NPC && xta->pXTargetData[i].xTargetType == XTARGET_AUTO_HATER) {
												DWORD agropct = pAggroInfo->aggroData[AD_xTarget1 + i].AggroPct;
												//WriteChatf("Checking aggro on %s its %d",xta->pXTargetData[i].Name,agropct);
												if (agropct<100) {
													Dest.DWord = false;
													break;
												}
											}
										}
									}
								}
							}
						}
					}
				}
			}[/code]
			to
			[code]case XTaggro:
				{
					Dest.DWord = true;
					Dest.Type = pBoolType;
					if (PCHARINFO pChar = GetCharInfo()) {
						if (ExtendedTargetList *xtm = pChar->pXTargetMgr) {
							DWORD x = 0;
							for (int n = 0; n < xtm->XTargetSlots.Count; n++)
							{
								XTARGETSLOT xts = xtm->XTargetSlots[n];
								if (xts.xTargetType == XTARGET_AUTO_HATER && xts.XTargetSlotStatus)
								{
									x++;
								}
							}
							if (x > 1) {
								if (pAggroInfo) {
									for (int i = 0; i < xtm->XTargetSlots.Count; i++) {
										XTARGETSLOT xts = xtm->XTargetSlots[i];
										if (DWORD spID = xts.SpawnID) {
											if (PSPAWNINFO pSpawn = (PSPAWNINFO)GetSpawnByID(spID)) {
												if (pTarget && ((PSPAWNINFO)pTarget)->SpawnID == pSpawn->SpawnID)
													continue;
												if (pSpawn->Type == SPAWN_NPC && xts.xTargetType == XTARGET_AUTO_HATER) {
													DWORD agropct = pAggroInfo->aggroData[AD_xTarget1 + i].AggroPct;
													//WriteChatf("Checking aggro on %s its %d",xta->pXTargetData[i].Name,agropct);
													if (agropct < 100) {
														Dest.DWord = false;
														break;
													}
												}
											}
										}
									}
								}
							}
						}
					}
				}[/code]
- Good Luck.

13 Feb 2017 by derple
- Fixed ${Target.Buff[x].Caster} so it takes multiple casters of the same spell into account.
  Before this fix, only the first caster of a spell would be returned.
- Added ${Target.MyBuff[x]} it returns a pSpellType
  Example Usage:
  [code]holyshit0=/if (!${Debuff.Silenced} && ${Me.PctMana} > 10 && ${Target.MyBuff[Envenomed Breath].ID} == NULL && ${Target.CurrentHPs}<95) /casting "Envenomed Breath"[/code]
- Added ${Target.MyBuffCount} it returns a int of all buffs YOU have casted on the target.

08 Feb 2017 by eqmule
- Fixed a few places which would use pInvSlotMgr without NULL checking it
- Added .TimeBeenDead to the spawn tlo You can use it to figure out how long a corpse has been dead.
  NOTE: The timer is dependant on if you where in the zone when the corpse spawned.
  If you enter a zone and check this tlo member it will display the time of the death 
  as the time you entered the zone.
- Fixed a potential stack corruption in EndMacro
- Updated for TEST
- Made some changes to MacroQuest2.exe to deal with it not detecting eqgame version correctly sometimes.

03 Feb 2017 by eqmule
- Updated for TEST, yes there was a new patch.
- Fixed a issue that would hang the client and sometimes even crash it.
  this should fix the problem with using Untamed Rage on a berserker
  as well as other buff stacking check problems.

03 Feb 2017 by eqmule
- Updated for latest LIVE and TEST patches

01 Feb 2017 by eqmule
- Crash handling is now somewhat configurable
  See the MQ2CrashCallBack function and GetCrashDialogMessage

30 Jan 2017 by eqmule
- Added ${MacroQuest.Build} it returns an int where LIVE = 1 TEST = 2 BETA = 3 and EMU = 4
- Added Start EQBC Server to the tray icon menu.

29 Jan 2017 by eqmule
- I finally had time to sit down and look at the crash reporting
  it has been given a major overhaul
  you will know what I mean next time you crash.
  Please READ the crash message carefully.
  Do what it says. Or not.

24 Jan 2017 by eqmule
- Fix for ${Me.HaveExpansion[Empires of Kunark]} crash - cred maskoi
- A few changes to mq2chatwnd to deal with potential memleaks - cred Derple

21 Jan 2017 by eqmule
- Updated for TEST

20 Jan 2017 by eqmule
- Fixed a bug in the EQINVSLOTWND struct where slots where WORD instead of short
  this will take care of any remaining problems with /itemnotify
- stuff in progress, nothing to see here yet...
- Fixed a buffer overflow in the UPCNotificationFlush_Detour -Thanks Maskoi

19 Jan 2017 by SwiftyMUSE
- Fixed BuffStackTest to correctly test spells with triggering spas.

18 Jan 2017 by eqmule
- Updated for LIVE
- Bunch of other stuff, thanks Brainiac for the arrayclass mod
- Exp has been changed to a __int64, because, well it is, and has been for a few years...

14 Jan 2017 by SwiftyMUSE
- Corrected potential crashes in the following routines: GetAdjustedSkill, GetBaseSkill, GetModCap, 
  GetCastingTimeModifier, GetFocusCastingTimeModifier, GetFocusRangeModifier, HasSkill, MakeMeVisible.
- Corrected a bug in BuffStackTest when checking triggering spas.

13 Jan 2017 by SwiftyMUSE
- Added SkillBase to character. This will give you the static base maximum for your skills.
- Updated Skill and SkillCap to handle the new TS aas allowing for above the cap values.

13 jan 2017 by eqmule
- Added ${Macro.MemUse} it returns a pIntType letting u know how much memory your macro is using.
  its useful if you suspect you have a leak.
- Ok so here is a NEW FEATURE which was brought to us by Brainiac, Thanks Brainiac!
  It allows us to extend any existing TLO's in our own plugins.
  Example:
  You want to add a new member to for example the character TLO
  named .CursorKrono which tells you how many Krono you have on your cursor
  you could then do /echo ${Me.CursorKrono}

  Below is a plugin example for how you would do this: (tags added for forum post to show up correctly)
[CODE]
// MQ2ExtensionTest.cpp : Defines the entry point for the DLL application.
//

// PLUGIN_API is only to be used for callbacks.  All existing callbacks at this time
// are shown below. Remove the ones your plugin does not use.  Always use Initialize
// and Shutdown for setup and cleanup, do NOT do it in DllMain.


#include "../MQ2Plugin.h"

PreSetup("MQ2ExtensionTest");

//----------------------------------------------------------------------------
// test the mq2 datatype extension code

class MQ2CharacterExtensionType* pCharExtType = nullptr;

class MQ2CharacterExtensionType : public MQ2Type
{
public:
	enum ExtensionMembers {
		CursorKrono = 1,
	};
	MQ2CharacterExtensionType() : MQ2Type("MQ2TestCharacterExtension")
	{
		TypeMember(CursorKrono);
	}
	bool GETMEMBER()
	{
		PMQ2TYPEMEMBER pMember = FindMember(Member);
		if (!pMember)
			return false;
		switch (pMember->ID)
		{
			case CursorKrono:
			{
				if(PCHARINFO pCharInf = GetCharInfo()) {
					Dest.DWord = pCharInf->CursorKrono;
					Dest.Type = pIntType;
					return true;
				}
			}
		}
		return false;
	}
	bool ToString(MQ2VARPTR VarPtr, PCHAR Destination)
	{
		return false;
	}
	bool FromData(MQ2VARPTR& VarPtr, MQ2TYPEVAR& Source)
	{
		if (Source.Type != pCharExtType)
			return false;
		VarPtr.Ptr = Source.Ptr;
		return true;
	}
	bool FromString(MQ2VARPTR& VarPtr, PCHAR Source)
	{
		return false;
	}
};
PLUGIN_API VOID InitializePlugin(VOID)
{
	pCharExtType = new MQ2CharacterExtensionType;
	// This is where you add it to an existing TLO
	// in this case the one named "character" aka our ${Me} tlo...
	AddMQ2TypeExtension("character", pCharExtType);
}
PLUGIN_API VOID ShutdownPlugin(VOID)
{
	//dont forget to remove it on plugin shutdown...(aka plugin unload)
	RemoveMQ2TypeExtension("character", pCharExtType);
	delete pCharExtType;
}[/CODE]

12 Jan 2017 by eqmule
- Updated for TEST
- ZonePoint in the DOORS struct has been renamed to SpellID

06 Jan 2017 by SwiftyMUSE
- Updated spell effects display
- Updated buff stacking testing

06 Jan 2017 by eqmule
- Fixed the _EQCASTSPELLGEM struct, thanks JimBob
  this should make features that relies on the spellicon and spellstate members of that struct work again.
- Updated the TEST build so its synced with LIVE.
- Added some new Spawn TLO members: (DISCLAIMER:  I reserve the right to remove/alter and or depreciate any of these as I'm still testing this stuff.)
	IsBerserk (pBoolType), pTouchingSwitch (pIntType), bShowHelm (pBoolType), CorpseDragCount (pIntType), bBetaBuffed (pBoolType), CombatSkillTicks[x] 0-1 (pIntType), 
	FD (pIntType), InPvPArea (pBoolType), bAlwaysShowAura (pBoolType), GMRank (pIntType), WarCry (pIntType), IsPassenger (pBoolType), 
	LastCastTime (pIntType), DragNames[x] 0-1 (pStringType), DraggingPlayer (pStringType), bStationary (pBoolType), BearingToTarget (pFloatType), bTempPet (pBoolType), 
	HoldingAnimation (pIntType), Blind (pIntType), LastCastNum (pIntType), CollisionCounter (pIntType), CeilingHeightAtCurrLocation (pFloatType), AssistName (pStringType), 
	SeeInvis[x] 0-2 (pIntType), SpawnStatus[x] 0-5 (pIntType), bWaitingForPort (pBoolType)

- SolventNeeded in the iteminfo struct has been renamed to SolventItemID 
- Added some new members to the iteminfo struct and cleaned it up a little.
- Added MQ2AugType TLO, it has these members: Slot (pIntType), Type (pIntType), Visible (pBoolType), Infusable (pBoolType), Empty (pBoolType), Name (pStringType), Item (pItemType)
- New Member: AugSlot added to the item TLO 
  it returns a pAugType
  Usage: (Items can have MAX 6 slots for augs so... [x] can ONLY be 0-5)
        /echo ${Cursor.AugSlot[0].Type}
        /echo ${Cursor.AugSlot[1].Visible}
        /echo ${Cursor.AugSlot[2].Infusable}
        /echo ${Cursor.AugSlot[3].Empty}
        /echo ${Cursor.AugSlot[4].Name}
        /echo ${Cursor.AugSlot[5].Item.Purity}
- Added 2 new commands: /removeaug and /insertaug to the mq2itemdisplay plugin
  type /removeaug or /insertaug for help
  /removeaug will pop a dialog if a perfect augmentation distiller needs to be used...
  I would be extremely careful with these 2 commands unless you understand
  how they work... if you augment the wrong item or remove an augment from the wrong item or whatever... its not my fault.
- Added the MQ2WorldLocationType TLO it has the following members: ID (pIntType),Y (pFloatType), X (pFloatType), Z (pFloatType),Heading (pFloatType), Zone (pZoneType),
- Added BoundLocation to the Charatcer TLO its size is 0-4 for up to 5 bind points.
  Usage:
		 /echo ${Me.BoundLocation[0].ID} returns the zone id of your first bind point
		 /echo ${Me.BoundLocation[1].ID} returns the zone id of your second bind point
- Changed pChar2->ZoneBoundX it's now pChar2->BoundLocations[0].ZoneBoundX; 
          as well as all the other ->ZoneBo****** members.

20 Dec 2016 by eqmule
- Updated for TEST

18 Dec 2016 by eqmule
- OK ILL PUT THIS FIRST SO YOU DON'T MISS IT:
- I have changed ALL instances of GuildID to __int64 (cause DBG did)
  PLEASE! be aware of this change as it WILL break some plugins.
  NOW, as for macros: IF your macros uses ${Me.GuildID} NOTE that it returns a pInt64Type
  from now on.
  This is the reason I have added 2 new members to the pInt64Type TLO
  Namely: .LowPart and .HighPart
  SO: IF you have a macro that relies on GuildID being 4 bytes...
  Then you NEED to change it from: ${Me.GuildID} to ${Me.GuildID.LowPart}
  mkay...
- Now onto the fixes:
- FIX: /pet attack <id>
- FIX: barter and trader "tells" no longer trigger beepontells
- FIX: /mqclear no longer crashes
- FIX: /itemnotify "name of item" lefmouseup can pick up
  items from top level slots once again.
- For completeness sake I also added .LowPart and .HighPart to the pIntType TLO

15 Dec 2016 by eqmule
- Fix: double timestamps in the eqlog is no longer happening so you can turn on /timestamp again.
- Fixed a bug in FindItem and its derivatives where it needed signed parameters.
- Fixed the EQINVSLOTWND struct, it was off by a few bytes.
  Yes that means .InvSlot will once again "work" (dont effing use it. in your macros, use ItemSlot and ItemSlot2)

14 Dec 2016 by eqmule
- GuildID in SPAWNINFO is a __int64 now... not by my design, it just is
  I have tried to make it backwards compaible with the spawn guild tlo which is still a DWORD
  report any bugs related to this change on the forum. Plugins are gonna have to be updated accodingly.
- Fix Errors like this for example: error C2660: 'GetGuildByID': function does not take 1 arguments
  char  *pGuild = GetGuildByID( GetCharInfo()->GuildID ); becomes
  LARGE_INTEGER guildlarge = {0};
  guildlarge.QuadPart = GetCharInfo()->GuildID;
  char  *pGuild = GetGuildByID( guildlarge.LowPart,guildlarge.HighPart );

- I started correcting the iteminfo struct it's a work in progress so expect more changes to fully implement this.
- Initially the Augment members has gotten a review (and a fix since they where broken)
- So... AugSlot1 etc is now part of its own class
- therefor:
- pitem->AugSlot1 is now pitem->AugData.Sockets[0].Type
- and so on...
- pitem->AugSlot1_Visible is now pitem->AugData.Sockets[0].bVisible
- and so on...
- CListWnd no longer inherits CSidlScreenWnd BUT it has access to the CXWnd class members.
- CComboWnd no longer inherits CSidlScreenWnd BUT it has access to the CXWnd class members.
  Fix Errors like these:
  list->Items becomes list->ItemsArray.Count
  CListWnd*pListWnd = (CListWnd*)pCombo->Items becomes CListWnd*pListWnd = pCombo->pListWnd (it was kinda confusing before, but less so after this change)

13 Dec 2016 by SwiftyMUSE
- Updated GetClassesFromMask to display "ALL" or "ALL EXCEPT:" when appropriate based on the class
  mask.

08 Dec 2016 by eqmule
- Updated for TEST
- Fixed a bug where FindItem and all its derivatives wouldn't look deeper than 20 slots into a bag.
  Now it doesn't matter how many slots a bag has, it is dynamic.
- I #pragma pack(8) where I need it now, dont change them.
- In preparation for automatic updating of the CONTENTS struct
-  I HAD to reorganise it.
-  Therefor:
-	NumOfSlots1 has been renamed to ContentSize Ths also effects macros that use the NumOfSlots1 member.
-	NumOfSlots2 has been renamed to Size

-	MOST of these changes affect core only, I dont think there will be many plugins that needs updating
-	BUT here are some examples of how to fix errors that I have seen:
-	change:
-	pItem->ItemSlot TO pItem->GlobalIndex.Index.Slot1
-	cSlot->pContentsArray TO cSlot->Contents.ContainedItems.pItems
-	cSlot->pContentsArray->Contents[iPack] to cSlot->GetContent(iPack)
-	pInvSlot->pContentsArray TO pInvSlot->Contents.ContainedItems.pItems
-	pInvSlot->pContentsArray->Contents[ucPack] TO EITHER:
-	pInvSlot->Contents.ContainedItems.pItems->Item[ucPack] OR SIMPLY JUST
-	pInvSlot->GetContent(ucPack) BOTH return the exact same thing.

06 Dec 2016 by SwiftyMUSE
- Fixed up the new SPA descriptions in spell display

28 Nov 2016 by eqmule
- Fixed ${Me.ManaRegen}
- CButtonWnd now inherits CXWnd (cause it does).
- GetItemTimerValue has been renamed to GetItemRecastTimer
- Removed ManaGained, HealthGained, EnduranceGained from Pulse() and the exports.
  Use GetEnduranceRegen(), GetHPRegen() and GetManaRegen() instead.
  This change should make Pulse() a bit faster since we dont check that stuff constantly.

20 Nov 2016 by SwiftyMUSE
- Fixed bug waiting for familiars keyring to load

19 Nov 2016 by SwiftyMUSE/eqmule
- Updated for TEST
- Added GuildID and ExpansionFlags to MQ2CharacterType
- Added support for familiars keyring in /cast and /useitem

17 Nov 2016 by eqmule
- Added ${Me.Vitality} ${Me.PctVitality} ${Me.AAVitality} ${Me.AAVitality}
- Fixed CampfireDuration
- Fixed the Task tlo
- Fixed ${Me.Exp} and ${Me.PctExp}
  Thanks to william12 for reporting these bugs.

16 Nov 2016 by eqmule
- Updated for LIVE
- Reorganized SPAWNINFO to reflect how its laid out in memory.
- Feet in Spawninfo has been renamed to FloorHeight
- AvatarHeight2 in Spawninfo has been renamed to Width
- HoldingType in Spawninfo has been renamed to HoldingAnimation
- InnateETA in Spawninfo is now part of SpellGemETA as its LAST member because... well it should be.
- GetMeleeRangeVar2 has been renamed to MeleeRadius
- Class in the spawninfo struct has been moved to its correct location which is inside ActorClient.
  Therefor: (and I know people will post even though the answer is right here)
  ITS NOT pSpawn->Class anymore, its now pSpawn->mActorClient.Class
  same thing goes for Race.
  pSpawn->mPlayerPhysicsClient.Levitate instead of pSpawn->Levitate
  pSpawn->mPlayerPhysicsClient.pSpawn instead of  pSpawn->pSpawn

- mkay...

14 Nov 2016 by eqmule
- Updated for BETA
- GetSpellEffectNameByID fixed to not return a temp buffer - cred HTW
- ReadWindowINI in MQ2AdvPath correctly read the ini but never set the window value
  this has been corrected - cred Brainiac
  a zip which has the corrected version in it is located here : http://www.macroquest2.com/phpBB3/viewtopic.php?f=29&t=11451&p=172713#p172713

- Corrected the zoneinfo struct 
  What we previously had been refering to as "ZoneType" was not in fact it, so it has been renamed to FOgOnOff which is what its for.
  This means that ${Zone.Type} has changed a bit...
  it now returns 0-5 see the EOutDoor enum for more info. And whoever wants to update the wiki should refer to that.
  in short: 0=Indoor Dungeon 1=Outdoor 2=Outdoor City 3=Dungeon City 4=Indoor City 5=Outdoor Dungeon

13 Nov 2016 by eqmule
- Added some missing members to the test cxwnd struct
- Fixed the 4Byte error.

12 Nov 2016 by eqmule
- Updated for TEST

12 Nov 2016 by SwiftyMUSE
- Updated spell effects display

11 Nov 2016 by eqmule
- Updated for BETA

10 Nov 2016 by eqmule
- Updated for BETA
- In preparation for the expansion on the 16th and for future faster patching,
  THE FOLLOWING STUFF has undergone some serious changes:
  You have 5 days to adjust your personal builds and plugins.

- BGColor is now a COLORREF change plugins accordingly.
  and no, it CANNOT be changed back to a ARGBCOLOR since that contains a union with bytes and that screws up the 4 aligned padding.
- UnknownCW has been renamed to CRNormal change plugins accordingly.
- Locked is now a bool
- TimeMouseOver has been renamed to FadeDelay
- dShow is now a bool
- We are using 4 byte alignemnt from now on, set ur plugins to 4 byte alignment.
- ONE MORE TIME, WE ARE NOT USING 1 byte ALIGNMENT ANYMORE.
- the CXWnd struct grew somewhat to make patching of it easier for me.
- Fixed a bug in MQ2EQBC that would crash u on /unload
- The following plugins has had changes made to them:
	MQ2AvdPath.cpp
	MQ2DPSAdv.cpp
	MQ2EQBC.cpp
	MQ2Melee.cpp
	MQ2MoveUtils.cpp
	MQ2Spawns.cpp
- They are located in this post: http://www.macroquest2.com/phpBB3/viewtopic.php?f=29&t=11451&p=172713#p172713

10 Nov 2016 by SwiftyMUSE
- Updated RankName to find an exact match for name. The results from Spell.ID and Spell.RankName will now be
  from the same spell (if it exists in the spellbook).

09 Nov 2016 by eqmule
- Updated for BETA

08 Nov 2016 by eqmule
- Updated for TEST
- Updated for BETA

04 Nov 2016 by eqmule
- Updated for BETA

03 Nov 2016 by eqmule
- Updated for BETA

02 Nov 2016 by eqmule
- Updated for BETA

01 Nov 2016 by eqmule
- Updated for BETA

31 Oct 2016 by eqmule
- Updated for BETA

30 Oct 2016
- Updated for BETA -eqmule
- ChatWindow will again allow itself to be hidden behind other windows when ingame. -SwiftyMUSE

29 Oct 2016 by eqmule
- Updated for BETA

28 Oct 2016 by eqmule
- Updated for BETA
- ChatWindow is now top dog at charselect and will no longer go awol there.
- ChatWindow will no longer crash at charselect when it's children are clicked.
- Made some changes to MQ2DInput.cpp in preparation for going full scale c++
  since CINTERFACE is going bye bye in a future update.

27 Oct 2016 by eqmule
- Updated for BETA

25 Oct 2016 by eqmule
- Updated for BETA

24 Oct 2016 by eqmule
- Updated for BETA

22 Oct 2016 by eqmule
- Updated for BETA

21 Oct 2016 by eqmule
- Updated for BETA

19 Oct 2016 by eqmule
- Updated for LIVE
- Updated for BETA

18 Oct 2016 by eqmule
- Updated for BETA

15 Oct 2016 by eqmule
- Updated for BETA

13 Oct 2016 by eqmule
- Updated for BETA
- Updated for TEST

12 Oct 2016 by eqmule
- Updated for BETA
- Added CharSelectList to the EverQuest TLO, it only has 1 member for now: ZoneID
  it returns the zoneid the character is currently in.
  Usage: /echo Im at charsselect and ${Window[CharacterListWnd].Child[CLW_Character_List].List[1,3]} is in ${EverQuest.CharSelectList[1].ZoneID}
  Output:  (if a char named Eqmule is the first in your charlist) Im at charselect and Eqmule is in 202
  OR:
  /echo Im at charsselect and Eqmule is in ${EverQuest.CharSelectList[Eqmule].ZoneID}
  Output: same as above.

11 Oct 2016 by eqmule
- Updated for BETA
- I had a lot to do and it was difficult to get this working, so it's not tested properly.
  I basically wanted to get it out before they patch again.

01 Oct 2016 by eqmule
- some new stuff added to the map by JudgeD
	/mapactivelayer
	/maploc
	/clearloc
	see this post for more info: http://www.macroquest2.com/phpBB3/viewtopic.php?f=17&t=19987

29 Sep 2016 by eqmule
- Added fellowship to the spawnsearch tlo - Idea Cred: mwilliam
  Example usage:
   /if ${SpawnCount[fellowship loc ${Me.X} ${Me.Y} radius 50]} >= 3) {
		/echo its ok to place a campfire now.
   } else {
		/echo not enough fellowship members here to place a campfire right now
   }
- RemoveBuff now accepts buffnames that are quoted "some buff"
- pinstCSystemInfoDialogBox HAS BEEN RENAMED TO pinstCLargeDialogWnd cause thats what it is.
- /loginchar server:charname will now launch eq and log the char in.
  NOTE: if you run this command and server:char is already running, you will kill his game and
  he will be logged in again, this command ALWAYS launches a new client.
  this is for advanced users only, I use it personally to launch and get back into a game when 
  one of my clients has crashed. (easily detected with the ${Group.Member[soandso].Offline} tlo member... or lets say I havent seen the guy for 15 minutes)
  NOTE2: this command only works if you are using the mq2 login system and have a profile for the character.
  Example: /loginchar tunare:eqmule
  will search all mq2 profile sets for the tunare server and the char eqmule
  if it finds it, it will launch eq and log in that character.
- The ~ key should now be able to cycle full screen windows and in order - SwiftyMUSE

21 Sep 2016 by eqmule
- Updated for LIVE

18 Sep 2016 by eqmule
Sunday is funday... so here is some fluff:
- Added a "Boss Mode" hotkey, alt+~, (alt+tilde) if u click that all your eq windows will be instantly hidden. It's a toggle.
  the hotkey can be changed in the [MacroQuest] section, the value is called BossMode=
  setting BossMode=0 disables it.
- You can now "cycle" eq windows now with the '~' key.... (also known as tilde)
  its not obvious but you CAN change it by editing the macroquest.ini
  in the [MacroQuest] section add a CycleNextWindow=somekey
  Example: (and this is what it defaults to when this entry does not exist)
           CycleNextWindow=shift+`
  u can do alt+ and ctrl+ as well but thats it.
  you cannot combine alt+shift+, i didnt want to make this to complex.
  you CAN however drop the prefixes altogether and just specify it as
  CycleNextWindow=b
  that would make the lettere "b" on your keyboard cycle the windows... (not recommended unless u plan on never using the letter b for any other reason...)
  Setting CycleNextWindow=0 will disable it completely.
----- fluff end -----
- /loadspells no longer "loads them" even when a load technically isn't needed. -code cred: Vyco Dynn
- Fixed a bug related to keyring locations.

16 Sep 2016 by eqmule
- Fixed a crash bug in listwnd::addstring for the test build -report cred: fry
- ISXEQ once again compiles... sorry about the long wait.
  BIG NOTE: it now includes ISXDK 35, this means you should use VS 2015 with toolset 140 to build it.
  one thing though... mq2ic doesnt load for some reason for it
  I have contacted Lax and hope we can figure out a workaround.
  Bottomline... yeah... you CAN build isxeq now...
  but its not protected by mq2ic, so run at your own risk.
  I really didnt want to wait any longer to get something out.
  but if you are the paranoid type, id hold off a couple more days
  until we can figure out a way to load it...

15 Sep 2016 by eqmule
- Updated for TEST
- The Loader now detects if a profile is loaded or not and reloads if needed if clicked,
  prior to this update sessions that u did /unload in game for had their profile name set
  as character (Loaded) and if you clicked such a profile, it would not reload.
- Fixed a bug in GetItemContentsByName
- Fixed a bug in GetItemLink -cred demonstar55 and SwiftyMUSE
- Added a new parameter to FindItemBySlot so we can specify which locations to search.
- NEW FEATIRE: The EverQuest TLO has a new member .LastMouseOver
  it returns a windowtype of the last window the mouse was hovering.
  Want to know the name of a window or its children? Tired of doing /windows and look through a list of a million windows?
  Well now it's easy:
  Example: Place the mouse over a window and do a /echo ${EverQuest.LastMouseOver.Name}
  Example2: /echo ${EverQuest.LastMouseOver.Tooltip}
- NEW FEATURE: Added .MouseOver to the Group TLO
  Usage1: /echo Im hovering my mouse over ${Group.MouseOver.Name} which has ths spawnid: ${Group.MouseOver.ID}
  Usage2: /bct ${Group.MouseOver.Name} hi there I dont want to change my target just to tell u: please heal ${Me.Mame}
  Usage3: /bct eqmule //casting "Complete Heal" -targetid|${Group.MouseOver.ID}
  Usage4: /bct ${Group.MouseOver.CleanName} //setprio 2
  Final Note: YOU CAN hover over your own name in the player window where u see your hp and it will return you.
  There are many more usages for this im sure...
- Fixed GetItemLink
- Fixed AltAbilityReady to only return true for active abilities - cred desgn
- Fixed multiple buffer overflows all over the place in core.
- Note to self:
  The following plugins has had some kind of modification made to them to work with this release:
  MQ2Twist, MQ2SpawnMaster, MQ2LinkDB, MQ2EQBC I should post them on the forum.
  NavigationType.cpp MQ2Netheal.cpp MQ2SpawnMaster.cpp MQ2Twist.cpp


02 Sep 2016 by eqmule
- Reverted a "fix" to the /while command that instead of fixing it made it worse
  im not happy with this command, im gonna have to spend more time on it.

01 Sep 2016 by eqmule
- Misc Fixes to improve stability.
- The Launcher can now launch single sessions without logging u in, i basically just "launches clean"
  rightclick the "Launch Clean" menu item to toggle starting eqgame in suspended mode (for power users)
- The Launcher can now export and import login profiles.
- Added some missing itemtypes.
- The ALTABILITY struct has gotten an overhaul
  CurrentRank is now GroupLevel
  RequirementCount is now RequiredGroups
  RequiresAbility is now RequiredGroupLevels
  grant_only is now QuestOnly
  next_id is now NextGroupAbilityId
  last_id is now PreviousGroupAbilityId
  PointsSpent is now TotalPoints
- PLUGIN AUTHORS: GetAAById has a second parameter, its level, use it or it will default to -1 this is only important when you try to find a aa by name.
	example:
	int level = -1;
	if (PSPAWNINFO pMe = (PSPAWNINFO)pLocalPlayer) {
		level = pMe->Level;
	}
	if (PALTABILITY pAbility = pAltAdvManager->GetAAById(index, level)) {
- I added a wrapper for GetAAById so we can build emu builds.
  its called GetAAByIdWrapper and is exported.

- CTargetWnd__UpdateBuffs is now CTargetWnd__RefreshTargetBuffs (cause it is)
- Bunch of other stuff

17 Aug 2016 by eqmule
- Updated for LIVE
- TRUEBOX nerfed.

15 Aug 2016 by SwiftyMUSE
- Updated to include CreateHtmlWnd in base code. You can now load MQ2Web and MQ2NoNag in the same session.

12 Aug 2016 by eqmule
- Updated for TEST
- EzDetour is now EzDetourwName all EzDetour( calls should be replaced to use the new EzDetourwName
  I did this because debugging /unload crashes is much easier now.
  EzDetour is still in the compile for awhile to give everyone time for the transition but expect it to be gone in due time.
- Misc updates, fixed a bug in macroquest2.exe which would prevent loading profiles that where not checked.
  made edit and delete work on (Loaded) profiles
- Fixed a bug in mq2autologin which would prevent it from working correctly if eqmain was already loaded on its initialization.
- TRUEBOX will not load mq2eqbc, mq2cast, mq2moveutils or mq2melee anymore. It proved to be to much of an nuisance to me and other players.
  And frankly too much negative attention is bad for mq2 as well. I'll take full responsibility for what went down, and I dont want that again.
  We didn't create mq2 to get people banned, we created it to add utility.
  TRUEBOX is likely to be scrapped altogether on the 17th although i might resurrect it in another form in the future.
  BUT IF we ever go down this path again, expect only utility like audio triggers and maybe a dpsparser, think GINA and gamparse etc.

9 Aug 2016
- Added .LayoutCopyInProgress to the EverQuest TLO
  it returns TRUE if a layoutcopy is in progress and FALSE if not.
- Fixed a couple buffer overflow bugs.
- Misc stuff.

8 Aug 2016 by eqmule
- The integrity checker is now 714% faster (or something).
- Updated mq2autologin, its not going to crash you ever again (well in theory at least)
  So, look, mq2autologin has been overhauled, and I also figured out where the serverids
  are being stored, this means that from now on you can place server shortnames in the mq2autologin.ini
  and as long as they have a server LONGNAME that matches what you see in the server select list it will be able to log you in.
  This is particularly useful on emulator login servers that assign dynamic IDs.
  NOTE2: for live servers, like tunare and drinal for example, those really ARE the real shortnames so I use those.
         BUT for emu servers, I have no idea what their shortanmes are, sometimes they dont even use a "short name", but instead, they use like a really long one with
		 spaces in it and so on, so I HIGHLY recommend you stick to a short name with no spaces in it, especially IF you are using the new MQ2 login feature on
		 the tray icon because eqgame only accepts 30 character commandlines so having a really long "shortname" will definaltely break that type of login for you...
		 bottomline, the mq2 login feature doesn't really care if the shortname is fake or real, it will use whatever is in your profile when it look them up in the ini.
  NOTE3: for live and test servers, obviously the static id of those servers is still valid, and mq2autologin will still be able to look those up internally
  like it always have, this new ini setting is mainly for emu servers, but you can of course add any server u like, even live ones.
  so without further ado here is an:
    Example of a [Servers] section in mq2autologin.ini (note that I have no idea if these servers even allow mq2, this is just an example)
	[Servers]
	tunare=Tunare - The Seventh Hammer
	drinal=Drinal - Maelin Starpyre
	firiona=Firiona Vie (Roleplaying Preferred)
	peqtgc=[] [PEQ]The Grand Creation [legit-god]
	ezserv=[] EZ Server - Custom Zones, Vendors, Quests, Items, etc
	stormhav=[] Storm Haven - High-Quality Custom Content
	alkabor=[] The Al'Kabor Project [www.takproject.net]

25 Jul 2016 by eqmule
- THE BIG #pragma warnings SHOULD DIE patch...
- I have removed the #pragma warnings for depreciated string functions.
- This will absolutely break ALL your plugins.
- I am available on skype to help you fix every single one. eq.mule
- This is NOT going to be easy, but I have posted updated plugins
  on macroquest2.com in every thread that I had plugin source for.
- When you get WARNINGS while buidling this version, IT MEANS, you need a fix.
- DO NOT I REPEAT DO NOT ADD A PRAGMA TO FIX IT
- I'm seriously going to go ballistic if i see any more #pragma warnings
  If a #pragam warning is needed we are doing it wrong.

- So... the whambulance will be comming for sure when you update to this version.
  Sorry about that, but it was needed because I'm sick of all the buffer overflows
  that are crashing us randomly and I can never get a good call stack in order to fix them.
  This fix is years overdue, and I consider it crucial in order to move forward
  towards a 100% stable mq2.

- Anyway... I made a whole bunch of stuff stringsafe
  too much to list, if u have plugins that wont build
  post about it or message me and ill help u fix them.
  Here is a link to a post that has all my personal versions of the plugins I use, that I have fixed for this release:
- http://www.macroquest2.com/phpBB3/viewtopic.php?f=50&t=20053
- pMQ2Blech is no longer an export, create your own Blechs, cause hooking into that one is no longer an option.
  (this means mq2moveutils need to be updated see above link for updated plugins.)

13 Jul 2016
- Updated for LIVE
- Updated for TRUEBOX
  Yes... you can probably bypass my code thats in place to make a TRUEBOX version that
  has all the stuff the LIVE one has, but I am appealing to your decency now.
  Please dont. We have a good thing going with dbg now and I hate to see that ruined by someone
  for their own personal gain. -eqmule
- 
- To build a TRUEBOX version of mq2, uncomment //TRUEBOX in mq2main.
- If I find out that people are abusing this newfound power, I WILL have no other choice than
  moving more stuff into mq2ic, please dont make me do that. I like to keep mq2 as open
  as possible.

12 Jul 2016
- Updated for TEST
- winter is comming.

06 Jul 2016
- Updated for LIVE
- You can now enable/disable MQ2login from the tasktray menu.

02 Jul 2016
- Added a check for "You have a character logged into a world server as an OFFLINE TRADER from this account" to mq2autologin
- Added a check for "failed login attempts on your account since the last time you logged in."  to mq2autologin
- Added a check for "This login requires that the account be activated.  Please make sure your account is active in order to login"  to mq2autologin
- Added a check for "Error - A timeout occurred"  to mq2autologin

- Added a setting for the "Trade when you have something on the cursor and click on the name of the target in the target window" feature
  its in macroquest.ini as UseTradeOnTarget. default is 1. (on)

01 Jul 2016
- Updated for TEST
- The Create new Profile window no longer closes after u create a profile.
  you can close it on the [X] when you are done adding profiles, this was a requested feature.
- To celebrate that it looks like we are getting all our accounts back, I decided to comply with some users requests
  so I:
- Added a popupmenu to the Profilemenu on the trayicon
  you can now rightclick the profile and you will see Edit, Delete and Check/Uncheck
  The browse button is active now as well.
  Happy Boxing!, this should make it easier.

30 Jun 2016
- Updated for TEST
- Updated MQ2AutoLogin.cpp - cred: derple.
- Updated Blech - cred derple
  change was done to fix a crash in blech.
- Fixed Spell Dmg in MQ2ItemDisplay - cred: dewey2461
- Misc Stuff to improve stability.
- Changed the way Profile for Login works, you will need to recreate your profiles. -cred: dewey2461
  Im really sorry about that, but its better we get this done now than in 6 months
  when it will affect more people.
  This is new feature to me as well, and im doing my best to make it work the way people want it,
  based on the feedback I get.
  The good news is, next version will have a browse to path button (that works)
  an edit and a delete option for the profiles, this change lays the groundwork for that.

28 Jun 2016
- MQ2AutoLogin is now part of the core zip
- NEW FEATURE: Profiled Logins:
	Basically it's a new menu on the task icon called Profiles.
	The first time you click it you will see a Create New... menu item.
	You click it and a small window asking for 5 things will pop up.
	Server, login, pass, character name and path to eqgame.exe
	Once you have that filled in you click an OK button and your profile will be encrypted and saved in mq2autologin.ini
	You can save as many profiles as you want and they will sort per server on the menu.
	Each server profile has a Load/Unload All option so once you have added all your accounts for a server you just click the Load All and away it goes,
	it will login all of the characters under that server. (Well all that are check marked)

- Check marks: each character can be marked for loading by simply right clicking the character name to toggle it marked on or off.

- Loading individual accounts:
	You just left click on a character name and if it is check marked, it will load and the name will be changed to <Charname> (Loaded)

- Unloading individual accounts:
	If a char is loaded and has the text (Loaded) behind it you just left click it to unload.
	I kept this as simple as I possibly could so its a Toggle.

- I can add window positioning and stuff I guess but for now it's just a easy way to login a box team on a server.

- Batch Files and hotkeys:
	If you currently use batch files or hotkeys or whatever, those should still be usable if you don't want to click the menu.
	Example: (this example assumes you HAVE profiles created with "Create New..." in mq2autologin.ini)
	Batch file can launch your accounts by sending the server_charname to the eqgame client like this: <path to eqgame.exe> patchme /login:drinal_eqmule
	And that's really all there is to it... You would of course change the server and Charname to your server and your char (drinal and eqmule)

- Encryption:
	I strongly recommend getting this setup though, because it encrypts your password in a way that in "theory" makes it only decryptable on YOUR computer,
	this means that even if you accidently post your mq2autologin.ini somewhere, or someone gets hold of it, the information inside it will be useless to them.
-	Finally, no, you don't "HAVE" to use this feature, mq2autologin is backwards compatible to handle any old way you feel more comfortable with.


22 Jun 2016
- Updated for LIVE
- Updated for TEST
- BeepOnTells and FlashOnTells fixed to not beep and flash on pet tells.
- Added .ScreenMode to the EverQuest TLO, it returns the ScreenMode as a integer.
- Added a new command: /screenmode which sets the screenmode.
  Usage: /screenmode <#> Where 2 is Normal and 3 is No Windows
  This is experimental, I noticed you can decrease the memory footprint by setting it to 3 and then back to 2
  in 3 only the main window is drawn and I suspect memory gets freed then.

17 Jun 2016
- Added .PPriority to the EverQuest TLO, it returns the Process Priority as a string.
- Added a new command: /setprio which sets process priority (like in Task Manager)
  Usage: /setprio <1-6>
  Where 1 is Low 2 is below Normal 3 is Normal 4 is Above Normal 5 is High and 6 is RealTime
  Example: You need to build something quick in Visual Studio
  just do a /bcga //setprio 2 and it will zoom by real fast.
- Added .Corrupted and .Cursed to the Me. and Target. TLO's

16 Jun 2016
- Fixed the ISXEQ build errors.
- Fixed a few arrays related bugs:
- ${Me.Book[0]} will now return NULL again instead of assuming the macro author meant ${Me.Book[1]}.
  This fix should make macros and some plugins that relied on NULL returns for invalid tlo member usage work again.
  (hint: there is no such thing as ${Me.Book[0]} all macro arrays start at 1... but whatever...)
- Fixed a /unload crash in mq2autologin
  it has been posted here: http://www.macroquest2.com/phpBB3/viewtopic.php?f=50&t=16427

15 Jun 2016
- Updated for LIVE
- Added xtarhater to the spawnsearch tlo - Idea Cred: Maskoi
  Example usage:
   /if (${SpawnCount[npc xtarhater loc ${Target.X} ${Target.Y} radius ${Spell[Deadening Wave Rk. II].AERange}]} >= ${SpawnCount[npc loc ${Target.X} ${Target.Y} radius ${Spell[Deadening Wave Rk. II].AERange}]}) {
		/echo its ok to cast the aemez it wont aggro more mobs than whats on xtarget.
		/casting "Deadening Wave Rk. II"
   } else {
		/echo if you cast your aemez now, you will agro more mobs than are on your xtarget, which would be stupid.
		/casting "Bewilder Rk. II"
   }
- Fixed a bug in .RankName which would cause it to return the wrong spell.

10 Jun 2016
- .MyCastTime in the spell TLO is now a timestamptype (cause it is)
  OK FINE... LOOK THESE THINGS WILL BREAK "SOME" MACROS:
  Since I changed all these recast and cast timers and so on in the last few days
  A LOT of macros will break...
  Sorry about that but these timers should never have been floats in the first place
  and we better get this done now or it will cause problems down the road for us, when we add new stuff.
  TO DEAL WITH THIS I have Added .Raw to the timestamp TLO it will just output total milliseconds
  And IF you really need the old Float output I also added .Float
  this will allow you to still see things as floats if that's what you prefered.
  Example: /echo ${Me.Book[1].MyCastTime.Float}
  Output: 1.50

09 Jun 2016
- Updated for TEST (yes really)
- Added .DurationValue1 to the Spell TLO
- Changed the way /unload and re/inject works, those things are now part of the Processgame detour
  that should prevent some crashes related to us interfering with the window drawing.
  In fact direct calls to eqgame functions from mq2start or any other thread is asking for trouble.
  This change should minimize that behaviour.
- .CastTime in the spell TLO is now a timestamptype (cause it is)
- .RecoveryTime in the spell TLO is now a timestamptype (cause it is)
- .FizzleTime in the spell TLO is now a timestamptype (cause it is)

  See yesterdays changes for an example of usage using .RecastTime

09 Jun 2016 by SwiftyMUSE
- Additional updates for spell effects

08 Jun 2016
- Sorry TEST players this update is NOT for todays TEST patch. Expect one tomorrow.
- Added .IsSkill to the spell tlo
- Fixed a crash in Me.CombatAbility when doing ${Me.CombatAbility[0]}
- Fixed some potential crashes that could occur because of signed/unsigned integer misuse.
- Added .DoOpen and .DoClose Methods to the Window TLO
  Usage: /echo ${Window[somewindow].Child[somechild].DoOpen}
  Expected Result: it will echo TRUE and open it.
- Addded .NumGems to the character TLO it returns the number of spellgems you currently have.
  Usage: /echo ${Me.NumGems}
  Expected output for a level 1 character: 8
  Expected output for a level 105 character which has Mnemonic Retention AA at rank 4: 12
- .RecastTime in the spell TLO is now a timestamptype (cause it is)
  Usage: /echo ${Spell[Steadfast Stance Rk. II].RecastTime.TotalSeconds}
  Expected Output: 150

01 Jun 2016
- fixed a bug that would always return NULL instead of TRUE or FALSE
when doing ${AdvLoot.SList[x].AlwaysGreed} - cred hoosierbilly

25 May 2016
- Updated for TEST

24 May 2016
- Updated for TEST

23 May 2016
- Updated for TEST

22 May 2016
- Updated for TEST

18 May 2016
- Fixed a crash in MQ2itemDisplay
- Fixed a crash in merchinfo (/mac scribe)

18 May 2016
- Updated for LIVE
- /echo now accepts colorcodes -cred htw see http://www.macroquest2.com/phpBB3/viewtopic.php?f=47&t=17141&p=152508#p152508
- Fixed a few bugs related to aa indexes.
- Dont make a big thing out of this but:
- /caption now takes a new argument "anon"
  You can use this to anonymize your session.
  It was brought to my attention that there was an interest in recording/streaming video - cred: maskoi
  while at the same time protecting the privacy of the player as well as other players.
  NOTE 1: This is cosmetic and LOCAL only, in other words NOT AN ACTIVE HACK.
  NOTE 2: You are NOT anonymous to other players OR the server.
  NOTE 3: I recommend leaving this option OFF at all times unless you really need to use it, because it WILL use a lot of cpu time.
  NOTE 4: The mq2labels plugin need to be loaded for the "full anonymity effect".
  NOTE 5: Chat is NOT anonymized at all. Although if people want that, we can certainly make it happen in a future update.
  Usage: /caption anon on
- And finally see changes for test in changes below from 13 May 2016, they apply to LIVE now as well.

13 May 2016
- Updated for TEST
- Note that the following Values was removed from the ITEMINFO Struct in the TEST build:
  	.Accuracy
	.StrikeThrough
	.Avoidance
	.DoTShielding
	.SpellShield
	.StunResist
	.CombatEffects
	.Shielding
	.DamageShieldMitigation
	Its unlikely that these will return, but I will know in a few days when I have had more time to investigate this.
	I *MIGHT* create wrapper functions for these values like ((EQ_Item*)pItem)->GetAccuracy();.
	BUT IF YOU HAVE PLUGINS OR MACROS THAT USE THESE VALUES: //Comment them out for now...
	I will know more before this stuff gets pushed to the LIVE client next week...
- Updated for LIVE

12 May 2016 by SwiftyMUSE
- Finally... move the NetStatus indicator on the screen. You are no longer limited to the upper left corner.
  Using NetStatusXPos and NetStatusYPos these will be added the to default (0,0) coordinates to allow placement
  at other areas on the screen.
- Added commands /netstatusxpos, /netstatusypos to update the (x,y) screen coordinates for the NetStatus indicator.

10 May 2016
- Updated for TEST
  This will get u in game, but there are still some stuff that needs fixed, 
  the Caps needs calced for example.
  I just wont spend to much time on it now, since one or more repatches are likely.

08 May 2016
- Maintenance release PART II:
- Added .IsSwarmSpell to the Spell TLO, it return TRUE/FALSE if a spell is a swarmspell or not.
 Usage: /echo ${Spell[Chattering Bones].IsSwarmSpell}
 Output: TRUE
- Fixed the offset for EQ_PC__GetCombatAbilityTimer_x (again)
- Fixed another crash in mq2map.

06 May 2016
- Fixed a crash in mq2map. Thanks to everyone that sent in crash dumps.
- Fixed a /unload crash.

04 May 2016 by SwiftyMUSE
- Added to Zone TLO
  ZoneType, NoBind, Indoor, Outdoor, Dungeon
- Added to Spawn TLO
  EQLoc, MQLoc
- Added to Spell TLO
  Location

02 May 2016
- Maintenance release PART I: I highly recommend everyone update to this release.
- NEW STUFF:
- Added ${Me.ItemReady[xxx]} it returns a bool true or false, it was 10 years overdue, and yes i know we can check it with Item Timer but
  I like the consistency of having SpellReady, AltAbilityReady, CombatAbilityReady and now ItemReady
  it also makes it easier to remember to macro writers. -Idea cred: Maskoi
- Usage: /echo ${Me.ItemReady[=worn totem]}
- will look for an item name that exactly matches "worn totem" and return true if its ready to click/cast/use and false if not.
- Usage: /echo ${Me.ItemReady[drunkard]}
- will look for an item name that has the word "drunkard" in it and return true if its ready to click/cast/use and false if not.
- the item name is not case sensitive.

- CHANGES:
- MacroQuest2.exe should once again be winxp compatible.
- ${Me.AltAbilityTimer[xxxx]} does NOT return a pTickType anymore, its NOW a pTimeStampType, so update your macros.
- Changed the name of __bCommandEnabled_x to g_eqCommandStates_x (cause thats what it is)

- FIXES:
- Created a wrapper for ExecuteCmd cause it has 4 paramters now, and i didnt want to break plugins.
- This should fix multiple crashes as well as the "mash hotkeys too quickly crash". (yes that was likely us)
- Fixed the offset for EQ_PC__GetCombatAbilityTimer_x
- Corrected the _ZONEINFO struct(s)
- Corrected the function declaration for CSidlScreenWnd::GetChildItem note that it takes 2 arguments now.
- Corrected the function declaration for CXWnd::GetChildWndAt note that it takes 3 arguments now.
- Corrected the function declaration for CXWnd::Move (for the CXWnd__Move1_x offset).
- Corrected the function declaration for EQPlayer__DoAttack_x on EMU builds.

26 Apr 2016
- Updated for TEST
- Removed fancy progressbar message for now, it might return or not, dont know yet but im hunting a memory leak so... we'll see.

23 Apr 2016
- Fixed a crash in ${Merchant.Item[x]}

22 Apr 2016
- Updated for LIVE

20 Apr 2016
- Updated for LIVE

15 Apr 2016
- Fixed broken spell stuff for TEST - cred demonstar55
- Added support for specifying buildtype (TEST/LIVE/BETA/EMU) in the preprocessor.
- Updated Macroquest.exe to only inject in the right eqgame.
  Example: you have macroquest loaded in the tasktray from your
  Releast(test) directory it will not try to inject into a live eqgame session.
  if you have live macroquest running and start eqgame for test it will not try
  to inject into the live client.
  This means you can have 2 macroquest.exes running and they will only inject in
  the exe that mq2main.dll is built for. (it knows what dir it was started from).

14 Apr 2016
- Updated for TEST
- Fixed ${Me.AbilityReady[Taunt]} and other abilites not on hotkeys so they work even when not "hotkeyed"
  Thanks mwilliam for the bug report
- Added some more items to actordef.

12 Apr 2016
- Updated for TEST

11 Apr 2016
- Fixed /face to use pCharSpawn instead of pLocalPlayer
  this should make moving work while mounted again... sorry about that...

07 Apr 2016 by SwiftyMUSE
- Updated Charmed, Brells to correctly identify buffs on yourself.

07 Apr 2016
- Updated for TEST

06 Apr 2016
- Updated for TEST

02 Apr 2016
- Updated for TEST
- Added the missing members to the Spell struct. - demonstar55

01 Apr 2016
- Updated for TEST

31 Mar 2016
- Moved the charinfo pIllusionsArray cause it was in the wrong place.
  This prevented FindItem from finding items in the illusion keyring.

30 Mar 2016
- I think I got Advloot under control now, go for it, test it as hard as u can.
- Added a new Member .LootInProgress to the AdvLoot TLO
  use it or face imminent doom!
  Usage Example:
  [code]
  /if (!${AdvLoot.LootInProgress}) {
		/echo its safe to loot
		if (${AdvLoot.SCount}>=1) {
			/echo im going to give 1 ${AdvLoot.SList[1].Name} to myself
			/advloot shared 1 giveto ${Me.Name} 1
		}
  } else {
		/echo do something else, loot is in progress...
  }
  [/code]

29 Mar 2016
- Made some adjustments to make advloot more stable
- Made some adjustments to doors , thanks htw

25 Mar 2016
- Fixed GetFriendlyNameForGroundItem to support instanced zones
- Misc fixes

24 Mar 2016
- Fix for ISXEQ build, it will compile again, report any weirdness on the forum.
- Fix to make /itemtarget select the closest item first
- Update to /items and /doors so they sort by Distance3D
- Updated /doortarget let me know if it fails to target
- Updated /click left door let me know if u find a door it cant open.
- Added a .DoTarget Method to the Ground TLO
  Usage: /if (${Ground[egg].DoTarget.ID}) {
               /echo we just targeted a ${Ground[egg]}
         }
- Added a .DoFace Method to the Ground TLO
  Usage: /echo (${Ground[egg].Doface.Distance3D}) {
  Will face the closest item on the ground which has the word "egg" in it.
  and then echo the distance to it in the mq2 window.
  well if it finds an item with the word "egg" in it on the ground that is, otherwise it will just echo NULL
  .DoFace does NOT target the ground item, it just faces it.

- Changed how /items <filter> work, its now case insensitive and takes any part of a word into account
  Usage: /items egg will display all items on the ground that has the word "egg" in them.
- Changed how /doors <filter> work, its now case insensitive and takes any part of a word into account
  Usage: /doors pok will display all doors in the zone which has the word "pok" in them.


23 Mar 2016
- Updated for LIVE
- WARNING! Task TLO has changed, update your macros.
- Well, I was gonna release the new Task TLO in the next zip
  but then dbg decided to patch so you guys get whatever I could finish
  before I had to release the zip.
  It needs more documantation and definately more testing as well,
  but I can say this much for now:
  /echo Task 1 is ${Task[1]}
  Output: Task 1 is Hatching a Plan
  /echo The task with "hatch" in is name is called: ${Task[hatch]} 
  Output: The task with "hatch" in is name is called: Hatching a Plan
  /echo ${Task[hatch]} is listed as number ${Task[hatch].Index} in the tasklist.
  Output: Hatching a Plan is listed as number 1 in the tasklist.
  /echo The ${Task[hatch]} first objective is to ${Task[hatch].Objective[1].Instruction}
  Output: The Hatching a Plan first objective is to find where the eggs are being incubated
  /echo The ${Task[hatch]} first objective status is ${Task[hatch].Objective[1].Status} 
  Output: The Hatching a Plan first objective status is 0/1
  /echo The ${Task[hatch]} first objective should be completed in ${Task[hatch].Objective[1].Zone}
  Output: The Hatching a Plan first objective should be completed in Hatchery Wing
  /echo I should be working on ${Task[hatch].Step} in ${Task[hatch].Step.Zone}
  Output: I should be working on find where the eggs are being incubated in Hatchery Wing
- Added .Type to the Task TLO: it outputs a string Quest or Shared depending on the task:
  Usage: /echo ${Task[hatch].Type}
  Output: Shared
- The Task TLO also has a .Select "Method" (see below for an explaination of TLO methods.)
  .Select can select list items and combobox items.
  .Select returns TRUE if a selection was made and FALSE if not.
  Usage: /if (${Task[hatch].Select}) {
			/echo I just Selected a task that has the name "hatch" in it...
		} else {
			/echo I did not find a task that has the word "hatch" in it, so nothing was selected.
		}

- Fixed a racecondition crash in mq2bzsrch.
- Fixed a plugin unload/load crash
- Made some changes to mutex locks.
- Fixed the loot and the trade struct for the test build.
- Added a new command /invoke to invoke TLO Methods...
  Basically we have had TypeMethods in the source for years, but it was never finished.
  Consider these methods beta for now.
  So from the command line or hotbuttons you can do stuff like: /invoke ${Spawn[eqmule].DoTarget}
  and it will execute the DoTarget method of the Spawn TLO... (and /target eqmule IF it finds that spawn)
  In macros it should make things more simple but at the same time add more power
  because now you can do stuff that saves a few lines, like:
  /if (${Spawn[eqmule].DoTarget.ID}) {
		/echo i just targeted ${Target}
  }
  or
  /if (${Spawn[eqmule].DoFace.ID}) {
		/echo i just faced eqmule
  }
  the following Methods are available for use and testing as of this patch:
  For the Task TLO:
	.Select
  For the Spawn[]. TLO:
	.DoTarget
	.DoFace
	.DoAssist
	.LeftClick
	.RightClick
  For the Me. TLO:
	.Stand
	.Sit
	.Dismount
	.StopCast
  For the Me.Buff TLO Member:
	.Remove
  For the Switch TLO:
	.Toggle
  For the Ground TLO:
	.Grab
  For the Window TLO:
	.LeftMouseDown
	.LeftMouseUp
	.LeftMouseHeld
	.LeftMouseHeldUp
	.RightMouseDown
	.RightMouseUp
	.RightMouseHeld
	.RightMouseHeldUp
	.Select

- And finally, there seem to be some problem with /click left door
  I will have a look at that tomorrow.

17 Mar 2016
- Fixed a crash in the ${Merchant} TLO
- Fixed a crash in the ${Task} TLO

16 Mar 2016
- Updated for LIVE
- Added a new TLO: GroundItemCount
  usage: /echo There are ${GroundItemCount[apple]} Apples on the ground
  Output: There are 5 Apples on the ground
- usage: /echo There are ${GroundItemCount} items on the ground in this zone.
  Output: There are 12 items on the ground in this zone.
- Extended the Ground TLO to accept searches
  usage: /echo The closest ${Ground[brew].DisplayName} is ${Ground[brew].Distance3D} away from you.
  output: The closest Brew Barrel is 26.4 away from you.
  Note that both of the searchfunctions are case insensitive and are sorted by distance colosest to you.
  The only acceptale parameter in the search filter is by name or partial name.

- Added .Distance3D and .DisplayName to the Ground tlo
  DisplayName will display the actual name of the ground item, .Name will still display the actorname...
  ${Ground} now defaults to ${Ground.DisplayName} instead of ${Ground.ID}
- Doortargets as well as GroundTargets are now cleared when you do a /target clear

15 Mar 2016
- Maintenance Release, bunch of cleanups and stuff that should improve overall stability.

-Updated all vcxproj files and solutions to use build.props for easier administration - Cred: brainiac

- Fixed Me.Dar, Me.Counters, Buff Dar and Buff Counters - Cred: Demonstar55
- Community can provide input if we should separate them into their elements.
- For now they return combined, which might be useless.

- FRIENDLY DEV TIP OF THE DAY:
- Some people has been asking me how to run VS as admin by default in windows 8-10:
- There is a simple trick to it, and I recommend that everyone do this, but
- especially if you are going to debug MQ2 OR build ISXEQ because it needs
- to copy files to your InnerSpace directory and that is usually located
- under Program Files (which requires admin privs).
- Anyway... to do this, paste the following link in your browser:
- http://lmgtfy.com/?q=make+visual+studio+always+run+as+administrator
- When you have followed those steps, navigate to this directory:
- C:\Program Files (x86)\Common Files\Microsoft Shared\MSEnv
- Now locate the VSLauncher.exe in that dir, rightclick it, select properties
- Go to the compatability tab, and check the "Run this proram as an administrator" box.
- Click ok. That's it. From that point on, your VS will always start itself as admin.

12 Mar 2016
- Updated for TEST

09 Mar 2016
- Updated for TEST
- New SPA's added
- IsBodyType has been renamed to HasProperty (cause thats what it is)
- Bunch of changes to mq2windows, lets see if it works as intended.

- Added a new TLO Member to ${Me} .AssistComplete
. You can check it after you do a /assist. It will be true when the assist request has been completed.
.  Usage Example: /assist Eqmule
.                 /delay 5s ${Me.AssistComplete}==TRUE
.				  /if (${Target.ID}) {
.				      /echo EqMule wants me to help fighting ${Target}
.				  }
- Turned on Exception Handling (/EHsc) for all projects except mq2main
- when we move to the v140xp toolset we can use the noexcept keyword to turn it on for mq2main as well...

- --------------------> VERY IMPORTANT STUFF BEGIN <-------------------
- It's time to upgrade to Visual Studio 2013 Community or newer.
- From this version and onward we will not support older compilers.
- There just isn't any good reason now that Microsoft has free Community Editions
- which can build mq2 just fine.
- Therefor:
- All vcxproj files has been updated to use the vs2013 toolset (v120xp) (thanks Brainiac)
- We want to move to 2015, but we will have to wait until ISXDK supports that version.
- If you use 2015, just install the vs 2013 community edition if you want to build ISXEQ
- For mq2 it doesn't really matter, you can build it with 2015 toolset (v140 or v140xp)
- just let it upgrade if it asks for it.

- Older solution files has been removed:
- For building MQ2 use MacroQuest2.sln
- --------------------> VERY IMPORTANT STUFF END <---------------------

- If you have no interest in building ISXEQ you can stop reading now.

- For building ISXEQ use ISXEQ.sln PLEASE NOTE: --------------->
- The red headed stepchild ISXEQ has gotten some love this week.
- You might have noticed that the zip grew a bit in size this release
- the reason is that it now includes all files needed to build ISXEQ.
- So...
- This means that from now on, you can just open ISXEQ.sln and build it.
- DO NOT LET IT UPGRADE THE TOOLSET! it only works with the v120xp toolset.
- Having said that, No more additional downloads, googling for libs, headers, updating paths
- patching files, reading pages and pages of forum threads, and all that extra
- shiz that we all love to spend time on...
- In other words we made it easier to build ISXEQ "out of the box" (aka the zip)

24 Feb 2016
- Updated for TEST
- Changed how GroupAssistTarget and RaidAssistTarget works
  before this change you could get a return that was invalid when no mainassist was assigned.
  since I make sure there actually is a mainassist in the group or raid
  this is no longer possible.
- Fixed /pickzone so picks above 9 can be picked - cred: derple

19 feb 2016
- Added .BuffsPoplulated to ${Target}
-  Usage example:
-  /target pet
-  /delay 5s ${Target.ID}==${Pet.ID} && ${Target.BuffsPopulated}==TRUE
-  /echo ${Target} has ${Target.BuffCount} buffs on him.

- Trampoline following - cred: brainiac

18 Feb 2016 by SwiftyMUSE
- Updated to make GetNumSpellEffects inline.
- Updated MQ2Map to use layer 2 again.
- Updated more groundspawn names.

17 feb 2016
- Updated for LIVE
- I refer you all to the change message from 12 feb 2016
  the changes described in it, now applies for LIVE build as well.
- Fixed SpellReady so it's 111% reliable now.

14 feb 2016 HAPPY VALENTINES DAY!
- Removed most of the holes I punched in the source with #if defined(TEST) in the last version cred: brainiac
- Updated some stacking code cred: demonstar55
- Fixed SpellReady so it's 110% reliable now.
- minor fixes

12 feb 2016
- Fixed SpellReady so it's 100% reliable now.
- Other stuff
- Updated for TEST
- BELOW THIS LINE ARE TEST RELATED CHANGES, BUT LIVE BUILDERS SHOULD READ IT AS WELL (cause it is comming your way)

- Added CalcIndex to ${Spell} (on TEST)
- Added NumEffects to ${Spell} (on TEST)
-  Both of them SHOULD be used in macros that enumurate Base, Base2, Calc,Attrib and Max
-  Example: lets say your macro does this:
-		/for i 1 to 12
-			/echo Base ${i} is : ${Spell[Augmentation].Base[${i}]}
-		/next i
-	FROM NOW ON: IT SHOULD LOOK LIKE THIS: (or you will get errors running it)
-		/varcalc count ${Spell[Augmentation].NumEffects} + 1
-		/for i 1 to ${count}
-			/echo Base ${i} is : ${Spell[Augmentation].Base[${i}]}
-		/next i
-							

- Ok, listen PEOPLE WHO BUILD MQ2 FOR -> TEST <- : this is IMPORTANT!:
-  This patch punched a bunch of holes in mq2, and Im telling you folks right now:
-  IF YOU DONT UPDATE YOUR PLUGINS THEY WILL Fail to build.
-  ok and here is how to update them:
-  Search EVERY single plugin you have for references to ->Base[, ->Base2[, ->Calc[, ->Attrib[ and ->Max[
-  Replace EVERY result with a proper call to the corrosponding new APIs:
-	LONG GetSpellAttrib(PSPELL pSpell, int index);
-	LONG GetSpellBase(PSPELL pSpell, int index);
-	LONG GetSpellBase2(PSPELL pSpell, int index);
-	LONG GetSpellMax(PSPELL pSpell, int index);
-	LONG GetSpellCalc(PSPELL pSpell, int index);
-	Let me give and example: You do the search and you find this code:
-	for (int a = 0; a < 12; a++) {
-		switch (spell->Attrib[a])
-	YOU MUST replace that code... with this:
-	if (PSPELL spell = GetSpellByID(SpellID)) {
-		for (int a = 0; a < GetSpellNumEffects(spell); a++) {
-			switch (GetSpellAttrib(spell, a))

-	Notice what I did there? you CANNOT and SHOULD NOT use hardcoded "12" anymore
-	It just isn't how spell effects are stored anymore, they only store
-	the ACTUAL number of effects in memory, not all 12 slots...
-	So... the new Spell member function GetSpellNumEffects(x) SHOULD ALWAYS be used from now on.

-	Mkay? questions?, come talk to us on irc/skype/email whatever...
-	And finally, for the LIVE people... this is comming your way within a week or so when
-	they patch for LIVE, so get ready, cause I'm not going to repeat this info again.
-  This message will self destruct in 3...2...1...

28 Jan 2016
- The changes to the Task TLO from the Jan 14 patch has been reverted, they where not ready for production yet.
- Me.Pet has been fixed for TEST along with a bunch of other spawninfo offsets that where all off.
- Me.Trader has been fixed for LIVE
- Me.Buyer has been fixed for LIVE
- Added Poisoned and Diseased to ${Target}
- Added Poisoned and Diseased to ${Me}
- RewriteMQ2Plugins has been removed, it was a dangerous function that could set all plugins to 0 if you crashed while doing /plugin someunstableplugin unload
- RewriteMQ2Plugins has been replaced with SaveMQ2PluginLoadStatus
- Added Krono to ${Me}
- Added XTargetSlots to ${Me}
- Misc other fixes.
- Stuff

22 Jan 2016
- Updated for TEST
- Updated for LIVE

20 Jan 2016 by MacroQuest2.com Devs
- Updated for LIVE
- Fixes to the task tlo by dewey2461 see: http://www.macroquest2.com/phpBB3/viewtopic.php?f=30&t=19912
- New feature map highlights see http://www.macroquest2.com/phpBB3/viewtopic.php?f=17&t=19895
  code cred: JudgeD

17 Jan 2015 by MacroQuest2.com Devs
-Added CursorPlatinum,CursorGold,CursorSilver and CursorCopper to the ${Me} tlo

16 Jan 2016 by MacroQuest2.com Devs
- Fixed Open in the CONTENTS struct
- Added .Open to the itemtype, it works for containers. its a boolean.

14 Jan 2016 by MacroQuest2.com Devs
- Updated for TEST
- Added a new feature. cred: dewey2461
- Description: Extends the Task TLO with the TaskElementList's Objective[ ]

- The TaskElementList is a row,column address where column 0 is the text, 1 is the status, etc.

- Examples: 

- /echo ${Task.Objective} The first objective
- /echo ${Task.Objective[0]} The first objective
- /echo ${Task.Objective[0,1]} The first objective's status
- /echo ${Task.Objective[0,2]} The first objective's zone
- /echo ${Task.Objective[1]} The second objective

16 Dec 2015 by MacroQuest2.com Devs
- Updated for LIVE
- Change: LoreGroup and LinkDBValue in the CONTENTS struct has been renamed
  to GroupID and OrnamentationIcon (cause thats what they are)
  Make changes to your plugins if you use them.
- switches got some love - thanks brainiac.

14 Dec 2015 by SwiftyMUSE
- Added Slowed, Rooted, Mezzed, Crippled, Maloed, Tashed, Snared, Hasted, Aego,
	Skin, Focus, Regen, Symbol, Clarity, Pred, Strength, Brells, SV, SE,
	HybridHP, Growth, Shining, Beneficial, DSed, RevDSed, Charmed to ${Target}
- Added Aego, Skin, Focus, Regen, Symbol, Clarity, Pred, Strength, Brells, SV, SE,
	HybridHP, Growth, Shining, Beneficial, DSed, RevDSed, Charmed to ${Me}
- Updated MQ2Linkdb code to generate links for most all items (98.04% of lucy items)
- Added new groundspawns for MQ2Map

12 Dec 2015 by Eqmule
- Please don't use MQ2 for unattended gameplay (afk botting)
- Updated for TEST

09 Dec 2015 by Eqmule
- Please don't use MQ2 for unattended gameplay (afk botting)
- Updated for LIVE
- Dont try to use mq2 or any other third party tool on the Phinigel server.
  Consider this a friendly warning.

08 Dec 2015 by Eqmule
- Please don't use MQ2 for unattended gameplay (afk botting)
- Updated for TEST
- Misc Buffer Overflow fixes.

07 Dec 2015 by Eqmule
- Please don't use MQ2 for unattended gameplay (afk botting)
- Updated for TEST

05 Dec 2015 by Eqmule
- Please don't use MQ2 for unattended gameplay (afk botting)
- Updated for TEST

03 Dec 2015 by Devs
- Please don't use MQ2 for unattended gameplay (afk botting)
- Updated for TEST
- Updated mq2ic for isxeq, copy it to your extensions folder and isxeq will load it for you.

02 Dec 2015 by Devs
- Well... This is probably the most important update to MQ2 in years.
  Recent changes to the client released with the new Broken Mirror expansion
  added a new type of MQ2 detection which is meant to prevent mq2 usage on the new Phinigel server.
  We fully support the NO MQ2 policy on Phinigel, and we want to continue
  supporting that policy and backup DBG any way we can that’s within reason.
  We have therefor decided to add a new type of integrity checker to MQ2.
  We have placed the code in a MQ2 plugin that has been named MQ2Ic.dll. (MQ2 Integrity checker)
  We feel strongly that MQ2 is in a symbiosis with Everquest, and it’s important to us
  that all MQ2 users feel safe while they use MQ2.
  MQ2 users are an important part of the Everquest community and we wish to keep it that way.
  In short, we recommend you keep MQ2Ic.dll loaded while you are playing Everquest.
  It will protect your integrity on all servers EXCEPT Phinigel.
  It will be included in every zip from now on, and will be maintained by active mq2 devs.
  Its usage is optional though, and you can unload and load it like any other plugin, but it comes loaded by default.
  This plugin will also fix some recent plugin issues and crashes as well as improve the fps performance.
  All questions about this plugin should be directed to eqmule@hotmail.com

26 Nov 2015 by EqMule and Braniac
- HAPPY THANKSGIVING EDITION!
- Please don't use MQ2 for unattended gameplay (afk botting)
- Updated for TEST
- Fixed a few annoying issues with mq2 message wrapping multiple lines in tools like DebugView. -Brainiac
- Updated ITEMINFO. AugRestrictions was in the wrong place.
- Added code to ${Target.AggroHolder} so it returns yourself as well as other now.

23 Nov 2015 by EqMule
- Please don't use MQ2 for unattended gameplay (afk botting)
- Fixed some ISXEQ stuff
- The following commands now work in ISXEQ:
  - /beepontells
  - /flashontells
  - /timestamp
  - /click left door (remember to do /doortarget before u do that though)
  - /click left item (remember to do /itemtarget before u do that though)
  - /click left target
  - /click right target
  - /useitem "some item" (or partial name) or without the quotes... this one works for items in keyrings as well (illusions, mounts)

22 Nov 2015 by EqMule and Demonstar55
- Please don't use MQ2 for unattended gameplay (afk botting)
- Added .Index to the AltAbility TLO.
- Added .NextIndex to the AltAbility TLO.
- Added .CanTrain to the AltAbility TLO.
  Usage: /if (${AltAbility[Companion's Aegis].CanTrain}) /alt buy ${AltAbility[Companion's Aegis].NextIndex}  
- Added a few new APIs:
- AltAdvManager::CanSeeAbility
- AltAdvManager::CanTrainAbility
- PcZoneClient::HasAlternateAbility
- Added the /pick # command to the ISXEQ build.

20 Nov 2015 by EqMule
- Please don't use MQ2 for unattended gameplay (afk botting)
- Updated for TEST
- Updated for LIVE

19 Nov 2015 by EqMule
- Please don't use MQ2 for unattended gameplay (afk botting)
- Fixed the /ranged crash

18 Nov 2015 by EqMule
- Please don't use MQ2 for unattended gameplay (afk botting)
- Updated for LIVE
- Updated for TEST
- Change the MQ2MountType TLO has been renamed to MQ2KeyRingType
  it works exactly like the mount tlo would, but it also take illusions now
  so u can do:
  Usage: /echo ${Mount[1].Name}
  Outputs: [MQ2] Whirligig Flyer Control Device
  Usage: /echo ${Illusion[2].Name}
  Outputs: [MQ2] Polymorph Wand: Steam Suit
  Usage: /echo ${Illusion[Polymorph Wand: Steam Suit].Index}
  Outputs: [MQ2] 2
- New Feature: you can now use /useitem on illusion items even if they are in the keyring
  usage: /useitem Polymorph Wand: Steam Suit
- Change: there used to be a value in the itemstruct called CastTime
  I noticed it was actully FoodDuration, so it has been renamed.
  If you have any plugins that used "someitem->CastTime" from that struct,
  you need to change that to whatever you intend it to do, cause for whatever
  reason you have been using it up til this point, you have gotten FoodDuration back...
  Im guessing that was a bug, and you really wanted someitem->Clicky.CastTime instead...
  so adjust accordingly.

11 Nov 2015 by EqMule and Demonstar55
- Please don't use MQ2 for unattended gameplay (afk botting)
- BIG NEWS!
- After a really long time, messing with this on and off
  I'm proud to present support for splash spells in the cast command.
  You can now cast any splash spell as long as you have a target.
  If you dont have a target it will just cast it at your own location.
  There is no need for window in focus, or full screen or any of that stuff
  you dont even have to be facing the target.
  Basically the only requirement is that its in lineofsight and in range.
  The splash feature was brought to you as a joined effort
  with Demonstar55 as the main contributor, his tireless dissasembling
  and reverse engineering as well as updates on the progress on skype, irc etc
  was a major help in bringing this to you all, so give him a shoutout!
  I need to mention ctaylor22 as well for pushing me to work on it at all.
  Anyway... enjoy.
- Added a new member to the Spawn TLO: CanSplashLand, it returns true or false
  usage: /echo ${Target.CanSplashLand}
  I suggest you use this tlo member in your macros BEFORE you try to cast a splashspell
  there is no point in casting it if it wont land due to a line of sight problem.
  NOTE! This check is ONLY for line of sight to the targetindicator (red/green circle)
  its NOT a range check, you need to check range yourself like for every other spell
  before you cast it...
  
01 Nov 2015 by EqMule
- Please don't use MQ2 for unattended gameplay (afk botting)
- Updated for BETA

31 Oct 2015 by EqMule
- Please don't use MQ2 for unattended gameplay (afk botting)
- Updated for BETA

30 Oct 2015 by EqMule
- Please don't use MQ2 for unattended gameplay (afk botting)
- Updated for BETA
- Misc other stuff

29 Oct 2015 by EqMule
- Please don't use MQ2 for unattended gameplay (afk botting)
- Updated for BETA
- Fixed some ISXEQ code

 28 Oct 2015 by EqMule
- Please don't use MQ2 for unattended gameplay (afk botting)
- Updated for TEST
- Updated for BETA

26 Oct 2015 by EqMule
- Please don't use MQ2 for unattended gameplay (afk botting)
- Updated for LIVE
- Updated for BETA
- Misc other stuff

25 Oct 2015 by EqMule
- Please don't use MQ2 for unattended gameplay (afk botting)
- Updated for BETA
- Misc other stuff

24 Oct 2015 by EqMule
- Please don't use MQ2 for unattended gameplay (afk botting)
- Updated for TEST
- Updated for BETA
- Corrected address of AugRestrictions in the iteminfo struct

23 Oct 2015 by EqMule
- Please don't use MQ2 for unattended gameplay (afk botting)
- note that /useitem <some mount> doesnt work in the beta client yet, ill see what i can do...
- Added .SkillModMax to the ItemType TLO
- Fixed a crash in mq2map when doing /loadskin

21 Oct 2015 by EqMule
- Please don't use MQ2 for unattended gameplay (afk botting)
- Updated for LIVE
- Fixed and cleaned a bunch of small stuff but it is possible I broke some stuff as well,
 report if u find something that worked in last zip and not in this one.
- ${DisplayItem} now takes an index as an option parameter index can be 0-5
  you can still just do ${DsiplayItem} and it will just pick whatever you inspected last.
  Example: /echo ${DisplayItem[5]}
- Added a few new members to the DisplayItem TLO:
		Info = 1,
		WindowTitle = 2,
		AdvancedLore = 3,
		MadeBy = 4,
		Information = 5,
		DisplayIndex = 6
  There is a difference between .Info and .Information .Info contains for example:
  .Info can return text like; this item is placable in yards, guild yards blah blah , This item can be used in tradeskills
  .Information can return text like Item Information: Placing this augment into blah blah, this armor can only be used in blah blah

17 Oct 2015 by EqMule
- Please don't use MQ2 for unattended gameplay (afk botting)
- Updated for TEST
- Fixed a few VS 2015 compile warnings.

07 Oct 2015 by EqMule
- Please don't use MQ2 for unattended gameplay (afk botting)
- Added some stuff to the ALTABILITY struct, cred demonstar55
- Renamed AARankRequired to CurrentRank in the ALTABILITY struct
- Added .PointsSpent to the altbility TLO it returns points you spent on an AA
- Added .Rank to the altbility TLO it returns current rank of an AA
- Reminder: .MaxRank in the altbility TLO it returns max rank of an AA
- I'm sorry (not really) but in my ongoing efforts to clean up the API
  I had to rename a couple functions, so take notice and go over your plugins:
  mq2cast and mq2melee calls these for example. See below:
- Renamed GetAltAbility to GetAAById (cause thats what it is)
- Renamed GetAltAbilityIndex to GetAlternateAbilityId (cause thats what it is)

01 Oct 2015 by EqMule
- Please don't use MQ2 for unattended gameplay (afk botting)
- Fixed a bunch of POSIX stuff
- Made sure Target.Buff and Target.BuffDuration now works on spells without having to specify Rank
  example: /echo ${Target.BuffDuration[Pyromancy]} would FAIL prior to todays patch
  now it wont.
  example 2: /echo ${Target.Buff[Pyromancy]} would return NULL prior to todays patch
  now it returns the correct name including its rank: so Pyromancy XV for example...

30 Sep 2015 by EqMule (ALERTS AND MORE ALERTS AND STUFF)
- THIS IS A MACROBREAKING PATCH! (so read these notes)
- Please don't use MQ2 for unattended gameplay (afk botting)
- Fixed .Mercenary in the spawnstruct for TEST -cred demonstar55
- GetGuildIDByName now returns 0xFFFFFFFF and not 0x0000FFFF if a guild is NOT found, so if you use this function in a plugin adjust acordingly.
- Fixed a problem with searching through spawns for guild members
  This might break you macros so pay attention!:
  Prior to THIS patch there was a difference in CASE with guild/GUILD in spawn searches:
  IF you wanted to search for a spawn like this:
  /echo ${Spawn[radius 75 pc guild noalert 6]}
  THAT WOULD MAKE MQ2 THINK the guild you where looking for was called "noalert" 
  now if that was not your intention, you should have used UPPERCASE GUILD instead
  and it would just search for people in YOUR guild.
  In order to not use this confusing method of searching through spawns
  I have decided to rename lowercase guild to guildname
  so from this point and onward, you CAN specify guild OR GUILD and it will just pick your own guild
  in order to search for players of a specific guild use "guildname" and note that if there are spaces in the guildname you need encase with "".
  Example: ${Spawn[radius 75 pc guildname "Some Cool Guild" noalert 6]}
- Added a new TLO: ${Alert}
  it has 2 members: List which returns a AlertListType and Size which returns a IntType
  Usage Example 1: /alert add 1 ${Me.Name}
		 /echo ${Alert[1].List[0].Name}
		 Outputs: eqmule
		 /echo ${Alert[1].List[0].Spawn.Race}
		 Outputs: Dark Elf (or whatever my Class is)
  Usage Example 2: /alert add 1 id ${Me.ID}
         /echo ${Alert[1].List[0].SpawnID}
		 Output: 12345 (or whatever my spawnid is)
         /echo ${Alert[1].Size}
		 Output: 2 (or whatever size your alert list for 1 is)
  Usage Example 3: /alert remove 1 id ${Me.ID}
         removes the list entry from alert 1 that matches: id ${Me.ID}
- Added a new TLO Type: MQ2AlertListType which has the following members:
  well it has a crapload of members look at the source to list them but basically
  it has all the members SEARCHSPAWN has plus one extra that I call Spawn
  Spawn inherits the spawntype see the example above...
  Note that: .Spawn will only work if your alert has either .Name or .SpawnID set.
- Bunch of other stuff fixed/added/fightclub/updated/rewritten etc.
- ${Spell[some spell]} now looks through your aa list as well if it cant find a spell
  I did that to take the new ranks into account for example prior to this patch
  /echo ${Spell[Boastful Bellow].Range} would fail because the Boastful Bellow spell
  has been renamed to Boastful Bellow I
  anyway the fix is now in and it also means .RankName will return ranks for these kinds
  of alt abilities.

25 Sep 2015 by EqMule
- Please don't use MQ2 for unattended gameplay (afk botting)
- Updated for TEST again... (cmon man are u trying to kill me?!!, scowls at hludwolf ready to attack ;)
- So... when they patch at 8.30pm I have 2 choices:
  1. wait until the morning and go over it manually.
  2. run a quickpatch, cross fingers and release without proper testing.
  Well, I did 2. and went to bed, I guess it didnt work as intended
  uhm, so the structs has been corrected, castready and so on
  should be working again...

24 Sep 2015 #2 by EqMule
- Please don't use MQ2 for unattended gameplay (afk botting)
- Updated for LIVE

24 Sep 2015 by EqMule
- Please don't use MQ2 for unattended gameplay (afk botting)
- Updated for TEST
- Corrected the wwsCrashReportCheckForUploader_x offset and detour. :cred SwiftyMUSE

23 Sep 2015 by EqMule
- Please don't use MQ2 for unattended gameplay (afk botting)
- Updated for LIVE

19 Sep 2015 by EqMule
- Please don't use MQ2 for unattended gameplay (afk botting)
- Updated for TEST
- fixed a compile error in CustomPopup when building isxeq. 

19 Sep 2015 by SwiftyMUSE
- Updated autorun to allow for all toons instead of having to specify them individually.
  I did not change the /autorun command which is used to set the autorun value for the current
  toon.
  Eg., add ALL=<command> under [Autorun]
- Modified ground spawn detection to allow the value based on the actual zone.
- Updated pluginhandler to fix a timing issue with running zoned.cfg.

17 Sep 2015 by EqMule
- Please don't use MQ2 for unattended gameplay (afk botting)
- Updated for TEST
- DmgBonusType in the itemstruct has been renamed to ElementalFlag (because thats what it is)
- DmgBonusVal in the itemstruct has been renamed to ElementalDamage (because thats what it is)
  if you have plugins that refer to these make sure u rename as well.
- the size of the _AGGROINFO struct changed. Cred: demonstar55
- Added .Icon to the MQ2ItemType TLO
- Added Scroll to the mouseinfo struct. Thanks Brainiac,
- Fixed a crash in /windowstate that could happen when using a (bad) Custom UI. Thanks demonstar55
- since GetCombatAbilityTimer now accepts -1 as a timer, I have removed that check
  this means you should remove it from mq2melee as well for example:
  this line: if (EFFECT->ReuseTimerIndex && TYPE != AA && EFFECT->ReuseTimerIndex != -1)
  becomes this: if (EFFECT->ReuseTimerIndex!=0 && TYPE != AA)

26 Aug 2015 by EqMule
- Please don't use MQ2 for unattended gameplay (afk botting)
- Updated for TEST
- New feature: you can now search spawns by if they are aggresive or not
  for more info see this post by demonstar55 http://www.macroquest2.com/phpBB3/viewtopic.php?f=30&t=19813
- Added new command: /removepetbuff
  it will remove a pet buff by name or partial name.
  Usage: /removepetbuff Spirit of Wolf
  Feature requested by: standred
- New Commands: /popcustom and /popupecho
  for more info on these 2 commands see this post: http://www.macroquest2.com/phpBB3/viewtopic.php?f=30&t=15800&p=142608#p142608
  Cred: PMS
- Added new TLO member for the Character TLO: SpellInCooldown
  it returns TRUE if you have a spell in cooldown and FALSE when not.
  Cred:demonstar55 see this topic for more info: http://www.macroquest2.com/phpBB3/viewtopic.php?f=47&t=19689

21 Aug 2015 by EqMule
- Please don't use MQ2 for unattended gameplay (afk botting)
- Updated for TEST
- Updated for LIVE
- Made a few changes to how the zoned.cfg is processed
  hopefully that should fix a crash I have gotten reports about.
  *crossing fingers*

19 Aug 2015 by EqMule
- Please don't use MQ2 for unattended gameplay (afk botting)
- Updated for LIVE
- This is a heads up:
  In the near future I will restrict /target to a radius of 360
  I do this because its unreasonable to target stuff across zones.
  There is absolutely no scenario where you have a reason to target a mob
  until its within that range. So change your macros now if they do this.
  If you have line of sight to a mob there will be no radius restriction.

14 Aug 2015 by EqMule
- Please don't use MQ2 for unattended gameplay (afk botting)
- Updated for TEST

08 Aug 2015 by EqMule
- Please don't use MQ2 for unattended gameplay (afk botting)
- Updated for ninjapatch.
- Updated mkplugin.exe mkplugin.cpp and ISXEQ\PostBuild.bat with changes by D2U
  See http://www.macroquest2.com/phpBB3/viewtopic.php?f=30&t=19790
- Updated TelnetServer.cpp with changes by rmaxm
  See http://www.macroquest2.com/phpBB3/viewtopic.php?f=28&t=19793
- Updated the _LOOTITEM struct with addition by dewey2461
- Bugfix: ${Me.Inventory[someslot].Augs} now returns correct number of augslots the item has.
  example: /echo My gloves has ${Me.Inventory[Hands].Augs} augslots.
  NOTE: I dont know how this worked in the past, but this only counts how
  many augslots an item has, it doesnt check if there is actually an augment
  in the slot...
  Cred: Nytemyst for the report.
- Updated MQ2ItemDisplay.cpp with changes by dewey2461
  Added ${GearScore.UpgradeName}
  Added ${GearScore.UpgradeSlot}
  See http://www.macroquest2.com/phpBB3/viewtopic.php?f=30&t=19792

03 Aug 2015 by EqMule
- Please don't use MQ2 for unattended gameplay (afk botting)
- Fixed a 10 year old bug where GetSpellDuration would use pCharSpawn (which can be a level 30 mount)
  instad of the correct pLocalPlayer (which is actually your characters spawn with correct level)
  the impact of this would be that spells that scale their duration by the level of the caster
  would return a shorter duartion when on a mount...
  example: doing /echo ${Spell[Enticer's Command].Duration.Minutes} on a level 105 enc would return 4 when on a mount and 7 when not
  bug report: Maskoi

24 Jul 2015 by EqMule
- Please don't use MQ2 for unattended gameplay (afk botting)
- Updated for todays TEST ninja patch
- Fixed a struct that would crash eq if mq2hud was used.
- same struct messed up keypresses as well...
- /mouseto is back... and thats all I have to say about that at 
   this point, more on this some other time.

23 Jul 2015 by EqMule
- Please don't use MQ2 for unattended gameplay (afk botting)
- Updated for todays LIVE ninja patch

2 Jul 2015 by EqMule
- Please don't use MQ2 for unattended gameplay (afk botting)
- Updated for todays LIVE client

21 Jul 2015 by EqMule
- Please don't use MQ2 for unattended gameplay (afk botting)
- Updated for the TEST client
- Fixed a bug with finding items in bags for the test build.

16 Jul 2015 by EqMule
- Please don't use MQ2 for unattended gameplay (afk botting)
- Updated for TEST build.
- Removed SetForegroundWindow from the FlashOnTells feature.
  (it was not working as intended when using ISBoxer)
  It will still flash the window.

15 Jul 2015 by EqMule
- Please don't use MQ2 for unattended gameplay (afk botting)
- New Command: /flashontells
  You can use it to turn flashing of the eq window on or off when you recieve a tell.
  Usage:
  You either do /flashontells [on|off] or just /flashontells for a toggle.
  Or just set it in MacroQuest.ini to FlashOnTells=1 in the [MacroQuest] section.
  NOTE: You have to have tell windows enabled in options for this to work.
- TimeStampChat, BeepOnTells and FlashOnTells are now default ON if no setting is found in MacroQuest.ini.

14 Jul 2015 by EqMule
- Please don't use MQ2 for unattended gameplay (afk botting)
- Fixed a problem with combat abilities (thanks to William12 for the report)
  Before this change you could buy a rank 1 combatability, lets say Rest
  Then you bought Rest Rk. II
  At that point BOTH are saved in your combatabilities array...
  (I think thats a eq bug cause it sure isn't needed)
  Anyway... doing something like ${Spell[Rest].RankName}
  would then fail cause it would find "Rest" first...
  The fix is basically calling pCombatSkillsSelectWnd->ShouldDisplayThisSkill
   in every place NUM_COMBAT_ABILITIES is used...

06 Jul 2015 by SwiftyMUSE
- Updated to include new currencies (Fists of Bayle, Arx Energy Crystals, Pieces of Eight)
- Fixed ${Me.AltCurrency} to be able to use Medals of Heroism not Marks of Heroism

01 Jul 2015 by EqMule
- Please don't use MQ2 for unattended gameplay (afk botting)
- Updated for the LIVE Client
- Updated for the TEST Client
- Fixed ${Me.Drunk}
- Fixed ${Me.Trader}
- Fixed ${Me.Buyer}

25 Jun 2015 by EqMule
- Please don't use MQ2 for unattended gameplay (afk botting)
- Updated for the TEST Client

18 Jun 2015 by EqMule
- Please don't use MQ2 for unattended gameplay (afk botting)
- Fixed ${Me.UseAdvancedLooting} thanks to william12 for reporting it as broken.

17 Jun 2015 by EqMule
- Please don't use MQ2 for unattended gameplay (afk botting)
- Updated for today's LIVE patch
- GetCombatAbilityTimer for the LIVE build now takes 2 arguments pSpell->ReuseTimerIndex and pSpell->SpellGroup
  do a search for GetCombatAbilityTimer in your plugins and change accordingly.

11 Jun 2015 by EqMule
- Updated for the TEST build
- GetCombatAbilityTimer for the TEST build now takes 2 arguments pSpell->ReuseTimerIndex and pSpell->SpellGroup
  do a search for GetCombatAbilityTimer in your plugins and change accordingly.
  GetCombatAbilityTimer for the LIVE build has not changed. (but it will next patch.)
- Clicking on the name of someone in the targetwindow will now open a trade if you have coin (or an item) on the cursor.

08 Jun 2015 by EqMule
- Please don't use MQ2 for unattended gameplay (afk botting)
- Fixed /pickzone you can now do /pick 5 or whatever and it WILL send you to the 5 instance (if it exist)
  /pick 0 will just pick MAIN instance.

28 May 2015 by EqMule
- Please don't use MQ2 for unattended gameplay (afk botting)
- Updated LIVE build.
- Comming in next zip: /pickzone will take a instance number as an argument
  Usage: /pickzone 3 will pick instance 3 and zone you in (provided its valid)
  /pickzone 0 will select the main instance
  this might be buggy its a work in progress.
  NOTE: You should only use this in zones where /pickzone can be used.

23 May 2015 by EqMule
- Fixed ${Me.DSed} and ${Me.RevDSed} crashes thanks to klaarg for the bug report
- consolidated some other stuff and event related things

19 May 2015 by EqMule
- Updated for today's LIVE and BETA patches.

18 May 2015 by EqMule
- Added .NoDrop to the advlootitemtype tlo it returns TRUE if an item is NoDrop and FALSE if not.
  Usage: /echo ${AdvLoot.PList[1].NoDrop}
- Updated BETA build.

16 May 2015 by EqMule
- Updated TEST and BETA builds.
- Fixed an issue with the TEST build which prevented it from building correctly.
- Fixed a ctd in ${DisplayItem} if used after a /unload and reload but no item displayed. reporter: SwiftyMUSE
- Added ItemLink to the Item TLO it just prints the actual hexlink for an item (not clickable)
  this is useful for when creating hotbuttons with links in them manually...
  Usage: /echo ${Cursor.ItemLink}

15 May 2015 by SwiftyMUSE
- Updated GetItemLink to return a clickable or non-clickable link based on a parameter.

13 May 2015 by EqMule
- Added .IconID to the AdvlootItemType TLO it returns an int - cred randyleo
  usage: /echo ${AdvLoot.PList[1].IconID}
- Added .UseAdvancedLooting to the character TLO it returns TRUE if advanced looting is turned on otherwise FALSE -cred maskoi
  Usage: /echo ${Me.UseAdvancedLooting}

12 May 2015 by SwiftyMUSE
- Corrected GetSpellByID to return NULL when the spell is not found. (necessary to fix mq2cast, where it tries to cast
  an item that is not a clicky item and causes a CTD).

07 May 2015 by EqMule & demonstar55
- AltTimer in the _SKILL struct has been renamed to (the correct name) SkillCombatType (whatever that is...)
- Added .Stuck to the SpawnType TLO, i never seen it return TRUE, so more testing is needed...
- Added .PlayerState to the SpawnType TLO, it returns a mask as an inttype which has the following meaning:
  0=Idle 1=Open 2=WeaponSheathed 4=Aggressive 8=ForcedAggressive 0x10=InstrumentEquipped 0x20=Stunned
  0x40=PrimaryWeaponEquipped 0x80=SecondaryWeaponEquipped
  This too needs more testing.
- Added .Stunned to the spawntype TLO it returns TRUE or FALSE if a mob is stunned or not
  NOTE: .Stunned DID exist in the spawntype TLO before, but it only returned your character's Stunstate
  THIS MEANS IF YOU RELY ON THIS IN YOUR MACROS, use ${Me.Stunned} in your macros from now on instead
  when you need YOUR stunstate and the below examples when you need a SPAWNS stunstate, you have been warned...
  Usage: /echo ${Target.Stunned} or ${Spawn[npc somespawnname].Stunned}
- Added .Aggressive to the spawntype TLO it returns TRUE or FALSE if a mob is aggressive or not
- Cred .PlayerState and .Stuck: demonstar55
- Couple additions to /advloot
- /advloot shared # now accepts leave and giveto as arguments
  Usage:
  /advloot shared <#(index) or "item name"> giveto <name> <opt:qty> (qty is optional, if you leave it out it will give full stack)
  /advloot shared <#(index) or "item name"> leave
  Examples:
  Lets say there is a stack of 4 spiderling silks in the first list item of the shared lootwindow
  /advloot shared 1 giveto eqmule 1
  /advloot shared 1 giveto SwiftyMUSE
  Will give 1 spiderling silks to eqmule
  Will give the remaining 3 spiderling silk to SwiftyMUSE (we didnt specify qty, so it just gave the rest)
  /advloot shared "spiderling silk" leave
  Will just leave the first "spiderling silk" it finds in the shared list on the corpse...
  or /advloot shared 1 leave
  Will just leave whatever is in list index 1 in the shared list on the corpse... (in our example spiderling silk)

05 May 2015 by SwiftyMUSE
- Fixed bug with Me.AltAbility where it would not identify alt abilities that were granted but have
  no cost associated.
- Updated ItemDB.txt with new summoned items.

02 May 2015 by SwiftyMUSE
- Added .TankMercCount, .HealerMercCount, .MeleeMercCount, CasterMercCount to the Group TLO

30 Apr 2015 by SwiftyMUSE
- Fixed crash in MQ2Map when zoning with a custom filter

29 Apr 2015 by eqmule
- Updated for the latest LIVE client
- Fixed /bzsrch command
  this means it works again...
  Usage Example: see this post: http://www.macroquest2.com/phpBB3/viewtopic.php?f=17&t=19699&p=169467#p169467
- Fixed a crash that would happen if you logged all the way into the game
  then all the way out to server select, and back in again
  and at that point tried to call GetSpellByName or any
  of the TLO's that calls it.
- Added a few more members to the AdvLoot TLO: all return TRUE or FALSE if checkbox is checked
  .AutoRoll .Need .Greed .No .AlwaysNeed .AlwaysGreed .Never
  Usage Example: /if (${AdvLoot.SList[1].Need}==TRUE) item 1 in the shared list has Need checked. 
- Added PWantCount and SWantCount which counts the number of items in each list that has a checkmark
  in any of the need and greed boxes.
  Usage Example: /echo /if (${AdvLoot.SCount} && ${AdvLoot.SWantCount}) /advloot shared set ${Me.Name}

24 Apr 2015 by SwiftyMUSE
- Allow any case of NULL, TRUE, FALSE to be accurately calculated by our evaluation used in math.calc (and therefore
  in any IF condition.

23 Apr 2015 by SwiftyMUSE
- Fixed missing ground spawn names on the map

23 Apr 2015 by eqmule
- Updated for the LIVE client dated Apr 22 2015 15:38:04

22 Apr 2015 by SwiftyMUSE
- Added .MercenaryCount to the Group TLO

22 Apr 2015 by eqmule
- Updated for the latest LIVE client

21 Apr 2015 by SwiftyMUSE
- Removed unnecessary CleanName useage, as DisplayedName already has the cleaned up name
- Added LocYXZ to spawntype TLO

18 Apr 2015 by eqmule
- /itemnotify "${FindItem[${spellname}].Name}" rightmouseup
  will now actually mem spells...

17 Apr 2015 by eqmule
- Fixed GroupNumber in the raid TLO
  This means : /echo ${Raid.Member[xxxx].Group} will work again.
- Added MasterLooter as a member to the Raid TLO
  Usage: /echo ${Raid.MasterLooter}

16 Apr 2015 by eqmule
- Updated for latest TEST Client
- /notify now takes address as an argument (useful when a window have nested children and you cant find it by name...)
  Usage: /notify ${Window[SomeWindow].FirstChild.FirstChild.Next.Address} leftmouseup
  Usage: /notify ${Window[SomeWindow].Next.Child[Alist].Address} listselect 2

15 Apr 2015 by eqmule
- Added a new TLO for AdvLoot, this is a first draft, test it, report bugs, and so on to me.
  I need a volunteer to update the wiki with this new TLO and its usage/members
  It has a few members SList,PList,SCount and PCount
  /echo ${AdvLoot.PList[1].Name}
  Output: [MQ2] Bone Chips
  /echo there are ${AdvLoot.PCount} items in the personal loot list
  Output: [MQ2] there are 3 items in the personal lootlist
  /echo the item in index 1 has a StackSize of ${AdvLoot.PList[1].StackSize}
  Output: [MQ2] the item in index 1 has a StackSize of 2
  Alright at this point we know the item in index one is a stack of 2 bone chips
  Now we can decide to do something about it:
  /advloot personal/shared 1 leave
  That will click the leave button...
  /advloot personal/shared 1 ag
  That will click the ag checkbox
  And so on...
  Finally you can do
  /advloot shared set Eqmule 
  Or whatever other group member or Never or Leave on corpse or 
  any of all the other choices in the combobox for shared loot and it will set it...
- Added Support for the 6th Augslot in all TLO's dealing with Augs
  Thanks to demonstar55 for reminding me.
- Fixed multiple bugs where CleanName was used to clean names directly on pointers we werent supposed to modify.
  Thanks to Ceedopey for reporting the bug.

31 Mar 2015 by eqmule
- Updated for the latest TEST client
- Updated for the latest LIVE client

30 Mar 2015 by eqmule
- Fixed CSidlScreenWnd__CalculateVSBRange_x offset

28 Mar 2015 by eqmule
- Updated for the latest TEST client
- Updated for the latest LIVE client

27 Mar 2015 by eqmule
- Updated for the latest TEST client
- Updated for the latest LIVE client
- Spell.Dar is back in its full glory (Dar means DamageAbsorbRemaining) -cred demonstar55
  This is useful.
- Spell.Counter is back in its full glory -cred demonstar55
  This is useful for getting for example poisioncounters.

25 Mar 2015 by eqmule
- Updated for the latest LIVE client patch
- Added MarkNpc and MasterLooter to the groupmember TLO
- Fixed a potential crash in case FreeInventory: - cred htw

25 Mar 2015 by SwiftyMUSE
- Fix to /multiline command that would potentially cause incorrect parsing of the commands.

24 Mar 2015 by eqmule
- Fixed NewVardata cred: ctaylor22 
- Added a catch section to GetSpellByName to not try so hard to crash your eqgame(s)
- SwiftyMUSE added a fix from the future.

22 Mar 2015 by eqmule
- Updated for the latest TEST Client patch

19 Mar 2015 by eqmule
- Updated for the latest TEST Client patch
- Fixed Group.MainTank and the other roles

16 Mar 2015 by EqMule
- Added a sanitycheck for GetSpellByName - cred htw
- Misc Fixes
- HAPPY 16th EQ!

12 Mar 2015 by SwiftyMUSE
- Updated ${If[]} to allow one of two user-defined delimiters. The default delimiters are ',' and '~'.
  In the MacroQuest.ini file, you can change the delimiters using IfDelimiter and IfAltDelimiter values.

11 Mar 2015 by eqmule
- Updated for the latest TEST Client patch
- Updated for the latest LIVE Client patch
- Misc Fixes

07 Mar 2015 by eqmule
- Updated for the latest TEST Client patch
- the Alias TLO has been updated to be compatible with ISXEQ

04 Mar 2015 by eqmule & SwiftyMUSE
- made a few changes to how GetSpellByName works
  from now on I placed all of the spelldb in a map.
  the main reason for this is so we can pick spells that best matches our class
  and if it doesnt , at least pick a spell that is class usable.
  if both of those selections fails, we will just revert to old pick, which is to select whichever spell comes first
  in the db...
  Using this map has made spell lookup between 20-200 times faster than before.
  If you are interested in testing this, add a QueryPerformanceCounter before and after
  the call and you will see this for yourself.
- this also fixes problems with getting correct spells for .RankName
- Misc Fixes & Code cleanup
- ${Zone[xxxxx] if xxxxx is larger than MAX_ZONES no longer crashes the client.
- .RankName now returns the input spell if there is no rank found or if the character you do the query on doesnt have the spell.

27 Feb 2015 by eqmule
- Updated for the latest TEST Client patch

25 Feb 2015 by eqmule
- Updated for the latest LIVE Client patch

23 Feb 2015 by eqmule
- Added .Instance to the character TLO
  Usage: /echo ${Me.Instance} will return a int representing the instance ID
- ${Zone.ID} should now return the correct zone id even for instances and neighborhoods.
  as well as campfire zone id's and so on...
- Misc Fixes
- Fixed GROUPMEMBER struct for the test build
  This should fix a crash reported by dogstar, thanks for the reports buddy!


20 Feb 2015 by eqmule
- Updated for test client patch
- Changed all qsort calls to std::sort -Cred demonstar55
- Fixed /who sort guild (has it ever worked?)
  it will display all non guilded players first then sort the rest by guild.
- Fixed a bug where unloading mq2 while the ProcessGameEvents detour was in use would crash the game...
  This means using /unload should be safer than ever now.
- Misc fixes -Cred Htw and uploaders of minidumps.

13 Feb 2015 by eqmule
- Updated for the Test Client patch.

10 Feb 2015 by eqmule
- Updated for the Live Client patch.

07 Feb 2015 by eqmule
- Updated for the Test Client patch.

06 Feb 2015 by eqmule
- Fixed Task.Timer , it can now be trusted even when the task window is closed.
  ALSO TAKE NOTE: it returns a TimeStampType from now on. (used to be a TicksType)

03 Feb 2015 by eqmule
- Added new TLO Alias - Code by Cr4zyb4rd
  see this post for more info: http://www.macroquest2.com/phpBB3/viewtopic.php?f=30&t=19240&p=167005&hilit=alias#p167005
- Added IsActiveAA to the Spell TLO
  Usage: /echo ${Spell[Origin].IsActiveAA}
  returns: TRUE since Origin is a "Active" AltAbility as opposite to a Passive ability.
- Fixed the EQMisc__GetActiveFavorCost_x offset how long has it been broken?
- Added some stuff to make ISXEQ compile

02 Feb 2015 by eqmule
 - Added .Expansion to the Me.AltAbillity TLO it returns a inttype
 - Added .Flags to the Me.AltAbillity TLO it returns a inttype
 - Added .Passive to the Me.AltAbillity TLO it returns a booltype TRUE if its a passive ability and false if its an active.
 - Added a check for plugin unloading to not try to unload plugins that has already been unloaded...
   not exactly sure if it will help, but im trying to mitigate a crash i have seen when doing /unload
   time will tell.
- Added pcpet and npcpet to searchspawn
  This means you can do stuff like /who pcpet and see a list of all pets that belong to players
  OR /who npcpet and you only see a list of pets that belong to NPCs
  OR /echo ${SpawnCount[npcpet]} to get a count of all npc pets in a zone...
  just specifying pet works as it always have and returns all pets... npc and pc owned...
  Idea: Nytemyst
- Added /mercswitch functionality it will now accept Healer, Damage Caster, Melee Damage and Tank as arguments
  usage: /mercswitch Damage Caster
  and it will switch your merc to the Damage Caster (if you have one and its not already active
  which brings us to:
- Added Mercenary.Index which returns your mercenary's Current list index
- Added Me.MercListInfo which is used in the following ways:
  usage1: /echo ${Me.MercListInfo[1]} returns whatever mercenary type is in Index 1 (there are max 7) as a string and it can be : Healer, Damage Caster, Melee Damage or Tank
  usage2: /echo ${Me.MercListInfo[Healer]} returns the index to the first Healer it finds... as a IntType or 0 if not found.
  This is new code, so there might be some changes to it in the future depending on feedback.

29 Jan 2015 by eqmule
- Updated for test client
- New Command (Idea Cred:brihua) /removeaura
  Usage: /removeaura someaura
  It will take partial auranames as well.
- Added ${Macro.CurLine} Idea:Maskoi
  It will tell you what line you are on in your macro
  usage: /if (${something}) /echo blah blah something happened on Line ${Macro.CurLine}
- Updated Instructions: .Equipment[x].ID doesnt exist, see example below:
  .Equipment in the Spawn TLO returns a inttype, it takes numbers 0-8 or names: head chest arms wrists hands legs feet primary offhand
  Usage: /if (${Pet.Equipment[primary]}==12507) /echo my pet is holding a Frightforged Ragesword in his primary hand
  Usage: /if (${Group.Member[mymagesname].Pet.Equipment[primary]}==12507) /echo my mages pet is holding a Frightforged Ragesword in his primary hand

24 Jan 2015 by SwiftyMUSE
- Modified .RankName to handle spells and potions with the same name

23 Jan 2015 by eqmule
- Updated for today's live client patch

22 Jan 2015 by eqmule
- Removed a MacroError from the ini TLO (sigh)
- I need a vacation...

22 Jan 2015 by eqmule
- Fixed ${Ini (which I broke yesterday)
  It now reads sections and keys correctly again.
  Thanks for the reports.
- Fixed /alert clear #

21 Jan 2015 by eqmule
- Updated for live patch
- Made a change to the Ini TLO (Requester: TreeHuginDruid)
  it should be able to read Section names with commas in them now
  Let me know if this breaks any macros.

19 Jan 2015 by eqmule
- Updated for test server

18 Jan 2015 by eqmule
- Added a workaround for a wineq2 crash.
- Added CCustomMenu so we can create custom menus...
  This is still a work in progress and Ill have more
  to say about it in a later release.
- Stackchecks have been slightly modified to try to take higher level version override into account. -SwiftyMUSE
  Report any issues with this on the forum.

15 Jan 2015 by SwiftyMUSE
- added /break and /continue for /for loops.

14 Jan 2015 by eqmule
- Updated for test patch
- This is a pretty extensive patch, please do a FULL Rebuild.
- New Feature see: http://www.macroquest2.com/phpBB3/viewtopic.php?f=17&t=19610
  you can now have your pet attack a mob without having to target the mob first.
  Usage: /pet attack/qattack # where # is the spawnid of the mob u want the pet to attack
  Example: /pet attack ${Spawn[npc targetable los radius 200 range 1 20].ID}
- Changed the way crashreports are handled.
  You will get an option to break into debugger now.
  I also added some info to the crash detected messagebox
  that lets you know where you can find a copy of the crashdump.
  Not every crash is related to mq2, but if you have a call stack
  where you see mq2main.dll, mail the .dmp to me.
- Added .InInstance to the character TLO
  it returns true if you are in an instance.
  Credit: PeteSampras
- Added a line of code to prevent a ctd in chatwindow
- Added .Offline to the Group.Member TLO
  Usage: /echo ${Group.Member[x].Offline}
  will return a Bool TRUE if offline and FALSE if online
- Added .OtherZone to the Group.Member TLO
  Usage: /echo ${Group.Member[x].OtherZone}
  will return a Bool TRUE if online but in another zone and FALSE if online and in same zone as you.
- Added .AnyoneMissing to the Group TLO
  Usage: /echo ${Group.AnyoneMissing}
  returns TRUE if someone is missing in group, offline, in other zone or simply just dead...
- Rewrote /Alerts again, I wasn't happy with the last version
  lets see if this one is better.

31 Dec 2014 Happy New Year Edition by eqmule
- New Feature see: http://www.macroquest2.com/phpBB3/viewtopic.php?f=17&t=19608
  if you have an item on your cursor and click the name on the targetwindow
  a trade will be initiated and the tradewindow will open.
  Good for tradeing stuff quickly in crowded places like raids or guildhall
- Added a new argument to the /Alerts command [remove]
  it just removes an alert from a list
  Example: /Alert remove 1 npc los
  will remove a previously added alert from list 1 that has is alert on npc and los
  Also alerts are now in a std::list, let me know if there are any problems with this.
  I really hope this wont break any macros, cause code seems to execute a bit faster...

31 Dec 2014 by SwiftyMUSE
- Updated spell stacking (stacks, stackspet, stackswith, willstack)
  Allow stacking of spells that have a greater effect over a lesser one. Used with damage absorption, spell haste, aggro multiplier.
  The change should not break anything existing as I have just put the triggered effects override in the stackswith/willstack code.
  Only updated the stackswith code, willstack is using the old code for comparison purposes. Once we determine the fix doesn't break
  anything, the willstack code will be converted to the new code.
- Added .Hour12 to Time TLO
  returns a string of the format ## AM/PM.
- Change: included "told you," in chat events.

29 Dec 2014 by eqmule
- Botauthors, you can stop summoning pet weapons when its not needed:
- Added .Primary and .Secondary to the Spawn TLO
  both return a inttype which is the idfile id for whatever the spawn is holding in his primary or secondary slot.
- Added .Equipment to the Spawn TLO
  it returns a inttype, it takes numbers 0-8 or names: head chest arms wrists hands legs feet primary offhand
  Usage: /if (${Pet.Equipment[primary]}==12507) /echo my pet is holding a Frightforged Ragesword in his primary hand
  Usage: /if (${Group.Member[mymagesname].Pet.Equipment[primary]}==12507) /echo my mages pet is holding a Frightforged Ragesword in his primary hand
- Change: spawn tlo member .Holding is now a booltype.
  it will return 0 of spawn is not holding anything and 1 if it is.
- BugFix: InitializeMQ2Commands is now called before InitializeMQ2Pulse so we wont end up with a race condition in HideDoCommand...
  the only reason this has worked mostly? fine the last 10 years or whenever it was added in this order
  is cause computers where slower back in the day...
  Anyway if the gCommandCS Critical Section is not initialized when used in HideDoCommand ( CAutoLock DoCommandLock(&gCommandCS);)
  we will hang... (Also changed EnterCriticalSection to a TryEnterCriticalSection, cause there is no reason to get stuck if its the same thread calling it, or is there?
  I'm prepared to revisit this topic if any weird problems arises, let me know...)
- Fix/New Feature: /notify QuantityWnd QTYW_slider newvalue # works now/again (did it ever?) Thanks to nytemyst for the report.
- /windows open now only returns actual open and visible windows.
  I dont know if we need to make an adjustment to this, lets see what people who use that command think.

27 Dec 2014 by SwiftyMUSE
- Fix for /sellitem, the offset was wrong.

24 Dec 2014 Christmas Edition by Santa
- I finally managed to bring perfect LineOfSight to MQ2
  This means no more false positives... Ever...
  Now, poeple ask me, why did it take you 10 years to fix this when it was
  such a simple fix? Well, I actually had to write 1000 lines of code to know which 999 to throw away...
  Anyway Enjoy it, Please see:
  http://www.macroquest2.com/phpBB3/viewtopic.php?f=35&t=19601

  -Usage ${Target.LineOfSight} or ${LineOfSight[${Me.Y},${Me.X},${Me.Z}:${Target.Y},${Target.X},${Target.Z}]}
   Example: /echo there are ${SpawnCount[npc los radius 200 range 100 110]} mobs within a radius of 200 that i can see between level 100 and 110
   Ouptut there are 3 mobs within a radius of 200 that i can see between level 100 and 110

- Splitted ${Target.Maloed} and ${Target.Tashed}
  Maloed only returns a spelltype if the mob actually has a resist debuff casted by a mage or a shaman
  and Tashed only returns a spelltype if the mob actually has a resist debuff casted by a enchanter.

11 Dec 2014 by eqmule
- Updated for patch
- /useitem now works for mounts in the mount key ring.
  Please see change message from the 09 Dec 2014
  for more info on this.

09 Dec 2014 by eqmule
- Added Feature:
  /useitem now works for mounts in the mount key ring.
  /useitem now accepts both quoted and unquoted arguments.
  /useitem now accepts partial arguments.
  Example: /useitem 1 0 or /useitem "Abyssal Steed" or /useitem Abyssal Steed or /useitem Abyssal
  NOTE: if you enclose the argument with quotes, it WILL expect that whats inside the quotes is
  an exact name, so /useitem "Abyssal" wont work, but /useitem Abyssal will...
  also, its not case sensitive, so /useitem abyssal will work as well.
- Added Feature:
  ${FindItem[blah blah]} now finds mounts that are in the mount keyring as well.
- Added MQ2MountType TLO for now it only have 2 members, Index and Name
  Usage: /echo ${Mount[1].Name}
  Outputs: [MQ2] Whirligig Flyer Control Device
  Usage: /echo ${Mount[2].Name}
  Outputs: [MQ2] Abyssal Steed
  Usage: /echo ${Mount[Abyssal Steed].Index}
  Outputs: [MQ2] 2

03 Dec 2014 by eqmule
- Updated for Test patch
- Fixed a problem with /setwintitle
  it wasnt checking for windowclass which would result in
  title not being set for the correct window at all times.

22 Nov 2014 by eqmule
- Added a fix (to a eqbug) which affects Target.Beneficial.
  the player buffs "leak" and shows up briefly in the target buff window
  you can see this if you make target buff window large enough.
  Of course the best fix would be if the eqdevs just made sure player buffs
  dont show up in the targetbuff window, but I dont know if they
  see this a bug or a feature, or even if they are aware.

19 Nov 2014 by eqmule
-Updated for patch
- Added Me.DSed and Me.RevDSed, both return a spelltype
  Usage:
  /if (${Bool[${Me.DSed.ID}]}==TRUE) {
		/echo I have a Damage Shield on its: ${Me.DSed}.
  }
  /if (${Bool[${Me.RevDSed.ID}]}==TRUE) {
		/echo I have a Reverse Damage Shield on its: ${Me.RevDSed}.
  }
- Changes since last zip where made to the following file(s):
	EQData.h
	eqgame.h
	EQUIStructs.h
	MQ2DataTypes.cpp
	MQ2DataTypes.h
	MQ2Utilities.h

13 Nov 2014 by eqmule
- Fixed QuestItem in the Iteminfo struct, it was off by four bytes.
- Added .Quest and .Expendable to the Item TLO.
  both return a pBoolType
  Usage:
  /echo ${FindItem[Drachnid Carapace].Quest}
  Outputs: [MQ2] TRUE
- Changes since last zip where made to the following file(s):
	EQData.h
	MQ2DataTypes.cpp
	MQ2DataTypes.h

12 Nov 2014 by eqmule
- Added Target.Beneficial, Target.DSed and Target.RevDSed
  they all return spelltype
  Usage:
  /if (${Bool[${Target.Beneficial.ID}]}==TRUE) {
		/echo need to debuff cause the target has ${Target.Beneficial} on.
  }
  /if (${Bool[${Target.DSed.ID}]}==TRUE) {
		/echo the target has a Damage Shield on its: ${Target.DSed}.
  }
  /if (${Bool[${Target.RevDSed.ID}]}==TRUE) {
		/echo the target has a Reverse Damage Shield on its: ${Target.RevDSed}.
  }
- Added Spell[somespell].Beneficial
  Usage:
  /echo ${Spell[Skin Like Wood].Beneficial}
  Outputs: TRUE
- Changes since last zip where made to the following file(s):
	MQ2DataTypes.cpp
	MQ2DataTypes.h
	MQ2Utilities.cpp

07 Nov 2014 by eqmule
- Fixed a few Buffer Overflow bugs in our somethingsomething(char* szFormat, ...) functions...
  was long overdue...
- Fixed /buyitem and /sellitem
- Changes since last zip where made to the following file(s):
	eqgame.h
	MQ2Commands.cpp
	MQ2DataVars.cpp
	MQ2PluginHandler.cpp
	MQ2Utilities.cpp

06 Nov 2014 by eqmule
- Changed NUM_BOOK_SLOTS to 0x320 (yes really this time)
  this will fix any problems with the charinfo2 struct...
- Changes since last zip where made to the following file(s):
	EQData.h

04 Nov 2014 by eqmule
- Changed NUM_BOOK_SLOTS to 0x320
  Thanks to woobs for reporting this bug
  This should also fix .RankName
  Thanks to Gnits for reporting that bug.

31 October 2014 by eqmule
- Added Heirloom, Collectible and NoDestroy to the Item TLO.
  They all return pBoolType.
  Been on my todo list forever, so it was long overdue.
- Changes since last zip where made to the following file(s):
	EQData.h
	EQUIStructs.h
	MQ2DataTypes.cpp
	MQ2DataTypes.h

30 October 2014 by eqmule
- Updated for the patch
- Changes since last zip where made to the following file(s):
	eqgame.h

29 October 2014 by eqmule
- Fixed an ISXEQ bug thanks to Kannkor for reporting it.
- Fixed Me.Shrouded thanks to dewey2461 for reporting it.
- Fixed Merchant.Item thanks to Fry for reporting it.
- Added Support for Test Server compile
- Changes since last zip where made to the following file(s):
	EQData.h
	EQUIStructs.h
	MQ2DataTypes.cpp
	MQ2DataTypes.h
	MQ2Main.h
	zipit.lst

28 October 2014 by eqmule
- Updated for the patch
- Fixed offset for __ProcessGameEvents_x
  I dont think there is much of a difference but it was
  pointing to __ProcessMouseEvent_x before this change
  I have no idea if that was intentional or not...
- Changes since last zip where made to the following file(s):
	EQData.h
	eqgame.h
	EQUIStructs.h
	MQ2Main.cpp
	MQ2Main.h
	MQ2DataTypes.cpp
	MQ2DataTypes.h
	MQ2Internal.h
	MQ2Benchmarks.cpp

15 October 2014 by eqmule
- Change: struct _MQBENCH Count member is now a ULONGLONG

01 October 2014 by eqmule
- Added .Endurance to the Item TLO it returns IntType
- Added .PctMana to the Spawn TLO it returns IntType
- Added .Zoning to the Character TLO it returns BoolType TRUE if Zoning FALSE if not.

27 September 2014 by eqmule
-Added support for beta server compile

26 September 2014 by eqmule
- Added a new member to the MQ2FloatType TLO: .Raw it returns a pIntType
  Usage: /echo My heading is: ${Me.Heading.Degrees.Raw.Hex} (${Me.Heading.Degrees})
  Outputs: [MQ2] My heading is: 0x43334C00 (179.30)
- The format for all .Hex members are now "0x%X" instead of "%x"
  Let me know if this has any adverse effects on your MQ2 usage.

19 September 2014 by eqmule
- Updated for the patch for the patch for the patch.
- Fixed a couple ISXEQ bugs, see post:
  http://www.macroquest2.com/phpBB3/viewtopic.php?f=48&t=19538
- Changes where made to the following file(s):
	EQData.h
	eqgame.h
	EQUIStructs.h
	MQ2ChatHook.cpp
	MQ2Template\ISXEQTemplate.cpp

17 September 2014 by eqmule
- Updated for the patch for the patch
- Changes where made to the following file(s):
	eqgame.h

17 September 2014 by eqmule
- Updated for the patch
- Support for the new alt currency "Noble" is hereby announced.
  (it was added on the 12th of Sep)
- Changes where made to the following file(s):
	EQData.h
	eqgame.h
	EQUIStructs.h

13 September 2014 by eqmule
- Fixed ${Me.Fellowship.CampfireZone.ShortName}
- Added BuffDuration to the Pet TLO, it returns a pTimeStampType
  Usage: /echo My pets haste will fade in ${Pet.BuffDuration[Hastening of Sviir Rk. II].TotalSeconds} seconds.
  Outputs: [MQ2] My pets haste will fade in 3200 seconds.
- Added support for getting Duration on Songs.
  See notes (below) from 12 September 2014 updates.

12 September 2014 by eqmule
- WARNING!!! MACRO BREAKING CHANGES!
- I have continued my effort to get a higher resolution on timers in MQ2...
  I just can't do them all at once cause it will
  wreak to much havoc in your macros...
- I have updated the following TLOs:
  MQ2TargetBuffType and MQ2BuffType
  The BuffDuration and Duration members.
  They NO longer return a pTicksType.
  Both return a pTimeStampType now.
  This means you can get a higher resolution since default return is milliseconds.
  BUT IT ALSO MEANS ALL MACROS THAT EXPECT TICKS WILL BREAK...
  So go through all you macros and search for ".Duration"
  and ".BuffDuration" and make sure they are working.
  Usage examples:
  /echo ${Target.Hasted.Duration.TotalSeconds}
  returns: 3668
  /echo ${Target.BuffDuration[Hastening of Sviir Rk. II].TotalSeconds}
  returns: 3537
  /echo ${Me.Buff[Hastening of Sviir Rk. II].Duration.TotalSeconds}
  returns: 3432
- Changes where made to the following file(s):
	EQData.h
	EQUIStructs.h
	MQ2DataTypes.cpp
	MQ2DataTypes.h
	MQ2Main.h
	MQ2Utilities.cpp

08 September 2014 by eqmule
- Added support for clicking Sell in barter window.
  Usage: /notify BarterSearchWnd BuyLineList listselect 2
         /notify BarterSearchWnd Sellbutton leftmouseup
- Added support for clicking Buy in bazaar window.
  Usage: /notify BazaarSearchWnd BZR_ItemList listselect 17
         /notify BazaarSearchWnd BZR_BuyButton leftmouseup
- Changes where made to the following file(s):
	MQ2Windows.cpp

25 August 2014 by eqmule
- Updated for patch.
- Added Maloed and Tashed to the Target TLO
  they both return a pTargetBuffType TLO which has 3 members:
  Address (pIntType), Index (pIntType) and Duration (pTicksType).
  It also inherits pSpellType.
  This means that you can to stuff like:
  /if (${Bool[${Target.Tashed]}==TRUE) /echo ${Target.Tashed.Name} will fade in ${Target.Tashed.Duration.TotalSeconds}s
  [MQ2] Tashania will fade in 114s
 
21 Aug 2014 by eqmule
- Added .Slowed.Rooted.Mezzed.Snared and .Hasted to the Character TLO.
  it returns a pBuffType
	Usage: /echo ${Me.Snared}
	Output: [MQ2] Ensnare
- Changes where made to the following file(s):
	MQ2DataTypes.cpp
	MQ2DataTypes.h
	MQ2KeyBinds.cpp
	MQ2Main.h
	MQ2Utilities.cpp

20 August 2014 by eqmule
- Updated for patch.

05 August 2014 by eqmule
- Updated for patch.

30 July 2014 by eqmule
- Added MercID to the spawn TLO it returns an inttype
  if the spawn is player and has a merc up this is it's spawn ID
  Usage: /echo Eqmule has a merc up, it's a ${Spawn[${Spawn[=Eqmule].MercID}].Class} named ${Spawn[${Spawn[=Eqmule].MercID}].Name}
  Output: [MQ2] Eqmule has a merc up, it's a Cleric named kandrella_012345

- Added ContractorID to the spawn TLO it returns an inttype
  if the spawn is a merc this is its contractor's spawn ID
  Usage: /echo My target (${Target.Name}) is contracted by ${Spawn[${Target.ContractorID}].Name}
  Output: [MQ2] My target (kandrella_012345) is contracted by Eqmule

24 July 2014 by eqmule
- Attempting to fix charselect crashes when macros are running there.
- Changes where made to the following file(s):
	eqgame.h
	MQ2Commands.cpp
	MQ2Globals.cpp
	MQ2Globals.h
	MQ2Mouse.cpp

22 July 2014 by eqmule
- Fixed the CListWnd__Sort_x offset
- Changes where made to the following file(s):
	EQData.h
	eqgame.h
	MQ2DataTypes.cpp
	MQ2DataTypes.h
	MQ2KeyBinds.cpp
	MQ2Main.cpp

21 July 2014 by eqmule
- Added FirstFreeSlot to the Item TLO, it returns an Int.
  Usage:
  /echo ${FindItem[Spell Research Kit].FirstFreeSlot}
  [MQ2] 5
- Added SlotsUsedByItem to the Item TLO, it returns an Int.
  NOTE: it only works for containers and checks only each slot of the container
  this means you CAN have a stack of 100 water flask in slot 1 of the container
  it will still just return 1 cause it counts only how many slots that has "Water Flask"
  in them not the actual stacksize of the item.
  Usage:
  /echo My Spell Research Kit has ${FindItem[Spell Research Kit].SlotsUsedByItem[Water Flask]}} slots that has Water Flask(s) in them.
  [MQ2] My Spell Research Kit has 4 slots that has Water Flask(s) in them.

19 July 2014 by eqmule
- Fix for missing offset

18 July 2014 by eqmule
- Updated for friday night ninja patch...
- Added 2H Piercing to skill definitions.

16 July 2014 by eqmule
- Updated for patch
- NUM_SPELL_SETS is now 30
- /useitem now searches for items by exact name.
  Example: /useitem "Philter of the Wolf V"
  will uee that potion
  /useitem "Philter of the Wolf VI"
  will use that one...
  prior to this patch doing a /useitem "Philter of the Wolf VI"
  would use "Philter of the Wolf V" if it found that one first...

30 June 2014 by eqmule
- Added new command: /removebuff
  it will remove a buff or a song by name or partial name.
  Usage: /removebuff Summon Drogmor
- Added new command: /makemevisible
  it will make you visible.
  Usage: /makemevisible

26 June 2014 by eqmule
- Fixed MercAAExp,MercAAPoints and MercAAPointsSpent
  this means /echo ${Mercenary.AAPoints} works again.
- Added Leader to the Task TLO it returns a pStringType
  Usage: /echo The task leader is ${Task.Leader}
  Outputs: The task leader is eqmule

23 Jun 2014 by SwiftyMUSE
- Corrected several CTD bugs when a character did not have anything in
  their bank and/or shared bank.

21 Jun 2014 by SwiftyMUSE
- Fixed a bug with pMacroQuestType where pEverQuestType members wouldn't
  inherit correctly. All old ${MacroQuest.} members should work correctly
  now again.

20 Jun 2014 by eqmule
- Updated for patch
- Fixed a problem with writing plugins to MacroQuest.ini when ReadOnly.
  Bug Reported by: Xath
  See: http://www.macroquest2.com/phpBB3/viewtopic.php?f=47&t=19458

19 Jun 2014 by eqmule
- Added back Windows XP Support for GetTickCount64()
  Plugins should change all calls from GetTickCount64()
  to GetTickCount642() which detects if its on winxp
  and calls the old function instead of the new one.
  As a sidenote, if you are still using winxp, know that right this
  moment you have already been pwned and with 100% certainty you are part
  of someones botnet. If you are lucky they wont steal you eqlogin
  just use your computer to click ads or something...
- Fixed a bug with .RankName where two different spells
  can belong to same spellgroup.
  The solution was to compare by SpellGroup AND the spellname.
  Bug Reported by: MacQ
  See http://www.macroquest2.com/phpBB3/viewtopic.php?f=48&t=19455

18 Jun 2014 by eqmule
- Updated for patch.
- The Spell TLO member .RankName now works for combatabilities as well
  Example: /echo My version of Rest is: ${Spell[Rest].RankName}
  Outputs: [MQ2] My version of Rest is: Rest Rk. II

17 Jun 2014 by eqmule
- ${Me.PID} ha been moved to the EverQuest TLO
  so it is now ${EverQuest.PID}
- ${Me.WinTitle} has been moved to the EverQuest TLO
  so it is now ${EverQuest.WinTitle}
- New TLO: EverQuest - Cred: Cybertech
  it has basically the same members as the old MacroQuest TLO
  but I think most of them are more fitting under the EverQuest TLO.
  MacroQuest TLO will inherit EverQuest TLO so backward compatibility is maintained
  BUT new macros should use EverQuest instead.
- Added SpellGroup and SubSpellGroup to the Spell TLO
- Added RankName to the Spell TLO - Cred: petesampras,htw,maskoi
  it returns a pSpellType rather than a pStringType, but since default is the .Name
  and I think thats how most people will use it, its called "RankName"
  Usage: /echo I have the ${Spell[Certitude].RankName} version of Certitude its ID is: ${Spell[Certitude].RankName.ID}
  Output:
  [MQ2] I have the Certitude Rk. II version of Ceritude its ID is:
  Second example: Lets say you have Vinespur Rk. II in your spellbook (and memmed)
  then doing a /cast "${Spell[Vinespur].RankName}" in your macro will cast it, since its
  going to be resolved as /cast "Vinespur Rk. II"
  This should decrease the edititing of inifiles everytime you buy a new rank of a spell.

Friday the 13th!! (of June 2014 by eqmule)
- Added Rank to the Spell TLO, it returns a pIntType thats either 1, 2 or 3 for spells
  and 4-30 for clickys and potions. - Cred: petesampras
  This represents the spell rank, i.e a Rk. II Spell will return a 2.
  Usage: /echo ${Spell[Certitude Rk. II].Rank}
  Outputs: [MQ2] 2
- Added 3 new members to the Character TLO: (a while ago, just forgot to mention it.)
    ZoneBoundX, ZoneBoundY, ZoneBoundZ
	they return a pFloatType
- ${Me.Name}, ${Me.Surname} ${Me.Level} ${Me.ID} now works at charselect as well.
  There is no good reason to duplicate them, so from now on they are fetched from
  LocalPlayer instead since that one exist at charselect, but pCharInfo does not.
- Removed the follow since they are no longer in the client:
	TypeMember(GroupLeaderExp);
	TypeMember(RaidLeaderExp);
	TypeMember(GroupLeaderPoints);
	TypeMember(RaidLeaderPoints);
	TypeMember(PctGroupLeaderExp);
	TypeMember(PctRaidLeaderExp);

10 Jun 2014 by eqmule
- Since someone asked me this:
  -Q: Can you make the /setwintitle set it each time u zone?
  -A: Yes, create a file called zoned.cfg into your Release\Configs Folder
  and paste for example: /SetWinTitle EverQuest - ${Me.Name} (${Zone.ShortName})
  into it.
- Fixed a problem with Auras being detected as a Named spawn. Cred Maskoi.
- Fixed a bug in SearchSpawn where it would return Untargetable mobs
  even though the untargetable flag wasnt set.
  This means ${Spawn[npc radius 100]} wont return Arcane Distillect anymore,
  but ${Spawn[npc untargetable radius 100]} will. (if one is in radius)
- IsInGroup and IsInRaid now checks for Player's corpse as well as Player
  (as long as you specify [pccorpse] in the spawnsearch.)
  This means you can now do stuff like:
  /echo ${SpawnCount[pccorpse Group zradius 50 radius 110]}
  /echo ${SpawnCount[pccorpse Raid zradius 50 radius 110]}

09 Jun 2014 by eqmule
- Fixed? /while
  Feel free to test it and report any bugs.
- Added /GetWinTitle and /SetWinTitle Commands
- Added WinTitle to the Character TLO: it returns a pStringType
- Added PID (Process ID) to the Character TLO: it returns a pIntType
  Usage:
  /SetWinTitle [${EverQuest.PID}] EverQuest - ${Me.Name} (Lvl:${Me.Level} ${Me.Class})
  /echo ${EverQuest.WinTitle}
  [MQ2] [2319] EverQuest - Eqmule (Lvl:100 Shadow Knight)

01 Jun 2014 by eqmule
- Added three new MQ2Type(s): MQ2TimeStampType, MQ2Int64Type and MQ2DoubleType
  MQ2TimeStampType has the same submembers as pTicksType
  with the difference being that the default return value is milliseconds.

- MACRO-BREAKING CHANGE! (if your macro uses Me.GemTimer)
  Look, for years we relied on updating stuff every 6 seconds (1 tick)...
  I had to make this change since the client updates more often nowadays.
  Which is why:
  ${Me.GemTimer[x]} now returns a pTimeStamp.
  The default return is milliseconds until gem is refreshed.
  Usage Example: /echo ${Me.GemTimer[5].TotalSeconds}
  Outputs: [MQ2] 25

- All references to GetTickCount() have been replaced with GetTickCount64()
  This will fix problems related to all timers for people who dont do a complete
  shutdown of their computer earlier or on every 49.7th day.
  Plugin authors should replace all references to GetTickCount() in their plugins
  with GetTickCount64() as well.
- ${Macro.Runtime} now returns a pInt64Type to be able to hold the return of GetTickCount64
  if you are using ${Macro.Runtime} in your macro, make sure it works as intended. 

23 May 2014 by eqmule
- Fixed a fix...
  Sorry but I was in the middle of testing stuff yesterday and today they patched so
  in order to get everything out quick for x2 weekend
  I missed a bug in GetSpellByID, its fixed now (again)

23 May 2014 by eqmule
- Updated for patch

22 May 2014 by eqmule
- Secured a few functions that calls GetSpellByID against buffer overflows.

21 May 2014 by eqmule
- Updated for patch

15 May 2014 by eqmule
- Updated for patch

14 May 2014 by eqmule
- Updated for patch

12 May 2014 by eqmule
- Added nogroup to searchspawn - cred htw
  This means you can do stuff like /echo ${Bool[${NearestSpawn[1, nogroup pc radius 300]}]}
  it will return TRUE if there is at least 1 player within 300 radius of you thats NOT in your group.
- Added case Range: to ItemType

08 May 2014 by SwiftyMUSE
- Update of SpellSlotInfo for SPA's 157 to format as a ranged value
- Added MaxBuffSlots, changed FreeBuffSlots to use the new function that gets the max buff slots

29 Apr 2014 by eqmule
- Updated for patch

26 Apr 2014 by eqmule
- If using an old ItemDB.txt you will now see a message asking you to update it.

24 Apr 2014 by SwiftyMUSE
- Fix for reuse timer in spell slot information
- Fix for random CTD on some spell display
- Fix for CTD when item missing in ItemDB
- Added command /SpellSlotInfo [#|"spell name"]. You can use this to see the spell slot
  information for any spell without having to right-click display through the MQ2ItemDisplay plugin.
- Ground spawn updates

18 Apr 2014 by eqmule
- Fixed a bug in GetSpellByID that would make it return "Unknown Spell" when it 
  should just return 0
  This means macros like scribe.mac will work again.

16 Apr 2014 by eqmule
- Fixed the EQRAIDWINDOW struct
  This means caption classcolors for raidmembers will again work as intended.
- Changed how plugins are loaded from MacroQuest.ini
  I don't think this will affect anyone, but from now on
  when a plugin is unloaded the [Plugins] section will not be erased
  The old mq2plugin=mq2plugin is still valid, but eventually
  you will end up with a list of plugins where the entries
  will look like mq2plugin=1 or mq2plugin=0
  I did this because I'm preparing the loader for being able to unload/load
  plugins directly from its iconmenu.

13 Apr 2014 by SwiftyMUSE
- Added GemIcon, HateGenerated, PvPCalc, Unknown182, Unknown222, Unknown223 to the SPELL struct
- Added HateGenerated to MQ2ItemDisplay output

11 Apr 2014 by SwiftyMUSE
- Merged the MQ2GearScore logic into the base code for MQ2ItemDisplay. This means that MQ2GearScore
  is no longer necessary and MQ2Bzsrch will work correctly for those that want scores.
  In order to use the new functionality, rename your old ini file to MQ2ItemDisplay.ini to get all
  the same values. You can stop using MQ2GearScore and go back to use the base code MQ2ItemDisplay

10 Apr 2014 by SwiftyMUSE
- Update of SpellSlotInfo for SPA's 124/125/132 to format as a ranged percent and specify that SPA 132
  is a # of tick(s)

08 Apr 2014 by SwiftyMUSE
- Rewrite of SpellSlotInfo, uses new function ParseSpellEffect. Pass a pSpell structure, slot number,
  character buffer and it will return a character buffer with the spell effect information
- Fixed issue with MQ2ItemDisplay that would sometimes display the wrong usable classes

08 Apr 2014 by SwiftyMUSE, eqmule
- Corrected datatype refactor to allow for correct type inheritence in MQ2 parser

08 Apr 2014 by eqmule
- Added MaxTargets to the SPELL struct
  This means we can check how many targets a spell will affect, 12 for example.
- Added SpellGroup to the SPELL struct
  This is used to display the spell family for the "Limit: SpellGroup"

06 Apr 2014 by SwiftyMUSE
- Fixed issues with GetSpellNameByID and GetSpellbyID that would cause undefined results or CTD

05 Apr 2014 by eqmule
- Fixed a crash in GetSpellEffectName
- MacroQuest2.exe should work on windows 8.x now

04 Apr 2014 by eqmule
- Update for patch

02 Apr 2014 by SwiftyMUSE
- TEMPORARY fix for C2065 compiler issue on vs2008

02 Apr 2014 by eqmule
- Update for patch
- MacroQuest.ini is now created (from the _default template) if it doesnt exist.
- The item and spelldisplay plugin should display more correct info now
  SwiftyMUSE did most of that grunt work, big props to him for taking it on.
  We will carefully monitor this code and add more fixes as we go to make stacking
  and spell/iteminfo 100% perfect.

30 Mar 2014 by SwiftyMUSE
- Added CreateMQ2NewsWindow for Macroquest.ini file to turn on/off the creation of
  the news window
- Updated stacking checking to ignore bard songs and song window illusions
- Removed the stat change portion of the additional checks for stacking introduced
  on 23 Mar 2014

30 Mar 2014 by eqmule
- Fixed /lootall
- Added Caster to the Spell TLO
  returns a pStringType of the caster of a buff
  Usage: /echo ${Target.Buff[Ancient Flames].Caster}
  [MQ2] eqmule

27 Mar 2014 by CyberTech
- Refactor datatype definitions for MQ2 and ISEQ code
    All datatypes are declared in one file (DataTypeList.h), one time, for both ISXEQ and MQ2.
    Inheritance and Persistence are defined at the same time and location.
    This will avoid the ISXEQ build breaking or falling behind when new datatypes are added to MQ2.
    Additionally, it simplifies the code required for a new MQ2 datatype -- 1 line of code instead of 4

26 Mar 2014 by eqmule
- Fixed Spell[some spell].Description
  it now returns the correct string.
- Added a Slowed,Rooted,Mezzed,Crippled,Snared and Hasted
  to the TargetType TLO.
  they all return a pTargetBuffType TLO which has 3 members:
  Address (pIntType), Index (pIntType) and Duration (pTicksType).
  It also inherits pSpellType.
  This means that you can to stuff like:
  /echo ${Target.Slowed.Name} will fade in ${Target.Slowed.Duration.TotalSeconds}s
  [MQ2] Tepid Deeds will fade in 114s
  /echo ${Target} will break mezz in ${Target.Mezzed.Duration.TotalSeconds}s
  [MQ2] a_pyre_beetle48 will break mezz in 66s

24 Mar 2014 by eqmule
- Added exact match option to spawn searches (Suggested by: petesampras)
 example: /echo ${Spawn[=eqmule]} will find eqmule but not eqmulee.
- Fixed GroupMemberTargeted (this means /target clear works again)
- Added new TLO Member 'Inviter' to the character TLO. (its a pStringType)
 You can check ${Me.Invited} to see if you have a
 group invitation so I figured it would be useful
 to know who actually sent the invite:
 Usage: /echo ${Me.Inviter} just invited me to join their group
 Output: [MQ2] uberplayer00 just invited me to join their group

23 Mar 2014 by SwiftyMUSE
- Corrected itemdisplay to show useable classes for the spell when over level 70
- Corrected to make sure cfg files are executed during refresh injections
- Additional checks for spell stacking.
  (Buffs/Songs will stack (both land) if they are benefical spells and it's some type
  of stat change that was currently causing it to fail)

22 Mar 2014 by SwiftyMUSE
- Corrected useable class name in itemdisplay extension.
- Additional updates for spell effects
- Updates for spell stacking. Added .StacksWith as an alias
  for .WillStack

22 Mar 2014 by eqmule
-NOTE, THIS UPDATE WILL BREAK PLUGINS. (but not that much see below)
 SPELL struct member Level is now ClassLevel
 this was done cause i want you to know which plugins to update.
 ANY place that refers to Level-1 muct be changed to ClassLevel
 do NOT forget to remove the -1
-Updated the launcher.
-Injecting is now faster, it will happen even when eq is not in focus.
 This means injecting will no longer attach to any process it feels like.
 it will only attach to eqgame.exe.
 This is a good thing, (cause it means you wont have to kill the tasktray icon)
 if you need to /unload to do a rebuild for example.
 Also, since mq2main only attaches to eqgame, launchpad will now
 run just fine without dying even when the tasktray icon is up...
 If you /unload you can "reload" from the tasktray icon by selecting
 "Refresh Injections"
 If you start a new session of eqgame.exe mq2main.dll will be autoinjected.
 "Refresh Injections" will only reattach to eqgame.exe(s) that doesn't already
 have a mq2main.dll loaded in its address-space. 
 If one is loaded already it will move on to the next eqgame.exe it finds and try there
 until it has made sure all running eqgame.exe has mq loaded...

18 Mar 2014 by SwiftyMUSE
- Added CountSongs
- Changed .Stacks and .StacksPet to allow the comparison of the songs too
- Added MercType to the list of PlayerClasses
- Added the ability to allow custom offsets for those that need that (See the new privates files, MQ2Globals-private.cpp/.h)
- Added an actordef list to define the names for the various groundspawns.
  (If you find any missing (there are some), please post and they can be added.) Use "/items drop" to see
  the value that needs to be added. I removed the use of weapons.h and grounds.h. They were merged into
  the actordef list.
- Added some missing expansion names
- Added additional spelltype members (thanks PeteSampras)

18 Mar 2014 by eqmule
-IMPORTANT: MacroQuest.ini has been renamed to MacroQuest_default.ini
 I did this because I got tired of that unzipping would overwrite
 mine (which has custom settings in it) everytime there was a new zip.
 New Users that never run MacroQuest2.exe before
 SHOULD remove the _default extension on that file before they start MacroQues2.exe.
 (I want to make MacroQuest2.exe automatically do that at some point if no ini exist,
 but for now its a manual thing)
-Fixed a ctd when you did a /echo ${FindItemBankCount[blah]} with an empty shared bank...
-Fixed EQRAID struct (again)
-Added all known SPAs (458 of them), this means you should not get any more Unknown Spell Effects
 in the Spell Display. (You will get "Please Check" instead but thats for me
 so I know which ones I need to look closer at, dont worry about that for now.
-Added Spell restrictions as well to the spell display info - cred htw

-This is mainly a maintenance release, which means, it has code i am going to finetune later
 as well as some code that is now redundant and will be removed at a later point so we can avoid bloat.
 Hopefully releasing this now, will give those of you that maintain your own versions enough time
 to merge in the new stuff with your own builds before next patch...

-The Readme.chm file is back! (Click ReadMe on the macroquest2 icon...)
 it has compile instructions for VS 2012...

 more can be done to update other sections of it, but we need to start somewhere.
 contact me if you are interested in helping out with that.

16 Mar 2014 by eqmule
-Fixed EQRAIDMEMBER struct
 This means /echo ${Raid.Member[${Me}].Class} (and the likes) will work again.
-Fixed a bug with pRaidType where pSpawnType members wouldn't inherit correctly.
 This means things like /echo ${Raid.Member[${Me}].Race} will work properly (again)... (did it ever work?)

15 Mar 2014 by eqmule
-Fixed the EQRAID struct 
 This means, things like /echo ${Raid.Members} will work again.

13 Mar 2014 by eqmule
-Updated for patch
-Fixed a problem with MQ2Labels showing up as Unknown

12 Mar 2014 by eqmule
-Updated for patch
-The MQ2Type destructor is now virtual Cred: TypePun

09 Mar 2014 by eqmule
-Added Distance3D float member to the Switch TLO
-/click left item is back!! (in all its old days glory...)
 To use: first /itemtarget then /click left item
 Yes you can pick up stuff from the ground without facing it.
 Yes you can open a tradeskill container without facing it.
 BUT make sure you are in range. (20)
 Even though you do not have to be facing the item I still recommend
 you do a /face item (for appearances) before you issue a click left item...
 Please dont abuse this.

01 Mar 2014 by eqmule
-Fixed InvitedToGroup (it was in the wrong place in the struct)

26 Feb 2014 by eqmule
-Made some preparations for future updates related to Custom Help Windows
 Not a critical update unless you are a hardcore plugin author.

23 Feb 2014 by eqmule
-Corrected some offsets that where wrong.
 This should fix a couple ctd's reported on the forum (hopefully)
 Sorry about any downtime this may have caused to your crews...
-CampfireZone wont ctd in neigboirhoods or greater guild halls anymore
 however it wont return anything either until I figure out where that info is located.
-Updated /beepontells and /timestamp to take on AND off as arguments.
 no argument will just toggle, just like before this change.
 This is also saved to macroquest.ini from now on.

21 Feb 2014 by SwiftyMUSE, eqmule
- Updated for patch

20 Feb 2014 by eqmule
-Fixed EQRAID struct 
 This means, things like /echo ${Raid.Members} will again work.

19 Feb 2014 by eqmule
-Updated for patch
-Added LoreGroup and LinkDBValue to CONTENTS struct
 It is used in the linkdb plugin. Cred: SwiftyMUSE

-Added a new TLO Member for Song/Buff, HitCount which will return a pIntType of how many hits a song/buff has left before it fades.
 Usage /echo ${Me.Song[Lich Sting Recourse].HitCount}

-made some adjustments to /itemnotify
 Im not really finished with it, more testing is needed
 but now it can select items when merchantwindow is open.

 and /ctrl /itemnotify should pick up single items as well... *should*
 more to come on this, its complicated... I know the code looks like a complete mess
 but I will clean it up when I know exactly how I want it to work...

05 Feb 2014 by eqmule
-Changed /ini to work in the following way (see below), apperantly there was a bug in my understanding
 of how people wanted it to work.
//	/ini "someini.ini" "the section" "NULL" "NULL"
//	adds a key named NULL and a value named NULL under the [the section]:
//	to remove the key named NULL:
//	/ini "someini.ini" "the section" "NULL" NULL
//	OR /ini "someini.ini" "the section" "NULL"
//	to remove section "the section":
//	/ini "someini.ini" "the section" NULL
//	OR /ini "someini.ini" "the section"
//
//	Basically leaving the third and/or fourth parameter blank will be interpreted as NULL
//	enclosing NULL in quotes will interpret it as an actual string "NULL"

29 Jan 2014 by eqmule
-Fixed a bug in MQ2DataVars.cpp
 itemlinks now works as intended. (again)
-Added some support for ISXEQ and some new commands(/beepoontell,/timestamp) + a lineofsight code change
 cred: Red-One

28 Jan 2014 by eqmule
-Updated for patch

27 Jan 2014 by eqmule
-New Feature: /useitem "item name here"
-New Feature: /itemnotify "item name here" left/rightmouseup
 This means no more need to figure out which slot an item is in, as long as its in our inventory
 it will be "clicked".
 For obvious reasons, rightmouseup only works on clicky items...

-NOTE! MACRO AUTHORS:
Keeping with my modus operandi of "breaking things that are'nt fixed" (properly)
I have made changes to the following:
Macro breaking changes: (please dont panic, its easy to adjust)
1. TLO ${Me.XTarget[x].Type} is now ${Me.XTarget[x].TargetType}
 Reason: XTarget inherits Spawn and since that already contains a .Type member, it was necasary to change it.

2. Ok , so I noticed that everquest sometimes mark chat as SPAM
and in order to do that, they "tag" say,tell, and the rest of the chat if it orignates from another player.
This messes up our eventhandling, and I believe it has for several years.
So, its well overdue for a change, I am sorry about this though, cause this WILL
break some macros (and possibly plugins) that "fixes" this internally...
Here is an example of how a macro would deal with this:

#event healme "#1# says,#*#heal me#*#"

Sub Event_healme(line, Sender)
	/varset Sender ${Sender.Right[-2].Left[-1]}
	/if (${Sender.Equal[eqmule]}) {
		/echo eqmule needs a heal
		/varset healneeded 1
	}
/return

As you can see, unless we "strip" ${Sender} it will never be equal to "eqmule"
cause "eqmule" is actually "\x12\x31eqmule\x12"

Now, the fix for this obviously should be taken care of by core mq, and not your individial macros.
So I have done precicely that.
After building this version of mq, the new event should look like this instead:
Sub Event_tagged(line, Sender)
	/if (${Sender.Equal[eqmule]}) {
		/echo eqmule needs a heal
		/varset healneeded 1
	}
/return

Ok? questions? post on the forum, im releasing this version a month or so before next patch, 
so u should all have plently of time to adjust to this change.

22 Jan 2014 by eqmule
-Updated for patch

21 Jan 2014 by eqmule
-Added two new features
-New Command: /beepontells which is a toggle, can be set in MacroQuest.ini BeepOnTells=1 in the [MacroQuest] section.
 well... thats what it does, u get a tell... it beeps...
-New Command: /timestamp which is a toggle, can be set in MacroQuest.ini TimeStampChat=1 in the [MacroQuest] section.
 Basically it timestamps all chat when its on...
 NOTE: The timestamp takes place AFTER chatevents are handled, so at least in theory
 this should NOT have any adverse effects when turned on.

20 Jan 2014 by eqmule
-pinstCTaskWnd is back, dont know when it got lost...
-Added new TLO "Task" its useful for shared tasks(quests).
 it has the following members:
 -Title returns a pStringType of the shared task.
 -Timer returns a pTicksType of the amount of time left before task expires.
 -Members returns a pIntType of how many members the task has.
 -Member returns a pTaskMemberType
  pTaskMemberType has the following members:
  -Name returns a pStringType
  -Leader returns a pBoolType of TRUE or FALSE if the member is the task leader or not
  -Index returns a pIntType of the members taskindex, i.e where in the list it is... 1-6
Usage:
       /if (${Task.Member[Eqmule].Leader}) {
              /echo I am the leader of ${Task.Title} which expires in ${Task.Timer.TotalMinutes}...
	   }
	   /echo Task Member 2 is ${Task.Member[2]}
Output:
      [MQ2] I am the leader of Hatching a Plan which expires in 243 minutes...
      [MQ2] Task Member 2 is Eluidiaan

-XTarget now inherits pSpawnType
 this means that you can now do stuff like:
 /echo ${Me.XTarget[1].PctHPs}
 [MQ2] 93
 /echo ${Me.XTarget[8].Level}
 [MQ2] 16
 NOTE: max XTarget is 10... I dont think doing /echo ${Me.XTarget[11].Level} will turn out good for anyone...

 Please update ALL macros that targets mobs around you *when fighting* to check their HP to use XTarget[x].PctHPs instead.
 HINT: This is not a suggestion, its a very strong recommendation/borderline order.
 The reason for this is that:
 1. Targeting multiple mobs over and over just to check their HP, SLAMS the eq servers with targetpackets.
 2. It is BAD practice and it slows down YOUR macro, as well as the eq servers.
 3. For your own good, detecting botters are extremely easy by just watching how your character targets.
    no "real" player will target 50 mobs around him in a couple seconds, just to select the one with the lowest HP.

04 Jan 2014 by eqmule
-Added ActiveDisc to the Character TLO, it returns a pSpellType if a discipline is active. (otherwise NULL)

 usage: /if (${Me.ActiveDisc.ID}) {
			/echo Yes I am using a Discipline, and its ${Me.ActiveDisc.Name}, the spell id is ${Me.ActiveDisc.ID}
		}
 
02 Jan 2014 by eqmule

								HAPPY NEW YEAR!!!
We have had a good 2013, I expect to add some exciting new things as well as continue
work on updating and making MQ2 better and better this year.
Stay tuned, and thank you for all of your support!

-This is NOT a critical update (no need to update unless you really need the following:)
-Added GetCurrencyIDByName
-Added new Character TLO Member AltCurrency which returns a pIntType
 usage: /echo ${Me.AltCurrency[Marks of Valor]}
        /echo ${Me.AltCurrency[31]}
 Cred: desgn
-Added ZoneFlags to the pZoneType TLO, it returns a pIntType
-Added Category and Subcategory Members to the Spell TLO, they return pStringType
-Fixed a CTD in ${DisplayItem.StackSize}
-Added delete functionality to the /ini command
 usage: NULL required: http://www.macroquest2.com/phpBB3/viewtopic.php?t=12574&highlight=delete
       no NULL needed: http://www.macroquest2.com/phpBB3/viewtopic.php?f=28&t=18467

 Both approaches are valid and will work for backward compatability.

15 Dec 2013 by eqmule
-This is NOT a critical update (no need to update unless you really need the following:)
 I just added FindItemByID and renamed FindItem to FindItemByName
-Updated ${Mercenary.State} to return "NOMERC" if you dont have a merc.

-There is a /while command in right now (has been for a while -pun intended)
 I just wasnt ready to announce it earlier, look, this is extremely beta.
 IF you are gonna try it, you cannot expect it to work perfectly
 I basically only tried:
 /while (${Target.ID}) {
	/delay 1s <--- IMPORTANT
	/echo Hi there we have a target
 }
 You can NOT do:
 /while (something) /echo hi there
 
 right now it NEEDS the {} enclosure...
 and please unless you want your cpu to freak out... use a "/delay something" within that closure...
 see my example above (the <-- IMPORTANT)

11 Dec 2013 by eqmule
-Updated for patch
-Updated AltAdvManager::GetAltAbility with second parameter, I dont know what it is yet, rank? level?
-Fix for SpawnInfo->Trader and SpawnInfo->Buyer

06 Dec 2013 by eqmule
-Fixed void CTabWnd::SetPage(int,bool,bool);
(this means aapurchase and the likes works again...)
your're welcome...

05 Dec 2013 by eqmule
-Updated for patch

27 Nov 2013 by SwiftyMUSE
-Added AAPointsAssigned to Me TLO

16 Nov 2013 by EqMule
-Fix for ${Target.AggroHolder} it now properly return Pets and Mercenary SpawnTypes as well as Players.
 There is still some work to do on this TLO, for example it wont return
 yourself, this is not intentional, its on my todo list.

-Added support for /itemnotify with bags closed for bank and shared bank as well.

-Fixed a bug where if you sent a /itemnotify in <pack> <slot> leftmouseup 
 and you had the item on a hotbutton, instead of picking it up, it would activate it.
 This means that from now on, if you issue a /itemnotify leftmouseup command... you can be 100% sure
 it WILL pick up the item, not activate it...

14 Nov 2013 by EqMule
-Updated for patch
-"/itemnotify in" changed to work even if bags are closed.
 example: /itemnotify in pack1 1 leftmouseup ( Will pick up the item in pack1 slot 1 even if the bag is closed...)

 Note: that this is pretty much untested right now, let me know of any issues.

10 Nov 2013 by SwiftyMUSE
- added MaxLevel to Spell TLO
  the purpose was to allow autobot to get the max mezz level automatically
  and avoid hardcoding it in the macro itself.

07 Nov 2013 by EqMule
-Fix for Contents.Power
-Added a manifest to MacroQuest2.exe so it will requireAdmin automatically.
-Updated all visual studio vcxproj files to use the v110xp toolset.

its time for you guys to update to vs2012 sp3 or newer if you want to use the vs2012 .sln
For the rest of you, this shouldnt have an impact, just use old MacroQuest2.sln

as for the strcpy_s error, this is intentional, upgrade your visual studio to a version released after 2006.
you cannot use vs 6.0 anymore (unless you change them all back to strcpy)

06 Nov 2013 by EqMule
-Updated for patch
- Changed top #turbo to 80, still defaults to 20
-Brought back an old friend from the dead... /click left door
 You do not *HAVE* to face the door to "click" it but I still recommend that you do, your char doesn't need the attention...
Usage:
Sub OpenDoor
:retrydoortarget
	/doortarget DOOR1
	/delay 1
	/if (!${Switch.ID}) {
		/goto :retrydoortarget
	}
	/face door nolook
	/delay 1
:retryopendoor
	/if (!${Switch.Open}) {
		/click left door
		/delay 1s
		/goto :retryopendoor
	}
/return

29 Oct 2013 by EqMule
-Cast item works on items in bags now if you have VoA or higher expansion.
cred to desgn for code/suggestion

26 Oct 2013 by EqMule
-Added a new member to the Target TLO:
${Target.AggroHolder} it returns a pSpawnType of whoever your target is most angry with and currently attacking, 
i.e they guy that has the most aggro.
This can be used for ANY Target, you dont even have to have aggro yourself or even be in group with them.
You can run by someone fighting, select their target and this will return whoever its most angry with...
/echo ${Target.AggroHolder}
[MQ2] EqMule

***OK THE NEXT FIX "might" break some macros, BUT, this is how it is meant to work for consistency, so... deal with it please.***
-Fixed ${Group.Member[<thename>].PctAggro and ${Group.Member[x].PctAggro
/echo ${Group.Member[eqmule].Index}
[MQ2] 3			<-- im groupmember 3
/echo ${Group.Member[3].Name}
[MQ2] Eqmule	<-- see?
/echo ${Group.Member[3].PctAggro	<-- it works with the number
[MQ2] 54		<-- my aggro
/echo ${Group.Member[Eqmule].PctAggro	<-- as well as the name
[MQ2] 54		<-- my aggro

23 Oct 2013 by EqMule
-NOTE TO: Macroauthors, Macro breaking CHANGE!

 Look, to prepare for a PctAggro fix, I needed to make a change to how ${Group.Member[<TheName>]} works
 This will most likely BREAK some people macros
 BUT it is going to be consistant with how other TLO's work that deal with Names and so on.
 so in the end you will thank me for making this change.
 From Now On: ${Group.Member[<TheName>} returns a pGroupMemberType NOT a pIntType
 SO IF you need the Index of a GroupMember, I have added a new member called: Index
 Example of how it worked BEFORE THIS PATCH:
 /echo ${Group.Member[${Me.Name}]}
 [MQ2] 0
 Example of how it works AFTER THIS PATCH:
 /echo ${Group.Member[${Me.Name}]}
 [MQ2] Soandso
 BECAUSE the new type is a pGroupMemberType, it also inherits pSpawnType which is why you can also do:
 /echo ${Group.Member[${Me.Name}].Class}
 [MQ2] Wizard
 I hope you all can see the benefit of being able to directly access the pSpawnType in this way...
 But, to get back to the index:
 To actually get the index do a:
 /echo ${Group.Member[${Me.Name}].Index}
 [MQ2] 0

 We good?

21 Oct 2013 by EqMule
-Fixed ${Pet.Body.ID} and ${Mercenary.Body.ID} crashes (when no pet/mercenary was up)

20 Oct 2013 by EqMule
-Added Prestige to the Item TLO:
usage: /echo ${Cursor.Prestige} returns a pBoolType TRUE if its a Prestige item otherwise FALSE

19 Oct 2013 by EqMule
-Added Subscription to the Character TLO:
usage: /echo ${Me.Subscription} returns a pStringType "UNKNOWN","FREE","SILVER" or "GOLD"

15 Oct 2013 by EqMule
-Added EnduranceCost to the Spell TLO:
usage: /echo ${Spell[Malarian Mantle].EnduranceCost} returns a pIntType
-Added PctPower to Item TLO:
usage /echo ${Me.Inventory[powersource].PctPower} returns a pFloatType

14 Oct 2013 by EqMule
-Added 2 new Members to the Character TLO:
${Me.PctMercAAExp} which returns a float of the current percent of exp your mercenary has.
and
${Me.MercAAExp} which returns the actual pIntType

13 Oct 2013 by EqMule
-Fix For macros not loading...

13 Oct 2013 by EqMule
-Fix for ${Group.Member[x].Pet}

12 Oct 2013 by EqMule
-Added Support for CustomPlugins.ini
 it only have 2 sections and in the Macroquest Section only DebugSpewToFile is valid
 in the Plugins section you can add as many plugins as u like...
 /plugin unload on a custom plugin will unload it (as it should), but it will NOT write the change to the CustomPlugins.ini.
 That behaviour is by design. If you dont want a plugin to be loaded, you should manually remove it from the list.
 Example of what my CustomPlugins.ini looks like:
 [MacroQuest]
 DebugSpewToFile=1

 [Plugins]
 mq2AutoLogin=mq2AutoLogin

12 Oct 2013 by EqMule
-Fix for a crash in the "Clearing A Path" instance in Dead Hills
 this will most likely fix other instance crashes as well in the new zones.
 however i couldnt log in game to test, so report in bugs forum if u still crash
 when zoning in.

12 Oct 2013 by EqMule
-Fix for ${Me.Pet.Following} and ${Me.Mercenary.Following}
-Todo: Fix ${Me.Inventory[powersource].Power}

11 Oct 2013 by EqMule
-Removed PetTarget and PetCombat
-Added new TLO members for ${Me.Pet}
- Buff		example: /echo ${Me.Pet.Buff[1]} returns a pSpellType
			example: /echo ${Me.Pet.Buff[Spirit of Wolf]} returns a pIntType (The slot the buff is in)
- Combat	example: /echo ${Me.Pet.Combat} returns a pBoolType TRUE or FALSE (on/off)
- GHold		example: /echo ${Me.Pet.GHold} returns a pBoolType TRUE or FALSE (on/off)
- Hold		example: /echo ${Me.Pet.Hold} returns a pBoolType TRUE or FALSE (on/off)
- ReGroup	example: /echo ${Me.Pet.ReGroup} returns a pBoolType TRUE or FALSE (on/off)
- Stance	example: /echo ${Me.Pet.Stance} returns a pStringType "FOLLOW" or "GUARD"
- Stop		example: /echo ${Me.Pet.Stop} returns a pBoolType TRUE or FALSE (on/off)
- Target	example: /echo ${Me.Pet.Target} returns a pSpawnType of the pets current target
- Taunt		example: /echo ${Me.Pet.Taunt} returns a pBoolType TRUE or FALSE (on/off)

10 Oct 2013 by EqMule
-Updated for patch
-Added new TLO ${Mercenary}
It returns a SpawnType so you have access to all spawnmembers.
As well as these four new ones:
${Mercenary.State} (stringtype) which returns strings: "DEAD" "SUSPENDED" "ACTIVE" or "UNKNOWN";
${Mercenary.StateID} (int) which returns the state as a number (mostly good for debugging)
${Mercenary.Stance} (stringtype) which return the Stance as a string
${Mercenary.AAPoints} (int) returns how many unspent mercenary AA you have.
I Plan to add more stuff later if needed. Those are the most useful for now...

09 Oct 2013 by EqMule
-Fix for Bank and SharedBank members in CHARINFO struct
(thanks to Drakhhen for making me aware of this bug)

08 Oct 2013 by EqMule
- Updated for Oct 7-8 2013 patch
- Shared Bank now has 4 slots
- I will add a TLO for the new mercenary AA
 but I need more time to look into it, unless someone beats me to it.
 For now use the UI...
- Added a couple new TLO's
 /echo ${Me.PetTarget}
 will return the spawn your pet has targeted.
 so you can do /echo ${Me.PetTarget.ID} and so on to get more info out... 
- /echo ${Me.PetCombat}
 is the pet attacking something? 
 returns TRUE or FALSE 

Im pretty sure these 2 can use some more work, but should work in most situations I think...

22 Sep 2013 by EqMule
- Added Me.ZoneBound which returns Zone information for the zone you are bound in
  Usage:
	/if (${Zone.ID}==${Me.ZoneBound.ID}) {
		/echo crap im back at bindpoint, did I die?
	}
18 Sep 2013 by EqMule
- Updated for patch
21 Aug 2013 by EqMule
- Updated for patch
18 July 2013 by EqMule
- Added support for /useitem
  Example: /useitem ${FindItem[=worn totem].ItemSlot} ${FindItem[=worn totem].ItemSlot2}
  Note: you need VOA expansion or newer for /useitem to work, its a soe, not an mq2 command
- Fixed listselect *
	Example: /notify MMTW_MerchantWnd SubtypeListBox listselect 10
			 Will select the Tier V Healer listitem in the Mercenary Merchant Window.
	
	*listselect wasnt able to actually "select" items, it only "highlighted" them prior to this fix.
17 July 2013 by EqMule
- Added comboselect*
	Example: /notify MMTW_MerchantWnd TypeComboBox comboselect 2
			 Will select Journeyman Mercenaries in the Mercenary Merchant Window.
	
	*listselect still works when you just need to "set" an item in a combobox
	but when you want it to actually do the "select" use comboselect.

16 July 2013 by EqMule
- Updated for Jul 16 patch
- Added Item.Damage (thanks to nod77)
- Added new TLO GetCurSel (thanks to Dewey2461) see http://www.macroquest2.com/phpBB3/viewtopic.php?f=30&t=18947
- report bugs to me on irc or on the forum

22 June 2013 by ieatacid
- Fixed window.Enabled

20 June 2013 by EqMule, ieatacid
- Updated for Jun 19th patch

2 June 2013 by ieatacid
- MacroQuest.GameState now returns 'PRECHARSELECT' when applicable

17 May 2013 by EqMule, ieatacid
- Updated for May 14th patch

21 April 2013 by ieatacid
- MQ2Map fixed

21 April 2013 by ieatacid, EqMule
- Updated for April 17th patch

21 March 2013 by ieatacid
- Fixed keybind issues (?)

16 March 2013 by ieatacid
- Updated for March 13th/14th patch

16 February 2013 by ieatacid
- Updated for Feb. 13th/14th patch

20 January 2013 by ieatacid
- Fixed _CXWND.pParentWindow crash
- Fixed MQ2ItemDisplay crash

19 January 2013 by ieatacid
- Fixed MQ2ItemDisplay
- Fix corpse crashes
- Fixed a couple inventory struct members that were off -- item.stack and some others should work correctly now
- Fixed Me.Pet

18 January 2013 by ieatacid
- Updated for January 16/17 patch

4 January 2013 by ieatacid
- Fixed _ITEMINFO.Clairvoyance
- Fixed HasExpansion function

24 December 2012 by ieatacid
- MQ2ItemDisplay: fixed duplicate spell data being displayed

13 December 2012 by ieatacid
- Updated for December 12th patch
- FIXED OLD COMPILER WARNINGS

9 December 2012 by ieatacid
- Added ability to check if your account has a specific expansion enabled
... bool character.HaveExpansion[n]: Check if you have an expansion by number
... bool character.HaveExpansion[name]: Check if you have an expansion by name (full name not abbreviation)
... Added function for checking expansion availability. See HasExpansion function in MQ2Utilities.cpp for more info
- Added access to aggro data
... int character.PctAggro: Your aggro percentage
... int character.SecondaryPctAggro: Secondary aggro percentage
... spawn character.SecondaryAggroPlayer: spawninfo for secondary aggro player
... spawn character.AggroLock: spawninfo for aggro lock player
... int target.PctAggro: target's aggro percentage on you (same as character.PctAggro)
... int target.SecondaryPctAggro: target's secondary aggro percent (same as character.SecondaryPctAggro)
... spawn target.SecondaryAggroPlayer: spawninfo for target's secondary aggro player (same as character.SecondaryAggroPlayer)
... int groupmember.PctAggro: group member's aggro percentage
... int xtarget.PctAggro: xtarget's aggro percentage

3 December 2012 by ieatacid
- Fixed MQ2Bzsrch.  bazaaritem.Value has been removed because it's no longer sent with the item data

29 November 2012 by ieatacid
- Fixed alternate ability bug
- Fixed Me.CombatState
- MQ2Bzsrch is still broken, don't load it

28 November 2012 by ieatacid
- Updated for today's patch

23 November 2012 by ieatacid
- Fixed MQ2FPS (it once again stops rendering)

15 November 2012 by ieatacid
- Fixed custom chat channel join/leave messages not firing

12 November 2012 by ieatacid
- Fixed UI crashes

10 November 2012 by ieatacid
- Fixed alt ability bug

9 November 2012 by ieatacid
- Updated for November 7th patch
- Due to the introduction of ASLR into the client, offset names in eqgame.h have been changed as it was the easiest route to take in adapting the code base
- A function has been added to MQ2Inlines.h for plugins that need to adjust their own offsets for ASLR: DWORD FixOffset(DWORD nOffset);
... It takes the offset as a parameter and returns the recalculated offset

18 September 2012 by ieatacid
- Updated for patch on the 16th

25 September 2012 by ieatacid
- Updated for patch

19 September 2012 by ieatacid
- Updated for patch

16 August 2012 by ieatacid
- Updated for patch

19 July 2012 by dkaa, ieatacid
- Updated for patch

27 June 2012 by ieatacid
- Updated for patch

13 April 2012 by ieatacid
- Updated for patch

31a March 2012 by dkaa
-- Fixed DeleteAll, which was crashing MQ2Tracking...

31 March 2012 by dkaa
-- Fixed MyTradeReady, etc
-- Fixed various window crashes
-- Broke all the plugins that create their own window.  While consolidating some code, I ran into the problem that Show is both member data and function.  Do the data member changed to dShow, which means plugins like MQ2BagWnd have to change too.

23 March 2012 by ieatacid, dkaa
- Updated for March 22nd patch
- Added mapfilter TargetPath
... when enabled, right-clicking a spawn on the map will make it your target and draw a path to it on the map and in the world
... off by default

03 February 2012 by dkaa
- Kill launchpad if we are injected.  Launchpad is snooping into all processes.

15 January 2012 by dkaa
- Updated to fix /lootall

17 December 2011 by ieatacid
- Updated for today's patch

15 December 2011 by ieatacid
- Fixed spell manager crash

14 December 2011 by ieatacid
- Updated for today's patch

23 November 2011 by ieatacid
- Fixed _EQINVSLOTWND struct
- Added Me.GemTimer to retrieve the refresh time on spell gems, returns ticks type

18 November 2011 by ieatacid
- Updated for November 15th patch

11 October 2011 by ieatacid
- Fixed Me.TributeTimer

15 September 2011 by ieatacid
- Updated for today's patch

19 August 2011 by ieatacid
- Fixed some campfire stuff

30 June 2011 by ieatacid, dkaa
- Updated for today's patch

28 April 2011 by dkaa
- updated for the patch

20 April 2011 by dkaa
- fix for XTarget -- thanks, drkrain

19 April 2011 by dkaa
- added Me.SkillCap

14 April 2011 by ieatacid
- Updated for April 13th patch

6 April 2011 by ieatacid
- Added Me.MercenaryStance -- returns current active mercenary stance as a string, default is NULL

23 March 2011 by dkaa
- Fixed GetSTMLText -- you need the new eqbcs
- Fixed SetSTMLText -- you need the new eqbcs
- Fixed AppendSTMLText -- you need the new eqbcs
- Added a constant for the chat font offset so the /bcfont will work again
- Added the class CXStr &  CXStr::operator=(class CXStr const &) offset.
- This is all brainiac's fault.

17 March 2011 by dkaa
-  Jaysus, a patch on Paddy's day.

9 March 2011 by ieatacid
- Updated for today's patch

5 March 2011 by dkaa
- Fixed window.Enabled

19 February 2011 by ieatacid
- Me.Aura now returns the effect name as a string instead of a spell type.  If you need access to the spell data, look it up using the Spell TLO

17 February 2011 by ieatacid
- Updated for today's patch

15 February 2011 by dkaa
- fixed NoDrop again

13 February 2011 by ieatacid
- Fixed item.NoDrop
- Me.Aura now returns the name of the effect in the aura window if it can't find the matching spell
- _FELLOWSHIPINFO fix (thanks, Drakhhen)
- Fixed CListWnd::DeleteAll function offset (thanks, brainiac)

12 February 2011 by ieatacid, dkaa
- Updated for February 9th and 11th patches

16 January 2011 by dkaa
- Fixed IsNamed for some of the newer zone.  Thanks, el_nene.

16 January 2011 by ieatacid
- Fixed spawn.Levitate
- Fixed Me.FreeInventory

13 January 2011 by ieatacid
- Updated for today's patch

8 December 2010 by ieatacid
- Updated for today's patch

7 December 2010 by ieatacid
- Fixed "/click left" crash

4 December 2010 by ieatacid
- Added Me.Haste which reports total haste as it appears in the stats tab of the inventory window
- Changed EQ_Character::DoCombatAbility to return bool instead of void, as it is in the client

16 November 2010 by ieatacid
- Fixed for Me.FreeInventory

10 November 2010 by ieatacid
- Updated for today's patch

9 November 2010 by ieatacid
- Fixed /lootall crash

5 November 2010 by dkaa
- Fixed RightClickedOnPlayer
- Fixed item.Stacks, item.FreeStacks, and item.StackCount

1 November 2010 by ieatacid
- Fixed GetFullZone and GetShortZone crashes

29 October 2010 by dkaa
- Fixed SelectedItem and some crashes

26 October 2010 by ieatacid
- Updated for today's patch

23 October 2010 by dkaa
- Fixed the loot window and looting

22 October 2010 by dkaa
- Fixed the VC6 compile issue.
- Fixed some crashes.
- Fixed FindItem so it returns the correct slot.

21 October 2010 by ieatacid, dkaa
- Updated for today's patch
- Bug fixes and code changes for the October 16th patch

16 October 2010 by ieatacid, dkaa
- Updated for October 12th patch

15 September 2010 by ieatacid, dkaa
- Updated for today's patch

8 September 2010 by ieatacid, dkaa
- Updated for today's patch

18 August 2010 by ieatacid
- Updated for today's patch

29 July 2010 by dkaa
- Fixed a problem with Dar.  Thanks, Minymezz

28 July 2010 by ieatacid
- Updated for today's patch
- Adjusted /doability to look for your abilities in a similar way the client does, further eliminating it relying on abilities being mapped to action window buttons

14 July 2010 by ieatacid, dkaa
- Updated for today's patch

9 June 2010 by ieatacid
- Updated for today's patch

13 May 2010 by dkaa
- made the chat window history a constant to promote harmony

13 May 2010 by ieatacid
- Updated for today's patch
- Fixed Me.Dar and Me.Buff.Dar

12 May 2010 by ieatacid
- Updated for today's patch

10 May 2010 by ieatacid
- Fixed the 'listselect' window notification so you no longer need to 'leftmouse' and 'leftmouseup' after. Macros will need to be adjusted accordingly

14 April 2010 by ieatacid
- Updated for today's patch

10 March 2010 by ieatacid
- Updated for today's patch

13 January 2010 by ieatacid
- Updated for today's patch

7 January 2010 by dkaa
- Fixed the buff count to 30, song count to 20

24 December 2009 by ieatacid
- Added Me.XTarget.  See wiki for details: http://www.macroquest2.com/wiki/index.php/DataType:xtarget

18 December 2009 by SwiftyMUSE
- Updated for today's patch

15 December 2009 by SwiftyMUSE
- Updated for today's patch

14 December 2009 by dkaa
- Fix for AltAblity and Underfoot

8 December 2009 by ieatacid, SwiftyMUSE
- Updated for today's patch

19 November 2009 by ieatacid
- Updated for today's patch

18 November 2009 by dkaa
- added npccorpse and pccorpse to the spawn search filters

14 November 2009 by ieatacid
- Fix for EQMERCHWINDOW struct which will fix various things that reference it

14 November 2009 by dkaa
- Fix for labels -- added CLABELWND which is not, in fact, a CSIDLWND

13 November 2009 by dkaa
- Fix for inventory problems (corrected InvSlotWnd)

12 November 2009 by ieatacid, dkaa, SwiftyMUSE
- Updated for November 11th patch

21 October 2009 by ieatacid
- Updated for today's patch

8 October 2009 by ieatacid
- Updated for today's patch

21 September 2009 by ieatacid
- FindItemCount TLO now searches for augs on items

15 September 2009 by SwiftyMUSE
- Updated for today's patch

6 September 2009 by dkaa
- added el_nene's FromData changes

6 September 2009 by ieatacid
- Added spawn.Following which returns the spawn that a player is /following, or your pet's target

31 August 2009 by ieatacid
- Fixed _SPELL struct that changed in July
- Changed GAMESTATE_PRECHARSELECT from '6' to '-1'

19 August 2009 by ieatacid
- Updated offsets for today's patch

17 August 2009 by ieatacid
- Mouse_Aux3, Mouse_Aux4, Mouse_Aux5 added to dikeys.h

16 August 2009 by ieatacid
- Added mouse buttons to dikeys.h (Mouse_Mid, Mouse_Aux1, Mouse_Aux2).  This should let you /bind them now and eliminate associated crashes

14 August 2009 by pms
- fix for shownames
  http://www.macroquest2.com/phpBB2/viewtopic.php?t=16365

14 August 2009 by brainiac, dkaa
- Updated for the 08/12 patch

15 July 2009 by SwiftyMUSE
- Updated for today's patch

14 July 2009 by SwiftyMUSE
- Changed NUM_SPELL_GEMS to reflect the additional 2 added by the devs.

3 July 2009 by ieatacid
- Fixed /loadspells and other functions that rely on the _SPELLFAVORITE struct
- Updated MQ2ItemDisplay -- it now shows our extra item info when the modified/unmodified button is pressed (thanks pms for the idea)

29 June 2009 by ieatacid
- gGameState now gets set correctly when camping to desktop or server-select screen

24 June 2009 by ieatacid
- Reverted changes to CleanUI detour to fix MQ2ChatWnd crash when reloading the UI
- Changed tooltip handling in MQItemdisplay to work more efficiently and fix a bug with the left ear slot

24 June 2009 by SwiftyMUSE
- Updated for today's patch

21 June 2009 by ieatacid
- Fixed suffix display bug in captions (the error was in _SPAWNINFO)

20 June 2009 by SwiftyMUSE
- Backed out bug fix for MQ captions.
- Generate correct gGameState when camping (server/desktop).  This should fix random crashes in plugins when they think they are still "INGAME" but are really at server select screen.

18 June 2009 by SwiftyMUSE, ieatacid
- Updated for today's patch
- Added NUM_BUFF_SLOTS to handle the everchanging number of buffs in the target and pet windows.

17 June 2009 by SwiftyMUSE
- Added the command history functionality to MQ2ChatWnd (thanks PMS)

15 June 2009 by dkaa
- Fixed bug NoDrop on items on FV and other special servers

15 June 2009 by SwiftyMUSE
- Fixed bug with flashing MQ captions.
- Fixed bug with tooltips.  If you had a clicky item equipped in the left ear, the target window (and possibly others) would show tooltips baseed on "item name(ready)" instead of "buff name (time remaining)".
- Added filtering of macro ended messages.
- Added additional functionality to MQ2ChatWnd (thanks PMS)
   The window will redraw right away when you reload your UI in game, rather than waiting for the first text output request to recreate itself. 
   AutoScroll - on by default/normal behavior 
   NoCharSelect - off by default/normal behavior 
   SaveByChar - on by default/normal behavior 

12 June 2009 by SwiftyMUSE
- Updated for today's patch

11 June 2009 by ieatacid
- Fixed /unload crash on Windows 7 (and Vista?)

11 June 2009 by SwiftyMUSE, dkaa
- Fixed target.buff

10 June 2009 by ieatacid, SwiftyMUSE
- Updated for today's patch

21 May 2009 by SwiftyMUSE
- Updated for today's patch

15 May 2009 by ieatacid, dkaa
- Fixed guild struct and related functions
- Fixed pet window struct
- Removed MAX_GUILDS as it is no longer used

14 May 2009 by SwiftyMUSE
- Updated for today's patch

6 May 2009 by ieatacid
- Added spawn.Owner which returns a spawn type for a mercenary's owner

26 April 2009 by ieatacid
- Fixed group role issues

08 April 2009 by ieatacid
- TOTAL_SPELL_COUNT fix

07 April 2009 by SwiftyMUSE, dkaa, ieatacid
- Updated for today's patch

29 March 2009 by ieatacid
- Added Me.Mercenary which returns one of the following: SUSPEND, ACTIVE, NULL, UNKNOWN

21 March 2009 by ieatacid
- Me.CombatAbilityTimer and Me.CombatAbilityReady should now function correctly

19 March 2009 by SwiftyMUSE
- Updated for today's patch

15 March 2009 by ieatacid
- Fix for active leadership abilities
- Fix for GetCombatAbilityTimer crash (dkaa)

12 March 2009 by ieatacid, SwiftyMUSE
- Updated for today's patch

09 March 2009 by SwiftyMUSE
- Fixed aura (by name).  You can determine if an aura is active with Me.Aura[#aura name effect].ID
- Fix for buff stacking issue
- Cleaned up merc names for Group.Member[#]

12 February 2009 by dkaa, ieatacid, SwiftyMUSE
- Fixed pet buff window information/stackspet
- Fixed NPCCorpse mapfilter toggle

12 February 2009 by ieatacid, SwiftyMUSE
- Updated for the patch on the 11th

9 February 2009 by SwiftyMUSE
- Added exact match option to spawn searchs (use a "=" immediately preceeding the name being searched for)
- Updated named mob identification.  Named mobs will not exist in non-combat zones and warders, familiars, etc. have been demoted from their named status.
- Added /mapfilter option for named spawns (will toggle between named/normal npcs when npc filtering is active)
- Updated /mapfilter corpse as a master toggle for PC/NPC corpses.  When active, you can toggle PC/NPC filtering using PCCorpse/NPCCorpse respectively.
- Added Faycites, Chronobines as additional alternate currencies

31 January 2009 by dkaa
- added "targetable" as a spawn search modifier

20 January 2009 by ieatacid, dkaa
- Updated for today's patch

18 January 2009 by ieatacid
- Adjusted spawn types for banners.  The client lists the following races as banners: 500, 553-557, 586

17 January 2009 by ieatacid
- Added "/mqclear" command to MQ2ChatWnd which, you guessed it, clears the MQ2 chat window.  This does it the right way and removes all text from the window, unlike some plugins I've seen that just add 11ty new lines (\n) to the chat window
- Fixed "/setautorun".  It was saving incorrectly so AutoRun ini entries would never be processed (thanks pms)
- The "/dosocial" command should now work properly

11 January 2009 by ieatacid, SwiftyMUSE
- Events will once again trigger on "You have entered <zone name>."
- Completed formatting corrections for using spaces vs. tabs
- Corrected bug with spawnsearch.  Spawn[id 0] WILL NO LONGER return the same values as ${Me}.  You have been warned.
- Corrected spell stacking bug with some new spells (.Stacks/.WillStack)

29 December 2008 by dkaa
- added params to the /exec command (thanks three-p-o)

11 December 2008 by dkaa
- fixed a bug in the pet window with BuffFadeETA
- turned of macro error logging by default because it causes crashes if the log file is unwriteable

11 December 2008 by SwiftyMUSE
- updated for today's patch

10 December 2008 by SwiftyMUSE, ieatacid, dkaa
- updated for today's patch

10 December 2008 by dkaa
- Macro errors are now logged to a file

29 November 2008 by ieatacid
- Removed window manager drawing of the cursor on each pulse while in screen mode 3 (UI hidden) -- not needed since EQ switched to using Windows' cursor

05 November 2008 by ieatacid
- Fixed caption crash that happened on some untargetables
- Added "Flyer" spawn type for spawns that appear in some zones with NaN location data, which will filter them from NPC spawns
- Fixed Me.Aura bug when passing a number to it

03 November 2008 by dkaa
- added Triple Attack to skills.h

29 October 2008 by SwiftyMUSE
- Updated for today's patch

27 October 2008 by ieatacid
- Removed BuffUpdate from the target type. It's no longer cleared when you switch/release targets and, as such, serves no real purpose

22 October 2008 by ieatacid
- Added mercenary as a spawn type and map filter option
- Added bool mercenary to groupmember type
- Me.Aura now can now receive an index to access more than one aura (no index defaults to the first aura)

21 October 2008 by SwiftyMUSE
- Updated for October 21st patch

19 October 2008 by dkaa
- fixed the problem with the first line of macro not being run if /macro 
    was invoke within a macro.

17 October 2008 by SwiftyMUSE
- Added Spawn.Loc and .LocYX.  Loc is a float formatted string, LocYX is an int formatted string.
- Display permanent buff timers as "Perm" not "-0:18"
- Misc source cleanup

12 October 2008 by ieatacid
- Added BuffDuration to target type. It takes the buff name or number as a parameter and returns a ticks type.
- Added to Group TLO: string MainTank, string MainAssist, string Puller
- Added to groupmember type: bool MainTank, bool MainAssist, bool Puller

11 October 2008 by SwiftyMUSE
- Update mappable commands with all correct values, looks like it was not done in initial patch
- Update for Me.State.  If you are on a mount it will return "MOUNT" instead of continuing on and returning "STAND"

11 October 2008 by dkaa
- Fix for mappable commands -- thanks, brainiac
- Fix for class type 71, merc liaison.

10 October 2008 by dkaa
- Fix for VC6 compile problems.

09 October 2008 by ieatacid
- Changed target TLO. It now uses the new TargetType which inherits the spawn type.  The TargetType contains the following members:
   Buff (access to spell type): returns the target's spell by index (${Target.Buff[n]}) or name (${Target.Buff[name]}).  If no index is given (${Target.Buff}) it returns the first spell name or "NULL" if the target has no buffs
   BuffCount: returns the number of buffs on the target
   BuffUpdate: since there's a delay between when you target a spawn and when you get their buff data, this lets you know if the buff data is available
      
09 October 2008 by ieatacid, dkaa, SwiftyMUSE
- Updated for October 7th patch
- Added spawn type members: CurrentMana, MaxMana, Current Endurance, MaxEndurance -- these behave like CurrentHPs (only updated when you target a spawn)

08 September 2008 by ieatacid
- Added Level to groupmember type

07 September 2008 by SwiftyMUSE, ieatacid
- Fixed Group.Member[x].Name and .Leader 

06 September 2008 by SwiftyMUSE
- Fixed Group.Member[x].Name

05 September 2008 by SwiftyMUSE
- Fixes for group CTD issues
- Added Group.GroupSize back in... it's in the html manual but wasn't in the source

05 September 2008 by SwiftyMUSE, dkaa
- Fix for v6 compiles

05 September 2008 by ieatacid, SwiftyMUSE, dkaa
- Updated for today's patch

21 August 2008 by dkaa
- Add Tradeskills to TLO Item courtesy of brainiac

20 August 2008 by ieatacid
- Added Counters to the character type (total number of detrimental counters you have) and Counter to the buff type (counters per buff)

11 August 2008 by ieatacid
- Updated for today's patch

17 July 2008 by ieatacid, SwiftyMUSE
- Updated for today's patch
- Added a bunch of stat bonus stuff to the character type (differentiation).  See this thread for more info: http://macroquest2.com/phpBB2/viewtopic.php?t=15646

14 July 2008 by ieatacid
- Added "PCCorpse" map filter to MQ2Map, "Corpse" filter now just works on NPC corpses. Default color is the same as default NPC corpse color.

14 July 2008 by dkaa
- Fixed the pet info wnd struct

9 July 2008 by ieatacid, SwiftyMUSE
- Updated for today's patch

19 June 2008 by dkaa
- added augs to item TLO -- thanks dewey2461

19 June 2008 by dkaa
- HeroicWIZ is now HeroicWIS -- thanks dewey2461

09 June 2008 by ieatacid
- Added raidmember Raid.MainAssist
- Added function EQPlayer *GetSpawnByName(char *spawnName)
- Changed some stuff that used map::SpawnByName to use GetSpawnByName (should fix other stuff)

29 May 2008 by ieatacid, dkaa, SwiftyMUSE
- Updated for today's patch

23 May 2008 by SwiftyMUSE
- Updated class descriptions (DoN Merchants / Fellowship Registrar)

22 May 2008 by SwiftyMUSE, ieatacid
- Updated for today's patch

22 May 2008 by SwiftyMUSE
- Added dead, stunned, hovering to Spawn TLO
- Fixes to getspellduration

12 May 2008 by dkaa
- Added Friends TLO

7 May 2008 by SwiftyMUSE, ieatacid
- Updated for today's patch

24 April 2008 by SwiftyMUSE, ieatacid
- Updated for today's patch

17 April 2008 by SwiftyMUSE, ieatacid, dkaa
- Updated for today's patch

1 April 2008 by ieatacid, dkaa
- Updated for today's patch

17 March 2008 by ieatacid
- Redid item tooltip timers to just use one hook.  This also allows timers to be displayed when all bag tooltips are displayed (i.e., <alt>+<mouse over> a bag)

10 March 2008 by dkaa
- Fix for #XXXXXX color processing. Thanks QuestionTheAnswers.

7 March 2008 by ieatacid
- "some dev please do a new zip and be sure it contains the new ISXEQ.NET folder, thx (Lax)"

28 February 2008 by SwiftyMUSE, ieatacid
- Updated for today's patch

7 February 2008 by ieatacid
- Fixed /buyitem and /sellitem to work with stacks of up to 100 -- includes a sanity check so you don't request a stack size from the server that's greater than what's allowed for that item (so, theoretically, you can do "/buyitem 100" on everything to always buy the max stack size of the selected item)

6 February 2008 by ieatacid, SwiftyMUSE
- Updated for today's patch

26 January 2008 by ieatacid
- Added ticks type Me.Downtime (the time left on your combat timer)
- Added to the item TLO: EnduranceRegen, HealAmount, Clairvoyance,
  DamageShieldMitigation, SpellDamage, and all the Heroic stats

21 January 2008 by dkaa
- Added a list of actor defs for ground items.

19 January 2008 by SwiftyMUSE
- Fixed /lootall command

18 January 2008 by SwiftyMUSE
- Added Macro.Paused, Spawn.StandState

17 January 2008 by ieatacid, SwiftyMUSE, dkaa
- Updated for latest patch

2 January 2008 by ieatacid
- Changed "/cast item" so that it should now work on all items

24 December 2007 by ieatacid
- Added adjustable HUD font size (off by default)
   To enable it set "UseFontSize=on" in the [MQ2HUD] section
   in MQ2HUD.ini and edit each HUD line to match this format:
      TYPE,SIZE,X,Y,RED,GREEN,BLUE,TEXT
   Example:
      LastTell=3,2,401,0,255,0,LastTell:  ${MacroQuest.LastTell}
   becomes this with a font size of 4:
      LastTell=3,4,2,401,0,255,0,LastTell:  ${MacroQuest.LastTell}
   * Valid sizes are 0-11.

17 December 2007 by dkaa
- Added brainiac's /mqfont fix

12 December 2007 by ieatacid, dkaa
- Updated for today's patch

7 December 2007 by SwiftyMUSE
- added new /lootall command
- removed rk. II/III spell handling... use exact spell names
- fixed /zonehud command and hud zone processing
- added MQ2 crash detection processing back in

5 December 2007 by ieatacid
- Updated for today's patch

25 November 2007 by ieatacid
- "/shift /click right target" will now loot all items on a corpse

20 November 2007 by SwiftyMUSE, ieatacid
- Updated for today's patch

17 November 2007 by dkaa
- fixed SPELLFAVORITE
- fixed the crappy Rk. II/III handling
- fixed a crash on zoning

14 November 2007 by ieatacid, SwiftyMUSE, dkaa
- Updated for November 13th patch

8 November 2007 by SwiftyMUSE, ieatacid
- Updated for today's patch

30 October 2007 by ieatacid, SwiftyMUSE
- Updated for today's patch

08 October 2007 by dkaa
- fixed calc where '...) - <expr>' was treated as negate instead of subtract

27 September 2007 by dkaa
- fixed /next

17 September 2007 by ieatacid
- Added Me.Fellowship
  * fellowship  type members:
      int ID: fellowship ID
      string Leader: leader's name
      string MotD: message of the day
      int Members: number of members in fellowship
      fellowshipmember Member: member info by index (1-9) or name
      ticks CampfireDuration: how much time is left on campfire
      float CampfireY: self explanatory
      float CampfireX: "
      float CampfireZ: "
      zone CampfireZone: zoneinfo for the campfire
      bool Campfire: TRUE if campfire is up, FALSE if not
      to string: TRUE or FALSE
  * fellowshipmember type members:
      zone Zone: zoneinfo for this player
      int Level: this player's level
      class Class: class info for this player
      ticks LastOn: when this player was last online
      to string: player name

7 September 2007 by ieatacid
- Updated for patch

6 September 2007 by ieatacid
- Updated for patch

15 August 2007 by ieatacid, SwiftyMUSE, dkaa
- Updated for patch(es)

25 July 2007 by ieatacid, dkaa
- Updated for today's patch

23 July 2007 by SwiftyMUSE
- Added Campfires to spawn searchs and mapfilters

16 July 2007 by dkaa
- fixed NearestSpawn to work correctly with loc

12 July 2007 by ieatacid
- Updated for Today's patch
- Wrote our own version of EQ's get_melee_range function (thanks Purple for the help with fcomp flags!).
- Added more stuff to item TLO

6 July 2007 by ieatacid, SwiftyMUSE
- Updated for July 5th patch
- Some of the text coloring was removed from MQ2ItemDisplay since EQ now colors the item name green or red if you can or can't use the item (EQ also handles this text differently now).

17 June 2007 by ieatacid
- '/click left <x> <y>' works again.  It's now possible to
  click tradeskill containers and ground spawns.  This only
  works on the actual game play environment.  It does not
  work on UI windows (there are existing commands for that)
  or anything out of the viewport area.
- Added '/click left center' to click the center of the viewport area
- Added the following to the macroquest TLO:
  * ViewportX - left edge of the viewport area
  * ViewportY - top edge of the viewport area
  * ViewportXMax - right edge of the viewport area
  * ViewportYMax - bottom edge of the viewport are
  * ViewportXCenter - center of the viewport area going from left to right
  * ViewportYCenter - center of the viewport area going from top to bottom
  * LClickedObject - successfully clicking a ground spawn, TS container,
    NPC, or PC (using '/click left center|<x> <y>') will set this to TRUE
- Removed the /mouseto command since it no longer did anything

10 June 2007 by SwiftyMUSE, dkaa
- Added clicking links with /notify.  Use /notify ChatWindow CW_ChatOutput link <link structure>
  The link structure consists of 44 characters of the link starting with the 2nd character of the item id (ie, drop the leading 0).

9 June 2007 by ieatacid
- Tell windows will now trigger events and '#chat tell'

6 June 2007 by ieatacid
- Updated for today's patch

28 May 2007 by ieatacid
- Added character TLO members Doubloons, Orux, Phosphenes and Phosphites (alternate currencies)

20 May 2007 by ieatacid
- Added item TLO members Power and MaxPower (both for power sources) and Purity

19 May 2007 by dkaa
- added a bunch more stuff to the item TLO

18 May 2007 by dkaa
- added AC, HP, STR, STA, AGI, DEX, CHA, INT, WIS, Mana for items.  thanks equser2002.

17 May 2007 by dkaa
- Fixed the chat wnd

16 May 2007 by ieatacid
- Updated for today's patch

20 April 2007 by ieatacid
- Updated for today's patch

19 April 2007 by dkaa, ieatacid, eqmule
- fix for opcode detection to restore plugin zoning functions
- outgoing messages via SendEQMessage are disabled.  this means
    /click left item, /bzsrch, and /pricecheck are not functional

18 April 2007 by ieatacid, dkaa
- Updated for today's patch
- Updated MQ2EQBugFix to stop a crash that occurs when going from character select to server select (thanks cronic).  This may only be WinEQ2-related, but it's there should you want to use it.

6 April 2007 by SwiftyMUSE
- Added Banners to spawn searchs and mapfilters
- Spell stacking changes are back...
.. Stacking of spells with themselves will occur again.  For .Stacks and .StacksPet they take
.. a new parameter [###].  This will check the duration left on the spell, if the duration left is
.. less then the parameter value the spell will show it stacks with itself.  To retain old behavior
.. use [0] for the parameter (.Stacks[0] and .StacksPet[0] retain old behavior)
.. example - .Stacks[4] will return TRUE when less then 4 ticks remain on the spell buff in question

5 April 2007 by ieatacid
- Updated for today's patch

15 March 2007 by ieatacid, dkaa
- Updated for March 14th patch

21 February 2007 by ieatacid
- Updated for today's patch

19 February 2007 by SwiftyMUSE
- Fix for campfire objects
- Fix for short buffs
- Fix for label of last target on map

17 February 2007 by ieatacid
- Fixed _SPAWNINFO.Mount

17 February 2007 by ieatacid
- Fixed item Clicky/Proc/Worn/Focus stuff not working
- Added dkaa's _EQLOOTWINDOW fix (${Corpse.Item} stuff should now work correctly)

17 February 2007 by dkaa
- changed the EQ_END_ZONE to the correct value
- changed the bag slot numbers to start at 262 from 251.  See: http://www.eqinterface.com/forums/showthread.php?p=94698&highlight=262#post94698

16 February 2007 by ieatacid, dkaa
- Updated for The Buried Sea expansion.  New "Power Source" item slot means slot changes:
 * Slots charm through waist are the same (0-20), "Power Source" is 21, 22 is ammo, 23 - 30 are inventory (bag) slots

17 January 2007 by ieatacid
- Updated for today's patch

14 January 2007 by SwiftyMUSE
- Fix for zone translocate spell information crash displaying items
- Changes to spell stacking (spells will say they stack with themselves)

12 January 2007 by ieatacid
- Fix for Me.Aura for Monk auras (spelling error on SoE's part :o)
- dkaa told me about an AuraMgr struct and how it relates to AuraInfo -.-
- Added charinfo svChromatic, svPrismatic (Charisa)

2 January 2007 by SwiftyMUSE
- Fix for npcs and objects

30 December 2006 by ieatacid
- Added DynamicZone TLO which has the following members
.. string Name
.. int Members
.. int MaxMembers
.. dzmember Member (number or string as a parameter)
.. dzmember Leader
.. to string - same as Name
- Added dzmember type, with members:
.. string Name
.. string Status - returns: Unknown, Online, Offline, In Dynamic Zone (no idea what this
   is, it's in the exe), Link Dead
.. to string - same as Name

23 December 2006 by SwiftyMUSE
- Updates for GetSpellEffectName, ShowSpellSlotInfo (differentiation, pinkfloydx33)
- Updates for Counters in datatypes (pinkfloydx33)

14 December 2006 by ieatacid
- Updated for today's patch

7 December 2006 by dkaa
- Fix for NoDrop & NoRent

6 December 2006 by ieatacid, dkaa
- Fixed for Dec 5th patch

7 November 2006 by ieatacid
- MQ2ChatWnd should now remain visible while in hover state

31 October 2006 by ieatacid
- Fix for Halloween crash

25 October 2006 by ieatacid, SwiftyMUSE
- Updated for today's patch

23 October 2006 by ieatacid
- Added Spell.MyRange.  This is YOUR actual cast range, including extended range from focus effects.

10 October 2006 by ieatacid
- Added "HOVER" for use with Me.State
- Added bool InHoverState() to MQ2Utilities.cpp

4 October 2006 by SwiftyMUSE
- Updated for today's patch

2 October 2006 by ieatacid
- Added "object" to /mapfilter. Objects are things like catapults, tents, practice dummies, etc.

27 September 2006 by ieatacid
- Updated for today's patch

23 September 2006 by dkaa, ieatacid
- fix for gbInZone, Me.FreeBuffSlots, AA-related stuff, MQ2EQIM compile errors

19 September 2006 by ieatacid
- Updated for Serpent's Spine expansion release. Many new changes - the important stuff is listed below
- Skill members SkillCapPre50, SkillCapPre65 and SkillCapPre70 were removed and replaced with int SkillCap.  This returns the skill cap based on your class and current level
- New character members:
    1) string CombatState - returns one of the following: COMBAT, DEBUFFED, COOLDOWN, ACTIVE, RESTING.  The same as the new icon in the player info window
    2) int svCorruption - character's Corruption resist
- Added Prismatic and Corruption to spell ResistType
- MQ2ItemDisplay now shows corruption resist
- "GREY" added to spawn.ConColor
- Plugin authors:
  * Skill stuff has been changed
      Lines like this:
        if(SkillDict[EQADDR_DOABILITYLIST[nSkill]]->AltTimer==2)
      Need to be changed to this:
        if(pSkillMgr->pSkill[EQADDR_DOABILITYLIST[nSkill]]->AltTimer==2)

3 September 2006 by ieatacid
- Changed the way we handle con-colors.  We now use EQ's function rather than calculate it ourselves.

30 Aug 2006 by dkaa
- incorporate change from Ceghkmv and teabag to fix the xml file stuff

28 August 2006 by ieatacid
- Changed spawninfo's pCharInfo member to 'void *pCharInfo_vtable2' since it points to vtable2 in charinfo and made changes where necessary to reflect this.
  Now things like "/itemnotify in bank1 1 leftmouseup" should work properly.
- Added spawn.Buyer

25 Aug 2006 by dkaa
- duel->dual
- aura fix for when you don't have an aura

15 August 2006 by ieatacid
- Added Me.ActiveFavorCost

5 August 2006 by Amadeus
* Added a new member to the 'string' datatype.
  1. Replace[ToReplace,ReplaceWith]
     a. This member will return a string replacing every instance of
        'ToReplace' with 'ReplaceWith'.  It will work for both strings 
        and individual characters.  IT IS CASE SENSITIVE.   
     ~ Example: echo ${Me.Name.Replace["Amadeus","Maestro"]}
                echo ${Me.Name.Replace[",","."]}  
* Added a custom 'label' that you can put in your macros -- ":OnExit".
  Anything included after that label will be called whenever an /endmacro
  command is issued.  To use this feature, the label must be at the end 
  of your 'Sub Main' function and end with a /return.  Please note that 
  this is NOT required of macros, so no macros will have to be altered 
  unless you wish to take advantage of this feature.  (See my posting
  on the messageboards for an example of how to use this.)

25 July 2006 by ieatacid
- Added leadership ability members to character type that return
  the ability level of *active* leader abilities.
  ** LAMarkNPC, LANPCHealth, LADelegateMA, LADelegateMarkNPC,
     LAInspectBuffs, LASpellAwareness, LAOffenseEnhancement,
     LAManaEnhancement, LAHealthEnhancement, LAHealthRegen,
     LAFindPathPC, LAHoTT.

20 July 2006 by dkaa
- Fix for the 7/18 patch
- Fix to the ITEMINFO size 

17 July 2006 by ieatacid
- Added spell Me.Aura (this applies to your self-aura that is shown in the aura window)

13 July 2006 by ieatacid
- Added to item type: Evolving which has the following members
      ExpPct
      ExpOn
      Level
      MaxLevel
    Example: ${FindItem[some evolving item].Evolving.ExpPct} 
- Some UI struct fixes
- /windowstate now works without screwing up the UI state

8 July 2006 by Amadeus
- Updated ISXEQ to compile a bit better with Visual Studio 2005
- Added ISXEQ project/solution file(s) for Visual Studio 2005.
  1. Double-click on "MQ2Auth.exe" (duh)
  2. Open Visual Studio 2005
  3. Click on File->Open->Project/Solution ..and select "ISXEQ-VS2005"
  4. Build All.
  5. The DLL files will be built in a directory in your primary MQ folder 
     called "ISXEQ Release Files".  Simply move all of the DLL files from
     that directory to your /InnerSpace/Extensions directory.
  ** You will get a few warnings; however, if your library/headers are set  
     up correctly and the ISXDK is installed properly, you should be able
     to compile out-of-the-box.
- Updated the VS2003 solution file ("ISXEQ") to include only ISXEQ projects
  and disable compilation of ISXEQLegacy (since it is currently broken).
- Please note that these VS2005 project files are only for ISXEQ.  If you
  still use MQ2, you can ignore this.



5 July 2006 by ieatacid
- added Me.Language (ex. ${Me.Language[1]} returns "Common Tongue"; ${Me.Language[Common Tongue]} returns 1)
- fixed zoned.cfg to load properly after zoning, also .cfg files that use zone short names

29 June 2006 by ieatacid
- added int MacroQuest.ChatChannels (returns number of channels currently joined)
- added MacroQuest.ChatChannel (ex. ${MacroQuest.ChatChannel[MQChat]} returns true if the channel "MQChat" is joined (bool); ${MacroQuest.ChatChannel[1]} returns the name of chat channel 1 (string))

28 June 2006 by SwiftyMUSE, ieatacid
- fix for 6/28 patch
- fix for gbInZone on initial load

27 June 2006 by ieatacid
- added bool Me.AutoFire

16 June 2006 by SwiftyMUSE, dkaa, ieatacid, and others...
- fix for 6/16 patch

10 June 2006 by SwiftyMUSE
- added Aura to spawn searches and mapfilter
- added spellradius to map for a second radius circle on the map

1 May 2006 by dkaa
- fix the previous fix

30 Apr 2006 by SwiftyMUSE
- added Me.TributeTimer, Me.RadiantCrystals, Me.EbonCrystals
- added Me.Shrouded, UseSkill, LoH/HT Ready (ieatacid)

20 Apr 2006 by SwiftyMUSE
- fix for isxeq compile issue

19 Apr 2006 by dkaa, SwiftyMUSE
- updated for 4/19 patch
- added spawn.IsNamed
- added personal tribute and radiant/ebon crystals to CHARINFO

31a Mar 2006 by dkaa
- fixed the VS6 build

31 Mar 2006 by dkaa
- Added stuff to item type
    Classes
    Class
    Races
    Race
    Deities
    Deity
    RequiredLevel
- Added DisplayItem TLO as item type to mq2itemdisplay
- Added /ireset to reset DisplayItem ID 

29 Mar 2006 by dkaa
- Fixed /sellitem

27 Mar 2006 by dkaa
- Fixed the CSidlScreenWnd struct

24 Mar 2006 by dkaa
- Fix the container manager struct

23 Mar 2006 by SwiftyMUSE
- Various cleanup from PoR patch
- Access to the 8 new bank slots

22 Mar 2006 by dkaa
- Added a message box for plugin load failure

16 Mar 2006 by Lax
- Various ISXEQ-related updates
- Blech updated to fix Feed reentrancy issue (not a problem in MQ2 macros, but with
  plugins it would have introduced crashes)

14 Mar 2006 by dkaa
- Added MacroQuest.Ping from ieatacid

04 Mar 2006 by Lax
- Various ISXEQ-related fixes.  Removed the &s from EzDetour to be consistent, and
  added the &s manually where required

03 Mar 2006 by dkaa
- fixed the loading screen captions
- fixed crash on right click on map on ground item

late Feb 2006 by lots of people
- stuff to get up and running after expansion
    
29 Jan 2006 by SwiftyMUSE
- Fix to spawninfo struct from merge

29 Jan 2006 by SwiftyMUSE
- Fix to re-add class based cfg file loading upon entering game
- Added global bool for telling if you are zoning or not (gbInZone)
- Added .GroupSize
- Fix to allow non-stackable items to return counts in .Stacks, .StackCount, .FreeStack
- Added LoS parameter to spawn searches

18 Jan 2006 by SwiftyMUSE
- Updated for 01/18 patch

05 Jan 2006 by dkaa
- Fixed the crash on re-entering the game

20 December 2005 by SwiftyMUSE
- Fixed to compile in VC++ 6.0

19 December 2005 by SwiftyMUSE
- Corrected offset comments in several structures
- Fixed Item.Timer issue for insta-click/instant refresh items
- Added item timers to potion belt window tooltips
- Added Item.StackSize, .Stacks, .StackCount, .FreeStack, .TimerReady
- Added class based cfg file loading upon entering game

16 December 2005 by dkaa
- Fix for Merchant.BuyPrice

15 December 2005 by SwiftyMUSE
- Fix for MaxMana, MaxEndurance

15 December 2005 by SwiftyMUSE, dkaa
- Fix for MaxHPs
- Fix for Item.timer

15 December 2005 by SwiftyMUSE
- Updated for 12/15 patch
- Fixes Item.Timer returning 0 too early
- Added Merchant.Full (thanks cronic)

13 December 2005 by SwiftyMUSE
- Fixed SWho display of primary/offhand for spawns
- Fixed blocking issue in .Stacks for heal conversion type spells
- Located more missing fields from 12/07 patch
- Added MQ2LoadingMsg to macroquest2.ini to allow you to configure 
  the MQ2 evolution in action message to be displayed or not.

12 December 2005 by SwiftyMUSE
- Fixed Me.Levitating

11 December 2005 by SwiftyMUSE
- Corrected offset comments in several structures
- Added /classhud and /zonehud commands. Automatically load [class] or [zonename] huds.
- Added SpeedMultiplier into spawninfo
- Fixed Item.Stack
- Fixed /doors command (_DOORS and _EQSWITCH structures changed). Other switches may have
  been effected and fixed with this also.

10 December 2005 by SwiftyMUSE, dkaa
- Updated for 12/07 patch
- PACTORINFO was removed, _ACTORINFO fields were merged into _SPAWNINFO
- Changed item.timer to a ticks type

5 December 2005 by SwiftyMUSE
- More cleanup of several class function declarations
- Another fix to .Stacks/.WillStack to not fail if the same slot is a blocking slot
- Added endurancecost to SPELL (thanks s0rCieR)
- Added item timer to tooltips (thanks ieatacid)

30 November 2005 by SwiftyMUSE
- Clean up of several class function declarations
- Cleanup of CombatAbilility, CombatAbilityReady and CombatAbilityTimer. They are now using
  the EQ functions. Cleanup of several functions to use EQ function GetAltAbilityIndex
  instead of accessing the charinfo structs directly.
- Fixed Me.State so it recognizes "STUN" correctly
- Fixed GetAAIndexByName, GetAAIndexByID
- Fixed Me.FreeBuffSlots to include the additional slot you get when you get either the
  "Embrace of the Keepers" or "Embrace of the Dark Reign" aa's.
- Fixed bounds issues on RequiresAbility, GetAANameByIndex, GetAAIndexByName, and GetAAIndexByID
- Fixed .Stacks/.WillStack to allow self buffs (with a healing component) to stack correctly
- Added: Spawn.Fleeing
    Currently this works with your target that is engaged in combat. If it turns to flee
    this flag is set for use in macros. It checks to see if the heading of the spawn is
    facing in a direction that is not in an arc of 120 degrees facing you.
- If you are crashing on switching toons at character select,
  you can comment out the autorun (per character) section in
  MQ2Pulse.cpp. This is only needed if you want to automatically
  process commands upon initial entering of world for a
  character. If you don't use the feature commenting it out will
  not cause any lose of functionality for you. Please post any CTD
  crash dumps to assist with locating this bug.

22 November 2005 by SwiftyMUSE
- Added Item.ItemDelay
- Config files can contain comment lines. Use ";" as the first character on the line to make it a comment.
- Updated resistadj location in _SPELL struct

18 November 2005 by SwiftyMUSE
- Fixed resists bug

18 November 2005 by dkaa
- Added TLOs DoorTarget and ItemTarget

17 November 2005 by Lax
- Separated functionality from do_ranged command for use from plugins.  Do this for any case where
  DoCommand has been used, and submit code changes.  This example has been done for you.

17 November 2005 by dkaa
- Added Cr4zyb4rd's hud extensions

16 November 2005 by SwiftyMUSE
- updated offset for 11/16 patch
- updated changes to charinfo struct for 11/16 patch

15 November 2005 by Lax
- Turned MacroQuest into swiss cheese with some more #ifdef blocks to support new ISXEQ functionality
  that allows it to run legacy MQ2 "macros"

11 November 2005 by dkaa
- remove the ability to use "fake" targets (door & items)
- added item timers to itemdisplay

01 November 2005 by dkaa
- updated offset for 11/01 patch
- /caption <list|type <value>|update #|MQCaptions <on|off>>

19 October 2005 by dkaa
- added item timers from ieatacid
- added stacks from pinkfloydx33

4 August 2005 by Lax
- Optimized stristr routine in Blech.h, resulting in a little bit of improved performance from Blech

31 Jul 2005 by Lax
- Nobody reported that Select didnt work until now, but the AddMQ2Data line is now added so it
  will work ;)

16 Jul 2005 by dkaa
- further fixes for else 

12 Jul 2005 by Lax
- Added Top-Level Object:
  * int Select[value,...]
    This replaces ${String[ x y z ].Find[ ${Stuff} ]}, like so: ${Select[${Stuff},x,y,z]}
    The result will be 0 for none, 1 for the first, 2 for the second, ad infinitum (no limit)
 
11 Jul 2005 by dkaa
- fixed the AltAbilityTimer members
- fixed else processing if there is not a "{" on the else line

05 Jul 2005 by dkaa
- fixed the AltAbilityReady and AltAbility members

04 Jul 2005 by dkaa
- prototypes for CListWnd::AddString changed (fixes mq2tracking)
- SwiftyMUSE change to XMLRead

03 Jul 2005 by dkaa
- prototypes for CSidlManager::FindScreenPieceTemplate and CComboWnd::InsertChoice changed

02 Jul 2005 by dkaa
- /aa list all should work now -- fixing AAs in progress
- CCustomWnd actually works with char * param in constructor

02 Jul 2005 by dkaa
- opcodes updated for zoning

02 Jul 2005 by dkaa
- String is still out
- fixed the AA stuff in CHARINFO
- CCustomWnd constructor now takes char * or CXStr *

26 May 2005 by Lax
- Fixed negation math operator, which was rounding the value negated

26 May 2005 by DKAA
- Plugins must have compile time later than mq2main.dll or they won't load

25 May 2005 by Amadeus
- Added Me.CombatAbilityReady and Me.CombatAbilityTimer
- Added:  /doability <combat ability>
- Added Me.Running 
- Added the command "/inote" for those running the ItemDisplay plugin,
  which is most everyone :)
- Currently AltAbilityReady returns TRUE when you inquire about 
  aa's you have not yet purchased. MQ2 now changes that behavior 
  to verify that you own the aa prior to saying its READY. 
- Fixed Me.SpellReady

21 May 2005 by Amadeus
- The MQ command known as '/charinfo' is now known as '/char'.  This allows
  for players to use both the EQ and MQ commands seperately.
- Fixed various structs
- Returned Me.Underwater and Me.FeetWet
  
13 May 2005 by DKAA
- Added optional param to Windows.List[...] to indicate column

11 May 2005 by Amadeus/DKAA
- Updated MQ2 to work with the 5/11/2005 patch
- Fixed Mapwindow structure
- Fixed Spellbuff structure
- Fixed Actorinfo structure
- Lots of other little fixes 

20 April 2005 by Amadeus
- Added some new offsets to eqgame.h including
  * pinstCGuildTributeMasterWnd
  * pinstCVoiceMacroWnd	
  * pinstCLFGuildWnd
  * pinstCGuildBankWnd
  * pinstCBarterWnd	
  * pinstCBarterMerchantWnd	
  * pinstCBarterSearchWnd
  * pinstCTicketWnd	
  * pinstCTicketCommentWnd]
  * pinstLargeDialogWnd	
  * pinstCTaskWnd
  * pinstCTaskSelectWnd	
  * pinstCPointMerchantWnd
  * pinstCPvpLeaderboardWnd	
  * pinstCTitleWnd	
  * pinstCPvpStatsWnd
  * pinstCMailWnd
  * pinstCMailCompositionWnd
  
4 May 2005 by Lax
- Fixed calculation bugs

17 April 2005 by Amadeus
- Added "Suffix" information to structs
- Added ${Me.Suffix} and ${Target.Suffix} 

8 March 2005 by Lax
- Blech 1.6.8 - fixes a crash

23 March 2005 by Lax
- Fixed this group member bug nonsense.  Now uses correct group structure.
- Fixed redundancy in GetSpawnType

11 March 2005 by Lax
- item.Spell fixed for scroll, proc, focus, and worn (previously did only clicky)

10 March 2005 by Lax
- CHARINFO update from htw, fixes the new Group stuff

9 March 2005 by dkaa
- refix the include file issue

8 March 2005 by Lax
- Fixed /itemslots
- Fixed problem with group.Leader when you are the leader and the group has members
- Added ISXEQ client templates to mkplugin

7 March 2005 by Lax
- Fixed the new group data types. Also added To String values:
  groupmember: Same as Name
  group: Same as Members

7 March 2005 by dkaa
- Fixed the Buff and Song ID members

6 March 2005 by Lax
- Added group datatype. members are as follows:
  * groupmember Member[n]: n is 1 to 5 (0 gives self)
  * int Member[name]: Gives the number, as used above
  * int Members: Total group members, excluding self
  * groupmember Leader: The leader of the group
- Added groupmember datatype. inherits spawn. members are as follows:
  * string Name: Name of the group member.  Should work regardless of whether they are in zone
  * spawn Spawn: Direct access to the group member's spawn type
  * bool Leader: Is this the group leader?
- Dropped GroupLeader TLO, now you should use Group.Leader
- Dropped GroupLeaderName TLO, now you should use Group.Leader.Name
- Group TLO now gives group datatype

3 March 2005 by Lax
- Fixed character.CurrentHPS, character.MaxHPS, character.PctHPS to use the "stable" versions..
- Added character members STR, STA, AGI, DEX, WIS, INT, CHA, svMagic, svFire, svCold, svPoison, 
  svDisease, CurrentWeight .. all of them ints
- Fixed buff slot counts

27 February 2005 by Lax
- Fixed INI bug in /mapnames
- Fixed bug in /mapfilter with "help"

26 February 2005 by Lax
- Optimized some stuff with the buff data type

25 February 2005 by Lax
- Removed bmpwad8.s3d file which was no longer being used, but was 33% of the size of the zip
- ISXEQ-related changes not affecting MQ2

23 February 2005 by Lax
- Cleaned up a bunch utility functions from MQ2Commands.cpp, they are now in MQ2Utilities.cpp

22 February 2005 by Lax
- Fix a Blech bug.

18 February 2005 by dkaa
- Update the ground interaction opcode

15 February 2005 by Amadeus
- Adjusted MQ2 to work properly with the new expansion
- Fixed some very small things

12 February 2005 by dkaa
- Fix an issue with /emote

11 February 2005 by Amadeus
- Added/Fixed some more spell slot information (item/spell display)
- Fixed the OnZoning callbacks in the Detour API
- Updated MAX_GUILDS (should fix guild name display problems)
- Updated MAX_ZONES in preparation for next expansion

8 February 2005 by Amadeus
- Fixed MQ2 to work with the latest patch
- Added spell information to the item display plugin
- There is now a file in the /release folder called "Changes-ISXEQ.txt", which will
  contain patch notes for the InnerSpace extension that is now included with MQ2.

31 January 2005 by Amadeus
- Fixed MQ2 to work with the latest patch
- The format of eqgame.h has CHANGED.  Be sure to get this zip. [SwiftyMuse]
- Browsing the wares of an adventure merchant still crashes EQ.  MQ2 is not to blame.

29 January 2005 by dkaa
- Fixed the map crash on /loadskin

29 January 2005 by Lax
- Split MQ2Main.h into a couple extra header files
- Added second project (ISXEQ.vcproj, no .dsp file at this time) to MQ2Main folder for 
  adaptation to Inner Space.  This project builds ISXEQ.dll and does NOT currently link (it
  compiles, then gives linker errors. some things need to be done before it will link)
  ISXEQ project needs separate implementations of each command, datatype, and top-level object.
- Added a lot of "#ifndef ISXEQ" to various files

26-28 January 2005 by Amadeus
- Once over, formatting/syntax check, re-package
- Fixed structs and offsets to be compatable with the new patch
- Fixed a variety of other small things to be compatable with the new patch
- Added a few little things from the boards as well as original work

4 January 2005 by Lax
- Updated copyright notices for 2005
- Updated Blech to 1.6.4, which fixed a tree traversal bug.  The bug prevented some 
  events from firing

31 December 2004 by Amadeus/DKAA 
- Fixed a line that was causing compile problems with VC++ 6.0 

30 December 2004 by Amadeus
-  Lots of little fixes
-  Fixed DOOR struct (which was causing some bugs with door related macro commands)
~  User Submitted Fixes (from message boards)
   * Added 'Me.FreeBuffSlots' to MQ2. [cr4zyb4rd]
   * Fixed Item "Stackable" flag [Valerian]
   * (Changed 'SpellReady' so SpellReady[] returns true when Gems are fading back 
     in from the disabled state. [Brettido]
   * Fixed 'MyCastTime' [cr4zyb4rd]
   * Added 'BuildDate' to the MacroQuest data members. [cr4zyb4rd]

19 December 2004 by Amadeus
- Cr4azyb4rd's code for the new item stuff, outlined in this thread:
  http://www.macroquest2.com/phpBB2/viewtopic.php?t=10270
- The Item Datatype 'Stackable' seems to be broken at the moment.  We will be looking
  into it over the next few days.
- Added "GuildFavor" to the ItemDisplay plugin (Ziggy)
- Added Ziggy's /mapshow patch
- Added Cronic's new Plugin API additions: OnBeginZone() and OnEndZone().  Folks may want
  to bookmark http://www.macroquest2.com/phpBB2/viewtopic.php?t=9959 as an example of how
  to add features to the plugin API.  (Hopefully this thread/example will make it in the 
  manual.)
- Added ${Me.EnduranceRegen} (submitted by Pooz).  It returns returns the amount of 
  endurance gained in the last tick. 

18 December 2004 by Amadeus
- Various structs/offsets taken from the boards to make MQ2 compatable
  with the latest patch
- Fixed keybinds
- Various small things from the boards over the past couple months
- Fixed spawninfo and actorinfo
** Note:  This is an initial zip release to get MQ up and running.  Expect another
          release in the next couple of days to resolve all remaining issues and
          to add code submitted on the boards. **

13 December 2004 by Lax
- Blech updated to version 1.6.3 which solves a new issue

8 December 2004 by Lax
- Blech updated to version 1.6.1 which solves remaining known Blech issues

22 November 2004 by Lax
- Blech updated to version 1.6 which solves parsing problems such as the one
  described here: http://www.macroquest2.com/phpBB2/viewtopic.php?p=75390#75390
- MQ2CustomBinds updated to solve a race condition issue, which also appears in
  older MQ2MoveUtils versions.  The race condition causes a crash when starting
  EQ via WinEQ 2.0
- The MQ2 initialization process now has a short delay to help alleviate the
  race condition issue for people who have not updated MQ2MoveUtils

25 October 2004 by Amadeus
- ${Me.AltAbility[]} is now back!   However, with one change.  Instead of 
  returning the 'rank', it now returns the total number of points you have
  spent in that ability.  Therefore, to determine if a player has bought an
  ability, all you have to do is check if the value is greater than zero.
- Added AALIST struct to eqdata.h and AA information to CHARINFO
- Fixed "/aa list xx" to stop showing multiple versions of the same AAs
- Fixed "/aa list timers" to only show AAs you have bought
- Added some new utility functions to the source (C++, NOT MACRO CODE)
  * bool PlayerHasAAAbility (PCHARINFO pChar, DWORD AAIndex);
  * PCHAR GetAANameByIndex(DWORD AAIndex)
  * DWORD GetAAIndexByName(PCHAR AAName)
  * DWORD GetAAIndexByID(DWORD ID)
~ User Submitted Fixes (from message boards)
  *  Add a "noauto" flag to your '/plugin' command to prevent 
     updating the macroquest.ini when a plugin is loaded/unloaded. 
  *  Added some more USERCOLOR_* definitions to eqdata.h
  *  Small fix to '/loadspells list'
  *  Added more spell information to the spell information display
  *  Added CastOnYou, CastOnAnother, and WearOff to the MQ2SpellType class
  *  Major upgrades to MQ2Irc plugin, see this thread for more information 
     http://www.macroquest2.com/phpBB2/viewtopic.php?p=73390#73390
     
14 October 2004 by Amadeus
- Removed the BuildData datatype for the moment.  The code, as it was originally 
  conceived was causing compile problems on Visual Studio 6.0.  Moreover, it was 
  determined that it was not reliable on all partition types.   It may be added
  again at some point in the future after rigorous testing across different
  partition types and both vs 6.0 and vs.net compilers.

13 October 2004 by Amadeus
- [*LAX*]  New Memcheck0 routine
- [*DKAA*] New Memcheck4 routine (the routine previously known as memcheck4 
           is now memchecks)
- New offsets/structs for latest patch
- Con Colors should be working properly to lvl 70
- spawn.CleanName should now return the name without the '#' symbol
- More work on mq2map ...it's still in heavy testing and needs more work though
- Added 'BuildDate' to the MacroQuest data members.  Returns an int representing
  the date in which the current MQ2Main.dll was built.
- Added a short message to warn you of a running macro when /camping.

23 September 2004 by Amadeus
- Fixed the MacroQuest2.exe to have correct links and added a few new links!
- Offsets fixed for recent patch
- Couple more spell gem 9 fixes

19 September 2004 by Amadeus
- Fixes related to the extra buff slots and extra spell gem for Omens of War.

17 September 2004 by Amadeus
- MQ2Map has issues and is being debugged in house.  I suggest turning it
  off until it officially fixed if you are having problems.
- Added ${xxx.Attuneable} for items ..returns TRUE if item is Attuneable, 
  FALSE if it is not.
- Added some code to MQ2MapApi.cpp in the debugging stage.  Most of it is
  redundant code hoping to cut down on problems.
- Miscellanous fixes throughout the source

14 September 2004 by Amadeus
- All the fixes needed to make MQ2 work with Omens of War
- The way that EQ handles the initial splash screen has changed dramatically.
  MQ's custom SplashScreen is disabled.
- Almost all structs were modified/fixed.
- Removed the offset CEverQuest__GetTitleDesc
- Added Title to spawninfo structure
- Added ${xxx.Title} ..it returns a string that is your title.  Please note that 
  ${xxx.AATitle} will return the same thing.  I'm leaving both in for backwards
  compatability of macros although "Title" should be used in the future since 
  Titles are no longer exclusively AA based.
- updated TOTAL_SPELL_COUNT 
- Added TOTAL_SPELLS_ALLOCATED
- EQ_Character__Max_Mana removed ...it's a virtual function now (This means that 
  the MaxMana and PctMana datatypes are disabled for now)

26 August 2004 by Amadeus 
- Fixed /filter name on/off to work correctly [Efudd]

20 August 2004 by Amadeus
- Removed ${Me.GroupMember[]} and ${Me.GroupLeader} since it is already in as 
  ${Group[n].Name} and ${GroupLeaderName}.  Even though the information is stored in
  two locations, it was causing confusion.
- Tweaked ${Me.Grouped} some more ...I think I have it fixed now.

19 August 2004 by Amadeus
- Fixed ${Me.AltAbilityReady[]}
- Fixed ${Me.AltAbilityTimer[]}
- Added ${AltAbility[].MyReuseTime}  (proper reuse time if you hastened AA abilties)
- Added NEW COMMAND:  /aa
*** Syntax ***
/aa list all            -- lists all of your AA abilities in format [ID : name]
/aa list timers         -- lists just the AA you have that have timers
/aa info [ability name] -- gives information about a particular AA ability
/aa act [ability name]  -- works like "/alt act ##", but takes the name instead of ##
   (note:  You will notice a fraction of a second delay using this method vs.
           the /alt act ## method.)
***
(Note:  Yes, they do not list in any particular order (No, I don't know why).  No, 
I do not know why some abilities are duplicated.  Yes, it may have bugs 
that need testing.)
- Slight tweak to code to make it compile on Vc++ 6.0 cleanly
- Fixed GetSpellDuration (per corrections posted on the messageboard)
- Added an offset to eqgame.h and removed one from eqgame.h (Those that help find
  offsets..please note this change!)

18 August 2004 by Amadeus
- Fixed EQRAIDWINDOW and EQRAID structs
- Some tweaking to attempt to make ${xxx.Grouped} more consistant
- Added:  ${Me.GroupMember[n]}  (1-5) ...returns string
- Added:  ${Me.AmIGroupLeader}  ...return TRUE or FALSE
- Added:  ${Me.GroupList} ..simply returns a string of your group members (excluding you)
- Fixed ${xxx.Lore} for items
- Fixed {AltAbility[ability].xxx} ...all of these are now working
- Fixed All the AltAbility structs
(Note:  ${Me.AltAbilityReady.xxX}, ${Me.AltAbilityTimer.xxx} and ${Me.AltAbility[]} are 
        still BROKEN)
-----------
** SOE Coding Change (technical folks only)**  
EQ no longer stores information for ALL AA abilities in your memory space as it once did.
It allocates the space for all of the abilities;however, if your character is incapable of
using the ability, the pointer location for that ability is now 00000000.
-----------

14 August 2004 by Amadeus
- Fixed offsets to work with 8/13 "emergency" patch
- Updated TOTAL_SPELL_COUNT and MAX_ZONES
- Added dman's ${Target.HeadingToLoc[Y,X]} and ${Me.HeadingToLoc[Y,X].Degrees} routines

12 August 2004 by Amadeus
- Various fixes (including ${Me.Casting}, etc.)

11 Auguest 2004 by Amadeus
- Fixed to work with the 8/11 patch

27 July 2004 by DKAA
- Fixed ${Plugin}

23 July 2004 by Amadeus
- Lots of struct updates from the boards
- Added the following variables:  ${Me.EnduranceBonus}, ${Me.CombatEffectsBonus},
  ${Me.ShieldingBonus}, ${Me.SpellShieldBonus}, ${Me.AvoidanceBonus}, ${Me.AccuracyBonus},
  ${Me.StunResistBonus}, ${Me.StrikeThroughBonus}, ${Me.AttackBonus}, 
  ${Me.HPRegenBonus}, ${Me.ManaRegenBonus}, ${Me.DamageShieldBonus},
  ${Me.AttackSpeed}, ${Me.DoTShieldBonus}
- Added showbonuses.mac to the release/macros directory.  It will display your current
  stat bonuses as added by your gear.
- Added ${Me.LanguageSkill[languagename]} (ie, ${Me.LanguageSkill[Dark Speech]}.  You can
  also use a number (as given with /lang help) in place of the languagename parameter.

21 July 2004 by DKAA
- Fixed the macro not found error message.

18 July 2004 by Lax
- EQPlayNice 1.11+ compatibility

17 July 2004 by Amadeus
- Updated source to be compatable with the July 16 patch
- ${Me.AltAbilityTimer...} and ${Me.AltAbilityReady...} datatypes are broken atm and 
  have been disabled.

12 July 2004 by DKAA
- slot hand is now hands to be consistent
- updated some of the distributed macros

9 July 2004 by Lax:
- Newest version of the readme.chm from Wassup
- Added/changed MQ2Data type members
  int item.Tribute: Tribute value

3 July 2004 by DKAA
- added /who noguild

3 July 2004 by Amadeus:
- Added new command:  /substitute 
  ** Syntax: 
  **        - /substitute list
  **        - /substitute <orig> delete
  **        - /substitute <orig> <substitution>   (see examples below)
  ** This new command allows you to create custom midline substitutions that will work
  ** anywhere in a command.  It works VERY similarly to aliases in some respects, esp.
  ** in how it is saved in the .ini file and how the commandline syntax is structured. 
  ** Substitutes are called from any alias or commandline by using the percent sign (%)
  ** followed by your orig. text.
  **
  ** Examples:  "/substitute mom Mother"
  **            "/substitute omg Oh my god!"
  **            "/substitute k %omg, kill %t before I tell your %mom"
  **
  ** The final example if you typed "/say %k" would produce:  "/say Oh my god!, kill
  ** TARGET before I tell your Mother"
  **
  ** Please note the following rules/reminders:
  ** 
  ** 1.  You don't use the percent signs when creating the substitutions or editing your
  **     config file.
  ** 2.  You can use MQ's subsitutions without spaces around them (unlike EQs!) (ie: 
  **     "/echo %omg%mom" would return "/echo Oh my god!Mother"
  ** 3.  Substitutions do not currently work in macros.
  ** 4.  "/sub" is currently a valid shorthand for "/subsitute"
  ** 5.  You can use EQ's wildcards (ie: %t) within your substitutions; however, you 
  **     have to leave spaces around them (yes, they suck)
  ** 6.  You cannot CURRENTLY replace EQ wildcards with MQ substitutions (ie, you can't
  **     make a replacement for %m (This may be supported in the future.)
  **
- Fixed CONTENTS struct (thanks ieatacid)
- Fixed routines.mac, arrows.mac, and arraytest.mac (Dont_know_at_all)

2 July 2004 by Amadeus:
- Fixed "/who guild <guildname>" on some servers (It seems that on some servers, SOE
  removed guilds but left the entry giving bogus guild entries in the list where the
  'name' was blank, thus ending the search loop prematurely.)
- Added "/who knight"  (returns Paladins and Shadowknights in the zone)
- Added "/who tank"    (returns paladins, shadowknights, and warriors in the zone)
- Added "/who healer"  (returns druids and clerics in the zone)
- Added "/who dps"     (returns wizards, rangers, and rogues in the zone)
- Added "/who slower"  (returns shamans, enchanters, and beastlords in the zone)

30 June 2004 by Amadeus:
- Refined "/who npc named" to work a bit better
- Added "/who npc merchant"
- Added "/who npc tribute" (returns tribute masters)
- Added "/who npc gm" (returns GUILDmasters)
- Removed the Old SPAWNINFO struct

28 June 2004 by Lax:
- Added MQ2Data Top Level Object:
  bool LineOfSight[y,x,z:y,x,z]: Determines Line of Sight in 1, 2 or 3 dimensions.  Any not given will default to your character's current x y or z.
- Added MQ2Data type members:
  bool spawn.LineOfSight: Determines if your character has Line of Sight to this spawn
  bool switch.LineOfSight: Determines if your character has Line of Sight to this switch
  bool ground.LineOfSight: Determines if your character has Line of Sight to this ground item
- API now has static inline BOOL LineOfSight(PSPAWNINFO Origin, PSPAWNINFO CanISeeThis)

27 June 2004 by Amadeus:
- Added 'named' flag to the superwho filters.  It simply checks to 
  see if the spawn's name begins with a capital letter or with a
  pound (#) sign.  (examples:  '/who npc named', '/who npc named 65')
  ** This works best in places like the Plane of Hate.

23 June 2004 by Amadeus:
- ieatacid's CHARINFO update (primarily just offset locations updated)
- ieatacid's update to EQRAIDWINDOW struct
- Removed OLDCHARINFO struct

23 June 2004 by Lax:
- Fixed Bank stuff in CHARINFO
- "listselect" notify now works in combo boxes
- Fixed minor problem with operator precedence in Calculate (1-1-1 previously evaluated to
  positive 1, now it correctly evaluates to negative 1)
- Changed/Added MQ2Data members:
  int window.Items: Number of items in a list or combo box
  int window.List[text]: Find an item in a list or combo box by partial match (use window.List[=text] for exact)  Example: ${Window[TradeskillWnd].Child[RecipeList].List[=Inky Shadow Silk]}

21 june 2004 by DKAA:
- Fixed a crash in echo when the lines are longer than 2043

21 june 2004 by DKAA:
- Fixed the EQMERCHWND alignment and renumbered the CSIDLWND struct.

19 June 2004 by Lax:
- Fixed FastCalculate and EvaluateRPN functions.  Calculate works fine now, stfu rtfm etc ;)
- DKAA fixed some struct stuff
- Amadeus fixed some struct stuff

14 June 2004 by Lax:
- Replaced Calculate function with a much faster version. Also added an operator or two.
  I'll make sure they get added to the manual. How much faster? The existing calculate
  ran on my system 4,200 times in a short amount of time and took one full second of CPU
  time to do so. The same calculations ran with the new calculate 77,000 times and took 
  only 620ms. Extrapolating the data it would have taken about 124,000 times calling 
  calculate to match the old 4,200... or about 29.5 times faster (that's a lot).
- Added sub lookup map from Gus to speed up macros a little bit
- Undid MQ2EQBugFix, which was currently creating a bug (note to self: in future bug fixes,
  make sure it's only going to try to fix it for the correct version)
- Fixed an offset
- Standard search spawn now allows multi-word names.
- /mqlog no longer adds an extra line

3 June 2004 by Lax:
- Fixed string.Arg, string.Token, NearestSpawn, spawn.NearestSpawn, LastSpawn

2 June 2004 by Lax:
- Fixed some stuff, yadda yadda.  I forget now.
- Bodytype 10 has been identified as Dain, thank you for the reports

29 May 2004 by EqMule:
- Fixed EQ_INTERACTGROUNDITEM so click left item works again...
- Updated zipit.lst (personal reminder: dir * /s /N /A-D /B > zipit.lst)

28 May 2004 by DKAA:
- Fixed the message ID for mq2bzsrch.

27 May 2004 by Lax (more):
- Fixed stack overflow bug in one of the functions that handles window names.  I fixed it in one
  before putting up the update but didn't in an exact copy of it above it.  Lax truly lacks. ;)
- Added pet weapon procced pet body type to the list of known body types.
- Fixed captioncolors not working correctly
- /who <level> will work properly, as you would have expected previously.  e.g. /who 65.
  Coincidentally this now works with the other spawn searches, /who /target /highlight /mapshow
  /maphide, ${Spawn[search]} etc.

27 May 2004 by Lax:
- Added "chest" to the standard spawn searches used by /who, /target, /highlight, /mapshow, 
  /maphide, etc
- Fixed some problems with the window suff introduced in the May 16 zip
- Added/changed MQ2Data members:
  string spawn.Type: PC NPC Untargetable Mount Pet Corpse Chest Trigger Trap Timer Item 
- New MQ2Data Top-Level Object:
  int SpawnCount: Total number of spawns in current zone
  int SpawnCount[search]: Total number of spawns in current zone matching the search

24 May 2004 by DKAA:
-Fixed a couple problems with the makefiles (mq2chat wasn't building)
-A special update for mq2safe users

16 May 2004 by Lax:
- UI subsystem of MQ2 is now smarter.  All window and control names are now case insensitive,
  and controls can be used by ScreenID *or* Piece name.  /windows <windowname> now shows, for 
  each child of the given window, ScreenID, Piece name, and the TYPE of control (e.g. label,
  button, invslot, spellgem, etc).
- window.List now only works on list boxes (will not crash on other types, just give NULL)
- Added/changed MQ2Data members:
  string window.Name: Name of window piece (e.g. "ChatWindow" for top level windows, or the Piece name (NOTE: CUSTOM UI DEPENDANT) for child windows)
  string window.ScreenID: ScreenID of window piece (ScreenID is NOT custom ui dependant, this *must be* the same on ALL UIs)
  string window.Type: Type of window piece (Screen for top level windows, or Listbox, Button, Gauge, Label, Editbox, Slider, etc)
- Fixed /target next, as well as targeting the origin of the search (e.g. you, or the spawn
  already targeted)
- Fixed turbo problem with using /macro from within a macro

16 May 2004 by DKAA:
- Fixed a where using loc and radius in spawn searches would return spawns further than the radius

15 May 2004 by Lax:
- Fixed bug in /who that made it show no spawns for some people, even though there were spawns...
- Standard search spawns will accept class names or short names without using the "class" keyword.
  Shadowknight is used without a space, and short names are all 3 letters ("shd", not "sk").  
  Note that cleric's short name is "clr" not "cle".
- Bug with MQ2Chat plugin that caused events to be processed twice has been fixed
- MQ2IRC will now process all lines as custom events.  Note that it does not process them as 
  #chat events.
- Turned off the PCClass captioncolor option, PC caption colors will default to EQ's settings.
  It was left on by mistake after testing a bug fix.  You can turn them back on if you wish by
  using the /captioncolor command like so: /captioncolor pcclass on

14 May 2004 by Lax:
- MQ2ChatWnd (the MQ2 Chat Window support) got some upgrades.  First of all the window was not
  limiting the size of its scrollback, so after so much went on in the MQ2 window, your framerate
  would drop like a rock.  To achieve proper scrollback limiting without lagging you too much,
  I put in a system to make it buffer the chat that goes to it, and only display so many lines
  per frame.  The MQ2ChatWnd font size option now works somewhat...  The font sizes are not the
  same as EQ's chat window sizes yet, so be aware of that.  I'll work on it ;)  You will probably
  want somewhere from -3 to 2.  /mqfont <#>
- MQ2Map filters added: untargetable, trap, timer
- /who has been changed a little bit.  When a TRIGGER, TRAP, TIMER, or UNTARGETABLE is listed,
  that will be noted at the end of the line in red (very helpful).  The routine has also been
  updated for efficiency, so there is less lag with large /who result sets.
- Standard spawn searches (This includes /who, /target, ${Spawn[search]}, etc) have been 
  slightly modified.  "invis" is NO LONGER A VALID KEYWORD.  If you have this in macros, etc 
  you will need to change it.  The updated spawn types ARE valid keywords (trigger, trap, 
  timer, untargetable). If your search is for type "npc" you WILL get untargetable types in
  your search results (particularly helpful for /who).
- Added/changed MQ2Data members:
  string spawn.Type: PC NPC Untargetable Mount Pet Corpse Trigger Trap Timer Item 
  string string.Token[n,separator]: Retrieve a token from the string using a custom separator.  Unlike Arg, this will not skip empty values
  spell item.Spell: Spell effect
  float item.CastTime: Spell effect's cast time
  string item.EffectType: Spell effect type
  ticks character.AltAbilityTimer[n]: Alt ability reuse time left, by number
  ticks character.AltAbilityTimer[name]: Alt ability reuse time left, by name
- spawn.Hunger and spawn.Thirst have returned to active duty
- You can now list child windows from in-game with the /windows command, like so:
  /windows <name>
  e.g.: /windows InventoryWindow
- /itemnotify in <pack> <#> <notification>  now works with sharedbank slots.

13 May 2004 by Lax:
- Fixed "by class" caption colors
- Fixed some bodytypes being identified as triggers (note that untargetable NPCs *are* 
  triggers)
- Fixed target caption leakage (would stay drawn after switching targets)
- /who will show "invis" spawns if any parameters are given.  Spawn search functions,
  including /who and /target, will probably get updated soon.	
- Fixed problem with leading spaces in sub parameter declarations
- MQ2HUD now allows for different HUDs.  Each different HUD is stored in MQ2HUD.ini, but
  in different sections.  The default HUD is "Elements" because that's what it originally
  used.  To load a different HUD, the command is "/loadhud <name>" like "/loadhud bard".
  In this case, the [bard] section (not case sensitive, so it could also be [BARD]) of
  MQ2HUD.ini will be used.  To load the default HUD specifically, the command is 
  "/defaulthud".  MQ2HUD also now adds the following MQ2Data Top-Level Object:
  string HUD: Name of currently loaded HUD.
- MQ2FPS now fixes the bug where CTRL ALT and SHIFT keys stick when you switch windows.
  This is a bug in EQ that happens because the release of the key is not captured by EQ after
  it has been swapped to the background.  MQ2FPS now releases the keys as soon as EQ goes
  to the background, so this will no longer be an issue.
- New command to complement the /ctrlkey /altkey /shiftkey commands:
  Usage: /nomodkey <command>
  This command will release all ctrl/alt/shift keys for the duration of executing the 
  given command.
- Added/changed MQ2Data members:
  bool spawn.Anonymous: Anonymous?
  bool spawn.Roleplaying: Roleplaying?
  string string.Token[n,separators]: Retrieve a token from the string

12 May 2004 by Lax:
- Fixed the mysteriously disappearing #event handling in macros ;)

11 May 2004 by Lax:
- Added nifty changes.txt reader to character select screen.  Now you have no excuse!
- Fixed problem with events mysteriously having parameters disappear
- Updated Blech to fix a bug with some #events disappearing (and not firing)
- Your target's caption will now always be drawn
- Added LDoN Recruiters and Merchants to the list of full class names.
- Added /captioncolor command, which allows a lot of custom spawn caption coloring.  For example,
  the caption of marked NPCs or assist NPCs can be a specific color.. the caption of bankers and
  merchants can be a set color.  NPCs can be done by con color.  All spawns can be done by
  CLASS color (using the raid settings).  Note that you can only set the raid class colors right
  now through the raid options window.  You can open this window by typing
  /windowstate raidoptionswindow show
  Usage: /captioncolor <list|<name off|on|#>>
  Examples:
  /captioncolor list
  /captioncolor pcclass on
  /captioncolor pctrader on
  /captioncolor pctrader 255 128 0
- Changed /windowstate command to use the window mapping used by ${Window[name]}, /windows, etc.
- Fixed issues with "charm" and the invslot type
- raidmember MQ2Data type now inherits "spawn" (when they are in zone)
- Added/changed MQ2Data members:
  class raidmember.Class: Raid member's class (works without being in zone)
  int raidmember.Level: Raid member's level (works without being in zone)
  int item.WornSlots: The number of invslots this item can be worn in (fingers/ears count as 2 slots)
  invslot item.WornSlot[n]: The nth invslot this item can be worn in (fingers/ears count as 2 slots)
  bool item.WornSlot[name]: Can item be worn in invslot with this name? (worn slots only..)

10 May 2004 by Lax (more):
- Fixed once and for all the crash bugs relating to spawn captions (WHICH ARE *NOT* THE HUD)

10 May 2004 by Lax:
- Fixed problem relating to false negatives determining if a spawn is a TRIGGER (e.g. flavor
  text, trap, etc).  This solves crash issues in the latest zip with the custom caption
  system.  This also solves non-crash issues identifying "invisible spawns" in spawn searches,
  as well as spawns that were previously identified as NPCs in MQ2Map.

09 May 2004 by Lax (more):
- Fixed VS6 compile errors in Blech
- Fixed reported crash bug
- Fixed possible crash with HUDs
- Added MQ2HUD "type" 8, for character select screen.  This should fix some potential
  crashes when using custom HUDs and entering char select.

09 May 2004 by Lax:
- Removed remnants of MQ2Parms system.  Rest in peace.  Phase 4.
- Cleaned up a lot of old code that was being kept in comments
- Removed mount captions, they just crash the client
- Added optional parameter to /delay.
  Usage: /delay <time> [condition to end early]
  This lets you use a delay that has a possibility to end early.  For example...
  /keypress forward hold
  /delay 1s ${Spawn[1234].Distance}<${Spawn[1234].MaxMeleeTo}
  /keypress forward
- New command /noparse
  Usage: /noparse <command>
  Prevents a command from being parsed for MQ2Data.  For example..
  /noparse /ini blah blah blah ${stuff}
  Will actually write the ${stuff} literally instead of changing it to the current value
  of stuff.
- Added/changed MQ2Data members:
  int macroquest.MouseX: Mouse's x location
  int macroquest.MouseY: Mouse's y location
  string ticks.Time: Time in the form mm:ss
  string ticks.TimeHMS: Time in the form hh:mm:ss (if there are no hours, the form will be mm:ss)
  int character.CountBuffs: Total number of buffs (not including short duration buffs)

07 May 2004 by Lax:
- Added "Lax/Blech" support to custom events.  The Blech system allows much easier parsing of
  incoming chat.  Custom events will now support more parameters that are automatically
  parsed based on the match text.
- Fixed up EQ's handling of spawn captions (name above their head). Only the nearest 35 spawn
  captions will be updated by default (and even then, only those close enough that you'd see 
  their name).  EQ itself constantly updates the name of every spawn in the zone, even though 
  only a small portion of those are displayed.
- Added an option to /caption command
  Usage: /caption <list|type <value>|update #>
  "/caption update #" will set the number of nearest spawns for MQ2 to update the name of
  each pass.  By default, this is 35.  If you have performance issues after this update,
  please post about it on the forums.  Find a happy update number and let us know.
- Added marked NPC and assist target leadership stuff to default captions, also put guilds on
  the line below the name.  The defaults should mostly look like EQ's now.
- Fixed macro.Params
- Fixed invslot names
- Added/Changed MQ2Data Members:
	spawn character.TargetOfTarget: Target of target   (moved to character type)
	bool spawn.Assist: Current Raid or Group assist target?
	int spawn.Mark: Current Raid or Group marked npc mark number (raid first)
	spawn character.RaidAssistTarget[n]: Current raid assist target (1-3)
	spawn character.GroupAssistTarget: Current group assist target
	spawn character.RaidMarkNPC[n]: Current raid marked NPC (1-3)
	spawn character.GroupMarkNPC[n]: Current group marked NPC (1-3)

05 May 2004 by Lax (even more):
- Plenty of positive feedback on the custom spawn captioning.  Plenty also asking why shownames
  was not working properly.  There are now 4 levels of captions for Players, according to the
  shownames level, to solve this issue.  Therefore the ini options are now Player1, Player2, 
  Player3, Player4 rather than just Player.  Also, the guild status indicator now 
  capitalizes Leader and Officer, and added a "LDR" tag to your group leader.
- Added /caption command to set the custom captions from in-game.
  Usage: /caption <list|type <value>>
  To clear the specific setting, just do /caption <type> like so:
  /caption player1
- DKAA fixed the bzsrch problems
- Added MQ2Data member:
  bool spawn.GroupLeader: Is this your group's leader?
- Fixed CHARINFO struct.  Some Stuff appeared slightly wrong, like leadership exp and bank
  stuff.

05 May 2004 by Lax (more):
- Fixed crash on zoning relating to the new HUD functionality. Dont ask.

05 Max 2004 by Lax:
- Updated for patch and added README.CHM.  Keep an eye out, we should have the manual
  available in more formats (including printable) soon

04 May 2004 by Lax:
- New command
  Usage: /hud <normal|underui|always>
  * "Normal" will make the HUD display as it would normally on top of UI, not at char select
     or in "f10 mode"
  * "UnderUI" will make the HUD display as it would normally except UNDER the UI, and not at
     char select or in "f10 mode"
  * "Always" will make the HUD display under the UI, at char select, and in "f10 mode"
- New Plugin MQ2HUD.  Edit MQ2HUD.INI to add custom elements to your HUD.  You pick the spot
  on the screen, the color, and what gets displayed.  Every element gets parsed for MQ2Data
  each time it is displayed.
  Example MQ2HUD.INI:
    [Elements]
		TargetInfo=3,5,35,255,255,255,${Target}
		GMIndicator=3,5,45,0,0,255,${Spawn[gm]}
		CursorItemName=7,-15,-15,255,255,255,${If[${Cursor.ID},${Cursor},]}
		ClickMeForFun=6,-25,-25,255,255,255,${If[!${Cursor.ID},click me,]}
  The order is TYPE,X,Y,RED,GREEN,BLUE,TEXT.
  Type is currently any combination of the following:
    1 - Display in non-full screen mode
    2 - Display in full screen mode ("f10 mode")
    4 - X,Y is based on cursor location
  e.g. 1+2+4=7.  7 means all 3 of the above. 6 means 2 and 4. 3 means 1 and 2. Just add them
    together.  There is no way to end up with a number that could mean two different 
     combinations.
  Red, Green and Blue are each from 0 to 255. 255,255,255 is white, 0,0,0 is black.
  ** There is currently not a command to add or remove these from inside the game.  One will
     probably be added soon.  The plugin will automatically re-load the list from the .ini
     when you modify and save the .ini.
- Seeing as how the mouse functions perfectly fine in full screen mode, I've forced the cursor
  to display the same as it would in UI-visible mode.  The only difference is the item is not
  displayed on your cursor.  With MQ2HUD and the "CursorItemName" example, you could have it
  show the name of the item attached to your cursor in full screen mode (use type 6 if you
  want it to follow your cursor in full screen mode only).
- Added custom spawn captioning.  Set them in MacroQuest.ini [Captions].  Empty the setting 
  to make it use EQ's default.  By default our player caption is slightly different -  
  it shows their guild status if they are officer or leader of a guild.  Pet captions are a
  little different also - it will display the name of its master if it is a player's pet.
  Use "\n" to mean a new line when setting captions.
- Added MQ2Data Top-Level Object:
  spawn NamingSpawn: Spawn currently being captioned.  NULL when not captioning.
- Added/changed MQ2Data members:
  bool spawn.LFG: LFG?
  bool spawn.Linkdead: Linkdead?
  bool spawn.Trader: Trader?
  bool spawn.AFK: AFK?
  string spawn.AATitle: Actual AA title (e.g. Sage, Impresario, etc)
- MQ2Map adds Top-Level Object: spawn MapSpawn: If your cursor is on a spawn on the map, this is it
- Fixed ticks.Time

02 May 2004 by Lax:
- Added a popup box to the crash detected hook, explaining that the user should visit the
  MQ2::Bug Reports forum.
- Removed EasyDetour and EasyClassDetour.  There is a single replacement for the both of them
  called EzDetour.  EzDetourwName(offset,detour,trampoline).  Examples (which are all over in MQ2Main
  and plugins):
  EzDetourwName(ProcessGameEvents,Detour_ProcessGameEvents,Trampoline_ProcessGameEvents);
  EzDetourwName(CEverQuest__EnterZone,CEverQuestHook::EnterZone_Detour,CEverQuestHook::EnterZone_Trampoline);
- Renamed the REVERSE_DETOUR functions to reduce confusion.  These really had nothing to do
  with detours.  What it really does is lets you call a function at a given offset.  
  So, they are now:
  FUNCTION_AT_ADDRESS(function,offset)
  FUNCTION_AT_VARIABLE_ADDRESS(function,variable)
  FUNCTION_AT_VIRTUAL_ADDRESS(function,offset)
- Fixed small issue in MQ2Data parser
- Fixed /memspell not finding some spells correctly (Heroic Bond for example)
- MQ2 will now fix the string table by removing extraneous spaces from the end of strings,
  since EQ isnt smart enough to do it itself.  This fixes issues such as finding the AA
  "Bestial Alignment", which has two spaces after it in eqstr_us.txt.  
  ${AltAbility[Bestial Alignment]} previously did not work because of this issue.  It works
  now because of this fix.
- Added MQ2Data types
  raid, raidmember   (see reference for members)
- Added MQ2Data Top-Level Objects
  raid Raid: Raid you're in...
- Added/changed MQ2Data members
  string ticks.Time: Time in the form hh:mm:ss (if there are no hours, the form will be mm:ss)
  int skill.MinLevel: Minimum level for your class
  int skill.StartingSkill: Base skill level for your class
  int skill.SkillCapPre50: Skill cap pre-50 for your class
  int skill.SkillCapPost50: Skill cap post-50 for your class
  int character.FreeInventory: Count of free inventory spaces
  int character.FreeInventory[n]: Count of free inventory spaces of at least this size (giant=4)
  int character.LargestFreeInventory: Size of largest free inventory space
- LaxColor is now defaulted to off since most people now realize that it exists.  If you wish
  to turn it back on, LaxColor=1 in MacroQuest.ini.
- Fixed spawn.NearestSpawn issues
- Fixed ${Ini} absolute path issues
- Fixed some other issues that were brought up on the boards

30 Apr 2004 by Lax:
- Added MQ2Data members
  int macro.Params: Number of parameters to current sub

29 Apr 2004 by Lax (even more):
- Added option so that MQ2Data errors and normal errors (but not syntax errors that show
  /usage etc) will dump the macro stack.  This is ON by default.  To turn it off, set
  AllErrorsDumpStack=0 in MAcroQuest.ini section [MacroQuest]
- Added option so that the above errors will end the macro, aka makes them "fatal".  This is
  OFF by default. To set this, set AllErrorsFatal=1 in MacroQuest.ini section [MacroQuest]
- If for some reason you need to clear all GLOBAL SCOPE variables,
  /deletevar * global
  will do the trick.  For example, after you try to run an old macro and then realize the
  global scope changed and /zapvars no longer exists, but you can't make the variables outer
  scope because theyre already in global scope and you dont want to delete them all one by
  one....
- Perfected Multi-dimensional arrays

29 Apr 2004 by Lax (more):
- Fixed Multi-dimensional arrays

29 Apr 2004 by Lax:
- Fixed SPAWNINFO structure.
- NOTICE: Some MQ2Data members are currently MIA.  They may come back soon.  These include:
  character.Hunger
  character.Thirst
  character.GukEarned
  character.MMEarned
  character.RujEarned
  character.TakEarned
  character.MirEarned
  character.LDoNPoints

27 Apr 2004 by Lax (more):
- MQ2DataVars is now default.  Share and enjoy, share and enjoy!
- Fixed timer type member availability
- Added MQ2Data type: altability
- Added MQ2Data Top-Level Objects:
  altability AltAbility[n]: Alt ability by number
  altability AltAbility[name]: Alt ability by name
- Changed/Added MQ2Data Members:
  float spawn.MaxRange: Max distance from this spawn for it to hit you
  float spawn.MaxRangeTo: Max distance from this spawn for you to hit it
  int character.AltAbility[n]: Alt ability rank by number
  int character.AltAbility[name]: Alt ability rank by name
  bool character.AltAbilityReady[n]: Alt ability readiness by number
  bool character.AltAbilityReady[name]: Alt ability readiness by name
  int character.AltAbilityTimer[n]: Alt ability reuse time (seconds) left by number
  int character.AltAbilityTimer[name]: Alt ability reuse time (seconds) left by name
  spell character.CombatAbility[n]: Combat ability by number in your list (not same as others lists!)
  int character.CombatAbility[name]: Combat ability number in your list by name (not same as others lists!)
- Added an option to MQ2Map:  The "TargetMelee" mapfilter when set to 1 will draw a circle 
  representing how close to this spawn you must be to hit it.  Set to anything but 0 or 1 
  will draw a circle representing how close to this spawn you must be for it to hit you.
- Added some flavor for error messages.  Set LaxColor=0 in MacroQuest.ini [MacroQuest] to
  disable.  It's on by default or it wouldn't be as fun.

27 Apr 2004 by Lax:
- spawn.MaxRange now uses the proper melee range algorithm
- Fixed a crash bug in the Ini TLO
- Added proper relative/absolute path detection to /ini
- Fixed window.Checked
- Added MQ2Data members:
  int window.Style: Window style code
  bool window.Enabled: Enabled?
  bool window.Highlighted: Highlighted/mouse over?

26 Apr 2004 by Lax:
- Various error messages have been updated to be more specific.
- Fixed "outer" scope not being cleared by /endmacro.  Removed /zapvars in MQ2DataVars 
  since all it did was clear the outer scope.  It's no longer needed because the old global
  scope is separated into two scopes in MQ2DataVars.
- Fixed FindInvSlotForContents function (used in item.InvSlot.  item.InvSlot will no longer
  give NULL for valid items in your inventory/bank)
- Sub parameters (including those for events) are now allowed to have a type other than 
  string, when MQ2DataVars is enabled, like so:
  Sub MySub(int A, string B, float C)
- Fixed out-of-bounds by 1 crash in MQ2DataVar arrays
- MQ2FPS now allows you to disable the framerate display with /fps off (/fps on to enable again)
- MQ2EQIM feature set adjusted.  Now keeps your list of buddies (per character) and the last
  time they were seen online or on eqim (by any character).  Your friends list is automatically
  added as buddies.  A member was also added to the "buddy" type EQIM adds, time buddy.LastSeen.
- ${Ini} will allow either relative or absolute paths.  Also slightly modified what it gives
  you when you try to get a list of keys and supply a default (previously it would ignore
  the default and give NULL if there was no list).
- Improved parsing of " and ] within MQ2Data indexing.
  ${String["hi"]}: hi
  ${String["hi","hi"]}: hi,hi
  ${String[""hi""]}: "hi"
  ${String[hi"hi"hi]}: hi"hi"hi
  ${String[[MQ2] - Hi]}: [MQ2] - Hi
  ${String["""]}: "
- MQ2BzSrch plugin is now updated for MQ2Data.
  MQ2Data reference for MQ2BzSrch (because it's a plugin, not in main reference)
  -------
  Types added- bazaar, bazaaritem
  TLO's added- bazaar Bazaar: Bazaar search info
  ---
  bazaar 
  Members:
  ...bool Done: Search complete?
  ...int Count: Result count
  ...bazaaritem Item[n]: Result info by index (1-based)
  To String: Same as Done
  ---
  bazaaritem 
  Members:
  ...string Name: Item name
  ...spawn Trader: The guy selling it
  ...int Price: Price the guy is selling it for
  ...int Quantity: Number of this item this guy has
  ...int ItemID: The item's ID number
  ...int Value: Value of the item?
  To String: Same as Name
  -------
  
25 Apr 2004 by Lax (revision C changes):
- Fixed merchant.Item[=name] and corpse.Item[=name]
- Fixed character.PctEndurance
- Fixed problems with tabs in macros, and also with leading and trailing whitespace
- MQ2DataVars is READY.  Keep an eye out for important announcements about this!
- Added MQ2Data types for MQ2DataVars: array, timer

25 Apr 2004 by Lax (even more):
- Hopefully fixed crash caused by fixing the "LastCommand" stuff...
- Added MQ2Data Members:
  int character.MaxEndurance: Max endurance
  int character.PctEndurance: Percent endurance

25 Apr 2004 by Lax (more):
- Fixed spawn.NearestSpawn
- Changed buff.ID so that it gives the song # or buff # instead of the spell's ID

25 Apr 2004 by Lax:
- Fixed once and for all the /itemnotify and /notify crashes
- Fixed the rendering rate defaults (will no longer flicker like a strobe light ;)

23 Apr 2004 by Lax (more):
- Added MQ2Data Type:
  skill (see reference for members)
- Added MQ2Data Top-Level Objects:
  string GroupLeaderName: group leader's name (works even if they are out of zone)
  spawn GroupLeader: group leader (only works if they are in zone)
  skill Skill[n]: Skill by number
  skill Skill[name]: Skill by name
- Added/Changed MQ2Data Members:
  spawn spawn.NearestSpawn[search]: Find the nearest spawn matching this search, to this spawn (most efficient on yourself)
  spawn spawn.NearestSpawn[n,search]: Find the nth nearest spawn matching this search, to this spawn (most efficient on yourself)
  string window.List[n]: Get the first-column text for the nth item in a list box.  Example: ${Window[TradeskillWnd].Child[RecipeList].List[1]}
  int window.List[text]: Find an item in a list box by partial match (use window.List[=text] for exact)  Example: ${Window[TradeskillWnd].Child[RecipeList].List[=Inky Shadow Silk]}
  int string.Count[char]: Count the number of occurrences of a particular character in the string
  bool window.Checked: Checked? (useful for buttons)
  string string.Left[-length]: The left ("all but" length) of the string.. Left[-1] of "Left" will be "Lef"
  string string.Right[-length]: The right ("all but" length) of the string.. Right[-1] of "Left" will be "eft"
  bool character.RangedReady: Ranged attack ready?
  bool character.AltTimerReady: Alternate timer ready? (Bash/Slam/Frenzy/Backstab.  Note that AbilityReady works fine with most of these)
  int macroquest.Running: Running time of current MQ2 session, in milliseconds
- Fixed AbilityReady for the alternate timer abilities (Bash, Slam, Frenzy, Backstab, possibly others)
- Fixed /ctrlkey /shiftkey and /altkey.  They would sometimes "stick" the key down.
- Added a notification to /notify "listselect", used to select the nth item in a list box.
  Example: /notify TradeskillWnd RecipeList listselect 1
  Use 0 to clear your selection.
- ${Group[0]} is now the same as ${Me}.  Group members are still 1-5.
- Added command to MQ2FPS:
  /render <fg|bg> <#|~#>
  Sets the foreground or background rendering rate.  This is how many out of n frames MQ2FPS
  will allow to be drawn.  You keep moving full speed, the client responds to mouse or keys,
  the UI is still drawn... but, the world itself will not be drawn as often.
  Use with ~ to draw n-1 out of n frames, or without to draw 1 out of n frames.
  e.g. /render bg ~3 will draw 2 out of 3 frames.  /render bg 3 will draw 1 out of 3 frames.

23 Apr 2004 by Lax:
- Changed top #turbo to 40, still defaults to 20
- Fixed Ini Top-Level Object again
- Fixed "enviro" slots so that they work for enviro1-10 not just 1-8

22 Apr 2004 by Lax:
- Readme.html has been removed from the zip by request of its author.  It is being worked on
  and will return.
- /selectitem GONE
- /finditem GONE
- /click functionality has been SEVERELY reduced.  It will now function given an x,y,
  and on an item or spawn (target).  Upgrade to /notify for UI interaction.
  /notify <window> <button screen id> <notification>
  example:
  /notify LootWnd DoneButton leftmouseup
  Window names and control ScreenID's are found in the XML files, and are NOT screwed up
  by custom interfaces (unless your UI does not have the button)
- Fixed item slot name discrepancies.  What was previously "primary" and "secondary" is
  "mainhand" and "offhand".  It was one thing in some places, but not in others.  Should
  be all the same now.
- Underscores(_) are again valid in variable names
- Added "STUN" to spawn.State
- Fixed Ini Top-Level Object
- ** Added/changed MQ2Data type members
  string macroquest.Error: Last normal error message (replaces $getlasterror but will NOT have the old values!)
  string macroquest.SyntaxError: Last syntax error message (usage: /blahblah)
  string macroquest.MQ2DataError: Last MQ2Data parsing error message
  spawn spawn.TargetOfTarget: Target of target (May only work in "Me": ${Me.TargetOfTarget.PctHps}, etc)
  int item.BuyPrice: Price to buy this item at this merchant
  int item.SellPrice: Price to sell this item at this merchant
  item merchant.Item[name]: Finds an item by partial name at this merchant (use merchant.Item[=name] for exact)
  item corpse.Item[name]: Finds an item by partial name in this corpse (use corpse.Item[=name] for exact)
  float character.PctGroupLeaderExp: Group leadership exp as a %
  float character.PctRaidLeaderExp: Raid leadership exp as a %- bool character.Stunned: Stunned?
  bool spawn.Sitting: Sitting?
  bool spawn.Standing: Standing?
  bool spawn.Ducking: Ducking?
  bool spawn.Binding: Binding wounds?
  bool spawn.Feigning: Feigning?
  bool spawn.Invited: Invited to group?
  bool class.PetClass: Pet class? (shaman, necromancer, mage, beastlord)
  bool class.PureCaster: Pure caster? (can gate!)
  bool class.CanCast: Can usually cast? (not melee only)
  bool class.DruidType: Druid/Ranger?
  bool class.ShamanType: Shaman/Beastlord?
  bool class.NecromancerType: Necromancer/Shadowknight?
  bool class.ClericType: Cleric/Paladin?
  float math.Sqrt[formula]: The square root of formula
- New MQ2Data type "plugin"
- New TLOs
  plugin Plugin[name]: Finds plugin by name
  plugin Plugin[n]: Plugin by number, starting with 1 and stopping whenever the list runs out of plugins.
- Fixed LastSpawn[n] and LastSpawn[-n], also added them to reference.
- New command: /combine <pack> - hits combine on this container
- New command: /drop - drops item on cursor
- New command: /clearerrors - clears each of the "last errors"

21 Apr 2004 by Lax:
- Fixed if/newif

20 Apr 2004 by Lax:
- /if is now GONE.  /if is now the same as what /newif was.  /newif is aliased to /if.
- /sendkey and /press are now GONE.  Please update to /keypress, which as of 15 Apr 2004 allows
  pressing key combinations as well as the actual command.  Example:  /keypress alt+f
- /filter macros will now hide the output of /endmacro (if successful) and /zapvars (always)
- MQ2Labels updated for MQ2Data
- Fixed time.Year and time.Date
- Fixed charm invslot (number 0)
- Fixed ${If[]} handling of conditions
- Fixed FindItemCount to give the number of individual items rather than stacks
- MQ2EQIM plugin (which notifies you when someone on your EQIM buddy list changes) now keeps
  track of your buddy list and adds a MQ2Data type and Top-Level Objects:
  ** buddy type
  Members:
  ...string Name: Buddy's name (may be fennin.Name or just Name, depending on how you added them)
  ...string Status: "Removed from list",  	"Offline",	"EQIM",	"EQIM (AFK)",	"Unknown Status(4)",	"Playing",	"Playing (AFK)"
  ...int StatusID: Numeric representation of the above (0,1,2,3,4,5,6)
  To String: Same as Name
  ** Top-Level Objects
  buddy Buddy[name]: Info on buddy with this name
  buddy Buddy[n]: Buddy with this index number in the system
  int Buddies: Size of the buddy index (will not necessarily be equal to the number of buddies, but n in Buddy[n] will never exceed this number)
- Added Top-Level Object:
  int FindItemBankCount[name]: Count of items in bank by partial name match.  FindItemBankCount[=name] will find exact
- Changed "character" member "PlatShared" to "PlatinumShared"

19 Apr 2004 by Lax:
- ** MQ2DATA PHASE TWO ** If something is missing from MQ2Data it's because you never opened
  your damn mouth.  If you need something in MQ2Data whether it was previously available or
  not, speak up.  You're on your own if you want to figure out how to enable MQ2Parm at this
  point, good luck (I'm making it difficult on you so you will get your ass in gear)!  The
  readme is not yet updated.
- Fixed alerts being missing from SpawnMatchesSearch.  They worked in some spawn searches but
  not others.
- character.Inventory now uses the same numbering as InvSlot
- Added/changed MQ2Data members
  invslot invslot.Pack: Container that must be opened to access the slot with /itemnotify
  int invslot.Slot: Slot # inside that pack
  string invslot.Name: For inventory slots not inside packs, the slot name
  string spawn.ConColor: GREEN, LIGHT BLUE, BLUE, WHITE, YELLOW, RED
  int character.PetBuff[name]: Finds slot with this spell name
  spell character.PetBuff[n]: The spell in this slot (1-29)
  int character.GroupLeaderExp: Group leadership exp
  int character.GroupLeaderPoints: Group leadership points
  int character.RaidLeaderExp: Raid leadership exp
  int character.RaidLeaderPoints: Raid leadership points
  int character.Platinum: Platinum
  int character.Gold: Gold
  int character.Silver: Silver
  int character.Copper: Copper
  int character.PlatinumBank: Platinum in bank
  int character.GoldBank: Gold in bank
  int character.SilverBank: Silver in bank
  int character.CopperBank: Copper in bank
- New MQ2Data Top-Level Objects
  int FindItemCount[name]: Count of items on character by partial name match.  FindItemCount[=name] will find exact
- MQ2FPS plugin now adds these Top-Level Objects (these are NOT in the reference because they
  are from a plugin not built in):
  float FPS - Current frames per second
  int MaxFPS - Current max frames per second
  bool Foreground - Is this session in the foreground?

17 Apr 2004 by Lax:
- Fixed "window" data type's "To String"
- Fixed all VC6 project files so PDB/MAP files are produced for debugging
- New MQ2Data type
  invslot - Inventory slot (not necessarily "in your inventory", this may be in merchant window, bank, etc)
  see reference for current list of members.
- Added/changed MQ2Data members
  invslot item.InvSlot: Inventory slot for this item
- New MQ2Data Top-Level Objects
  invslot InvSlot[name]: Inventory slot by name
  invslot InvSlot[#]: Inventory slot by number
  item FindItem[name]: Find item on character by partial name match.  FindItem[=name] will find exact
  item FindItemBank[name]: Find item in bank by partial name match.  FindItemBank[=name] will find exact
  item SelectedItem: When using a merchant, etc. this is the selected item
  
15 Apr 2004 by Lax:
- Fixed /destroy crash
- Fixed "random" crash on zoning with MQ2Map loaded, due to a bug in the recently revised ConColor
- Fixed /cast issue casting "Bane" instead of "Bane of Nife" etc
- Fixed spell manager structure
- Fixed /doortarget id #, which would invariably crash
- Fixed and changed /keypress so that it also accepts key combinations, and will not crash no matter how hard you try.
  /keypress with key combinations will have the same effect as /keypress using the command name, it will not
  type the key into the chat window.  If you need to type into a window specifically (chat windows, social edit, etc)
  /keypress <key> chat
  example: /keypress e chat
  Note that you cannot use both hold and chat, and chat is only valid for the key not a command name.
  ** /sendkey and /press will give a warning the first time per session they are used that they are
     now completely obsolete and you should switch to /keypress.  they will be removed soon.
- Fixed and tested "heading" type's "To String"
- /newif will no longer quietly execute the "false" branch when it fails to parse the conditions.  The conditions
  after parsing MQ2Data/MQ2Parm will be displayed in an error message, and the macro will end.
- Other minor issues fixed

14 Apr 2004 by Lax:
- Fixed MQ2KeyBinds
- Fixed MQ2ChatWnd.ini

13 Apr 2004 by Lax:
- Fixed ! in Calculate (worked most of the time, but not in some special cases)
- Fixed heading's "To String" to give the correct heading.  heading.Name/heading.ShortName were fine
- Fixed time.Time12 to be 12 hour (oops)

9 Apr 2004 by Lax:
- Fixed != in Calculate (and therefore in /newif, math.Calc, etc), and implemented ! as
  the unary NOT operator.  This gives 0 if your calculation is non-zero, or 1 if your
  calculation is zero.
- MQ2Data changes:
  -- Swapped Y and X back to being backwards-backwards or backwards-forwards, or whatever they
     originally were
  -- Added "NWU" coordinates (North/West/Up), the three positively oriented directions in EQ.  
     Spawns also have a shortcut for SED (South/East/Down).  All type member names involving 
     XYZ have a NWU complement (none necessary for the "index" bracketed part, of Heading[y,x] 
     for example)
  -- Fixed character.AbilityReady
  -- Fixed item (TO STRING)
  Top Level Objects
  * spawn LastSpawn: The last spawn chronologically.
  * spawn LastSpawn[n]: The nth from last spawn.. LastSpawn[1] is the LastSpawn.. LastSpawn[2] is 2nd from last, LastSpawn[3] is 3rd from last, and so on
  * spawn LastSpawn[-n]: The nth from FIRST spawn.. LastSpawn[-1] is you, LastSpawn[-2] is the second spawn, LastSpawn[-3] is the third spawn, and so on
  Additions/Changes to existing types:
  * heading Heading[y,x]: Heading from player's current position to y,x
  * float math.Distance[y,x,z:y,x,z]: Performs distance calculations in 1, 2 or 3 dimensions.
    Any not given will default to your character's current x y or z.
  * bool item.Stackable: Stackable?
  * bool merchant.Open: Merchant open?
  * float merchant.Markup: The amount used to calculate item values on this merchant 
    (Markup is what your charisma, faction, etc change).  Markup*Cost=Merchant's sell price.
    Cost*(1/Markup)=Your sell price. Markup of 1.05 is highest no matter what, so there might
    not be any actual cap based on charisma.
  * int merchant.Items: Item count on the merchant
  * item merchant.Item[n]: nth item on the merchant  
  * bool corpse.Open: Corpse open?
  * int corpse.Items: Item count on the corpse
  * item corpse.Item[n]: nth item on the corpse
  * item character.Inventory[slotname]: Item in this slot (inventory slots only, but 
    same names as /itemnotify)
  * bool character.SpellReady[name]: Gem with this spell name ready for cast?
  * bool character.SpellReady[slot]: Spell in this gem ready for cast?

8 Apr 2004 by Lax (more)
- MQ2Data changes:
  Top level objects:
  * heading Heading[x,y]: Heading from player's current position to x,y
  Additions/Changes to existing types:
  * int item.Container: The number of slots, if this is a container
  * int item.Items: The number of contained items, if this is a container
  * item item.Item[n]: The item in this slot, if this is a container
- Item links were apparently not working in the MQ2ChatWnd, nobody reported this until now.
  Thanks people who noticed it and never reported it!  Anyway, item links in MQ2ChatWnd are
  simply stripped until I figure out the issue.  Item links in MQ2Chat still work fine.

8 Apr 2004 by Lax
- MQ2Data changes:
  - macro.Defined is now a top level object instead
    bool Defined[name]
  - Fixed all variable parsing when MQ2Parms is not on
- Fixed a major problem with /newif, should now "work as intended"
- Fixed (I think) problem with /face which let the macro continue before facing the target
  completed

7 Apr 2004 by Lax
- Changes to MQ2Data system:
  *** NOTICE: All X and Y coordinates used by the MQ2Data system have been REVERSED.
      Internally, MQ2 stays the same as it has been forever.  However, you will now
      notice that "/echo ${Me.X}, ${Me.Y}, ${Me.Z}" will give the same order as seen
      by typing /loc
  Top level objects:
  * currentzone Zone: Zone information about current zone
  * zone Zone[id]: Zone information for zone with this id
  * zone Zone[shortname]: Zone information for zone with this name
  * time Time: Your local time in real life
  * time GameTime: Game time
  * type Type[name]: Info about the type with this name
  * heading Heading[degrees]: Forms a heading type in the given direction in degrees
  * string Ini[filename,section,key,default]: Reads from an ini file.  section, key, 
    and default do not need to be given.  section and key may be set to -1 to skip them 
    and give a new value.  If section or key are not given, multiple values are read...
  Additions/Changes to existing types:
  * bool string.Equal[text]: Strings equal? Case does not count...
  * bool string.NotEqual[text]: Strings not equal? Case does not count...
  * bool string.EqualCS[text]: Strings equal? Case counts!
  * bool string.NotEqualCS[text]: Strings not equal? Case counts!
  * string string.Arg[n,separator]: Gets nth argument using separator as the separator (single character). If separator is not given, defaults to space
  * zone character.Bound: The zone you are bound in
  * int character.Skill[name]: Skill level of skill with this name
  * int character.Skill[n]: Skill level of skill with this index
  * int character.Ability[name]: Doability button number this skill name is on
  * string character.Ability[slot]: Skill name assigned to this doability button
  * bool character.AbilityReady[name]: Ability with this name ready?
  * bool character.AbilityReady[slot]: Ability on this button ready?
  * spell character.Book[slot]: Spell assigned to this slot in your spellbook
  * int character.Book[name]: Spell slot the spell with this name is assigned to in your spellbook
  * float (TOSTRING): Changed to ###.## instead of .###
  * heading spawn.Heading: (changed to "heading" type)
  * heading spawn.HeadingTo: (changed to "heading" type)
  * heading switch.Heading: (changed to "heading" type)
  * heading switch.DefaultHeading: (changed to "heading" type)
  * heading switch.HeadingTo: (changed to "heading" type)
  * heading ground.Heading: (changed to "heading" type)
  * heading ground.HeadingTo: (changed to "heading" type)
  New types:
  * currentzone
  * time
  * heading
  * type
  *** Special handling is used for casting to "type", such that the new data is equal 
      to the old type, and the new type is "type".
  -- Fixed type casting so that members of the new type may be accessed as expected (this
     was incorrectly ending the parsing at the type cast until now)
- ConColor changed to take 1 parameter
- FindMount tweaked/inlined
- Changed the "RunNextCommand" to remain to TRUE until set to FALSE, so only cases where
  the next command should not be run need to be explicitly set (this should increase
  macro performance in most cases, but some commands may need to be correctly updated)
- /declare will no longer spam you if the variable previously existed.  If the variable
  previously existed, it will be quietly deleted and replaced by the new one.  This might
  cause some people problems but they will learn quickly ;)
- New command /deletevar <name> - Deletes an existing variable.  Gives a message if the
  variable did not exist, but no message if the variable did exist.
- /notify modified to work for clicking off buffs and other things it would not previously
  work for.  However, items must still be clicked using /itemnotify.  /notify now accepts
  all of the same clicks as /itemnotify (leftmouse,leftmouseup,leftmouseheld,etc)

31 Mar 2004 by Lax (more)
- Fixed character member PctExp
- Added character members:
  float PctAAExp: % AA exp..
  bool Moving: Moving? (includes the mount hack so you're not constantly "moving" when sitting on a mount)
- Added spawn members:
  bool Swimming: Swimming?
  bool Underwater: Underwater?
  bool FeetWet: Feet at least wet?
  int Animation: Animation id
  int Holding: Holding id
  float Look: Look angle
- Added "gm" to standard searchspawn, works with anything that uses that including MQ2Map commands,
  /target, ${Spawn[search]}, etc
- Modified the if block parsing in FailIf so that it only looks for } and { as the first and last characters on a line

31 Mar 2004 by Lax
- Fixed /newif so variables/parms/data get parsed
- string.Mid and string.Find are now 1-based instead of 0-based
- Calculate (and stuff that uses it) now supports parentheses, and will treat 
  "NULL" and "FALSE" as 0, and "TRUE" as 1
- Added float math.Distance[x,y,z:x,y,z]: Performs distance calculations in 1, 2 or 3 dimensions.  Any not given will default to your character's current x y or z.

30 Mar 2004 by Lax
- Added a distance-sorted spawn list in MQ2Main
- Added MQ2Data top-level object:
  * spawn NearestSpawn[n]: The nth nearest spawn
  * spawn NearestSpawn[search]: The nearest spawn matching this search (same as Spawn[search])
  * spawn NearestSpawn[n,search]: The nth nearest spawn matching this search

29 Mar 2004 by Lax (even more)
- Added /ctrl /alt and /shift commands:
  /ctrl <command>
  /alt <command>
  /shift <command>
  These execute a command while telling the window manager that a key is pressed.  This can
  be used in conjunction with /itemnotify to pick up a stack or a single item... example:
  pick up a single item from a stack: /ctrl /itemnotify pack1 leftmouseup
  pick up an entire stack: /shift /itemnotify pack1 leftmouseup
  Because they execute a command, they can also be used together, as in 
  /ctrl /alt /shift <command>...
- Fixed character.Buff[slot]
- Fixed character.Gem[name]
- Fixed If top level object crashing on false
- Added MQ2CHAT bind to start typing in the MQ2 Chat Window, also added MQ2CSCHAT bind which
  gets forced to bind as "/" at character select, and does not exist while in game.
- Added /timed command, which executes a command after a specified duration (in deciseconds like pause)
  /timed <deciseconds> <command>
  Example: /timed 10 /echo 1 second has passed
  Note: This does NOT "pause" successive commands.
- Added /newif command, which ONLY does numeric compares -- use MQ2Data string comparison to 
  turn string compares into numeric compares -- and note that this means you do NOT use the "n"
  stuff.  This will replace the current /if command in MQ2Data phase 3.  Until then, you may 
  "/alias /if /newif" if you wish to use newif exclusively.
  /newif <calculations> <command>
  <calculations> gets evaluated down to a single term from however many terms there are (You
  may use && and || freely.) *BE WARNED* that in calculations parentheses are still not
  officially supported.. that's on my TODO list.
  

29 Mar 2004 by Lax (more)
- Added < <= == >= > && & || | to the Calculate function (someone rewrite if please... 
  fail if zero, fall through if non-zero)
- MQ2Data updates:
  * Added top level object: string If[conditions,whentrue,whenfalse]
  * Added type corpse, top level object: corpse Corpse
  * Added top level object: item Cursor
  * Added string members:
    - int Compare[text]: -1 if the string is alphabetically before text, 0 if equal, 1 if after. Case does not count.
    - int CompareCS[text]: -1 if the string is alphabetically before text, 0 if equal, 1 if after. Case counts.
  * Lots of others...
- Fixed MQ2Parm slowness from debug spew if MQ2Data is also in use
 
29 Mar 2004 by Lax
- Phase 1 of MQ2Data system rollout begins! Please start updating macros, custom uis, plugins,  
  etc to use this sytem.
  To use MQ2Data modify these MQ2Main lines
   #define USEMQ2PARMS
   //#define USEMQ2DATATYPES  
  Uncomment the USEMQ2DATATYPES #define to allow MQ2Data parsing.  If you wish to disable
  MQ2Parms parsing, comment the USEMQ2PARMS #define.  You may use both or just one.
  See this thread to see how MQ2Parms will be phased out 
      http://macroquest.sourceforge.net/phpBB2/viewtopic.php?t=6008
  See this thread to see how to use MQ2Data instead 
      http://macroquest.sourceforge.net/phpBB2/viewtopic.php?t=6022
  Specific information for plugins to add types and Top Level Objects will be available soon
- Moved a few functions to MQ2Inlines.h
- Fixed a performance issue in GetSpellByName
- Trying to detour an already detoured address will now fail instead of crashing
- Added some offsets to eqgame.h (mostly CListWnd), removed some offsets that were virtual
  functions and probably not used anyway.  If you are adding basic UI offsets to your plugins
  ask to have them in eqgame.h please (people were doing this with CListWnd offsets).

23 Mar 2004 by Amadeus
- Removed DisplayZem function and calls and $zone(ZEM)  ...rest in peace.

20 Mar 2004 by Lax
** eqgame.ini is no longer used/needed by MQ2!  All offsets have been integrated 
   into eqgame.h.  The client DATE/TIME are in eqgame.h also.
- Fixed /itemnotify
- Renamed the "SpawnListTail" stuff to "LocalPlayer", added "ControlledPlayer".  These are
  both EQPlayer and correspond to .. you.  If you're on a mount, the one thats moving is
  ControlledPlayer. ** Things that use PCHARINFO to get your spawn should be phased out.
- Added /docommand
- Added /dosocial
- Made some minor improvements in MQ2UserVars

16 Mar 2004 by Lax (after patch)
- Changed exe date/time checking to use the date/time strings compiled into the exe

16 Mar 2004 by Amadeus
- Updated the Spell Information Window with code provided by Koad in his Spell Search
  Plugin.

16 Mar 2004 by Lax
- Fixed remaining issues with binds and custom binds

15 Mar 2004 by Lax (more)
- Added remaining, un-named EQ binds to the MQ2 bind system.  Some are still unknown, and
  some I'm surprised exist enabled in the client in the first place, and you should be 
  careful with those...
- Added /dumpbinds command.  Example: "/dumpbinds bill" will dump all current binds to
  Configs\bill.cfg to be loaded later.
- Added "/filter mq [on|off]", which prevents anything at all from being displayed by MQ2
- Added "/squelch <command>", which does the following:
  * Step 1: turns mq filter off
  * Step 2: executes the command
  * Step 3: turns mq filter back to the state it was in before step 1
  In other words, executes a command and prevents any output from the command
  
  ** It is recommended that you do this in your .CFG files that you dont want to see output from
  /squelch /filter mq on
  < do your stuff here>
  /squelch /filter mq off
- I promise this is my last update for a few days at least!

15 Mar 2004 by Lax
- Fixed some bugs with binds and the MQ2CustomBinds plugin
- Modified bind system so that the same key can be bound to an MQ2 bind and an EQ bind and
  both will work
- Added a system to run .CFG files, similar to quake .cfg files I suppose.  The file must
  contain commands the same as you would use them normally.  Each command will be executed
  in order, there are NO macro blocks, events, etc, in a cfg file.
  * CFG files may be present in <release>\Configs\, in <release>\, or potentially in the
    EverQuest directory.  Note that <release> would be the same as wherever your Macroquest.ini is.
  * Added /loadcfg <filename> command.
  * Plugins can use LoadCfgFile(filename)
  * Configs that are automatically loaded:
		AutoExec.CFG - Executed on the first pulse
		CharSelect.CFG - Executed when you are put at character select
		<server>_<character>.CFG - Executed when this character enters the world
		<mapshortname>.CFG - Executed when you zone into this zone
		<pluginname>-AutoExec.CFG - Executed when this plugin is loaded (after its initialization is complete)

		Examples of file names:
		tallon_lordsoth.cfg - character
		oot.cfg, soldungb.cfg, soldunga.cfg, take.cfg - maps
		MQ2Map-AutoExec.CFG, MQ2ChatWnd-AutoExec.CFG - plugins 

14 Mar 2004 by Lax
- Added /ranged [#] command.  Run with no parameters to do a ranged attack on your current
  target, or with a spawn ID to do a ranged attack on that spawn.
- Modified MQ2Spawns, hopefully this will solve the remaining stack corruption problems...
- Introduction of the new MQ2 key binding system
  * New command /bind <list|eqlist|[~]name <combo|clear>>
  * "/bind list" will list all MQ2 binds
  * "/bind eqlist" will list all non-MQ2 binds
  * The following work on both MQ2 and EQ binds the same way
  * "/bind <name> <combo>" will set a bind's normal key combo (example: "/bind forward e")
  * "/bind ~<name> <combo>" will set a bind's alternate key combo (example: "/bind ~forward up")
  * Combos use any combination of "alt", "shift" and "ctrl" plus a key.  Specific keys follow the 
    same rules as the /sendkey and /press 
    Example combos:
    shift+n
    alt+shift+f1
    -- Always separate with +'s or spaces.
  * Note that "clear" combo is to clear the bind, and also note that changing EQ binds will not
    immediately update the display in the options window.  Change the bind list selection in the
    options window to see the updated keys.
  * /keypress works the same way with all MQ2 and non-MQ2 binds
  * API additions include:
     BOOL AddMQ2KeyBind(PCHAR name, fMQExecuteCmd Function);
     BOOL SetMQ2KeyBind(PCHAR name, BOOL Alternate, KeyCombo &Combo);
     BOOL RemoveMQ2KeyBind(PCHAR name);
     BOOL ParseKeyCombo(PCHAR text, KeyCombo &Dest);
     PCHAR DescribeKeyCombo(KeyCombo &Combo, PCHAR szDest);

     typedef VOID    (__cdecl *fMQExecuteCmd)(PCHAR Name,BOOL Down);
     -- Note: This function will be called when the key goes down as well as up.  If you create a
        MQ2 bind function make sure to account for this.  The "Name" parameter is the name of the
        bind
  * /hotkey command is now removed, the new bind system will take over
- MQ2CustomBinds plugin is now live.  This plugin allows you to specify custom commands to execute
  on a key combination.  There may be a command for the keys being pressed (down), and another for them
  being released (up).
  * /custombind <list|add <name>|delete <name>|clear <name><-down|-up>|set <name><-down|-up> <command>>
  * "/custombind list" will list all of your custom binds names and commands (the key combinations must be set using /bind)
  * "/custombind add <name>" will add a new bind name for use here, with /keypress, /bind, etc.
  * "/custombind delete <name>" will remove a custom bind
  * "/custombind clear <name><-down|-up>" will clear a specific command for a custom bind.  If up or down is not specified, defaults to down.
  * "/custombind set <name><-down|up> <command>" will set a specific command for a custom bind.  If up or down is not specified, defaults to down.
  * Example usage (NOTE: MQ2's very first bind command is "RANGED" so you do not need to do this, but for example...)
    /custombind add mybind
    /custombind set mybind /ranged
    /bind bind n
    -- To set the real RANGED bind, do "/bind ranged <key>"
   
13 Mar 2004 by Lax
- Added /multiline <delimiter> <command[delimiter[command[delimiter[...]]]]>
  Executes all commands.  Example: /multiline ; /stand;/rude;/sit
- Wave 3 of MQ2Map updates:
  * Added /maphide command to hide spawns on the map given a search string.  Hidden spawns
    only take effect until the mapped spawns are re-generated (such as changing some map
    filters)
    "/maphide reset" will re-generate the spawn list.
  * Added /mapshow command, to explicitly show spawns on the map given a search string.
    These will only take effect until the mapped spawns are re-generated (same as maphide).
    "/mapshow reset" will re-generate the spawn list.
  * Added /mapclick command and special right click commands (hold a combination of
    shift, control, left alt, right alt to execute a special command when right clicking
    on a spawn).  Defaults include left-alt right-click to highlight and control r-click to
    hide.
  * Added Group filter (requires PC) and NormalLabels filter (shows/hides non-MQ2 labels)  
- Added notice when a new XML file is added to the list while in game.  The notice
  says which file was added and that the user must reload the ui for it to take effect.
- Fixed crash when adding a custom XML file that doesnt exist in the default UI directory
- Fixed $macro crash

12 Mar 2004 by Lax
- MQ2Map overhaul completed
- Fixed /keypress crash bug when you're an idiot and type an invalid command name :)
- Fixed client override problem

11 Mar 2004 by Lax 
- I forgot to update the changes.txt file, so Amadeus is putting this here
  so the masses will know I added/fixed/updated a bunch of shit.

11 Mar 2004 by Amadeus
- Updated tons of shit too
- MQ2 should be fully functional now with the 3/10 patch

11 Mar 2004 by Plazmic
- Complete rewrite of the way Guild ID tags are handled
- __Guild offset now points to the GUILD structure instead of the random offset
  that shows the beginning of the list
- GUILD structure added to eqgame.h
- EQADDR_GUILDLIST should now be pGuildList always
- Added EQSWITCH structure
- Updated DOOR & GROUNDITEM structs to reflect the new EQSWITCH struct

08 Mar 2004 by Lax
- Wave 2 of MQ2Map upgrades:
  /mapnames command added to change the naming scheme used for spawns on the map
  Map filters/options system updated, each option can now have a "requirement"
  When listing filters with /mapfilters, only options that have requirements are displayed
  Concolor filter is now PCConColor and NPCConColor
  Target filter now has 3 separate options - Target, TargetLine, TargetRadius

05 Mar 2004 by Amadeus
- Put in new CXWnd offsets [vzmule]
- Added structs in EQUIStruct.h for the Guildwindow and RaidWindow (work in progress)

05 Mar 2004 by Lax
- MQ2Map upgrade is now live.  It uses the new OnAddSpawn/OnRemoveSpawn API to increase efficiency.
  /highlight <spawn search string> will temporarily highlight these spawns
  /highlight color <#> <#> <#> will set the highlight color
  /highlight reset to reset the currently highlighted spawns
  Right clicking on spawns on the map now targets them
- /keypress command is now live. /keypress <name> <hold> like so:
  /keypress clear_target
  /keypress forward hold
  To release the key after holding, simply use the command again without the hold keyword.
- /itemnotify command is now live.  /itemnotify <slot> <notification>, or /itemnotify in <bag slot> <#> <notification>
  Bag slots are pack1-8, bank1-16 (and sharedbank1-2 and trade1-8 but these are not yet implemented in /itemnotify)
- Added OnAddGroundSpawn/OnRemoveGroundSpawn to plugin callbacks
- Fixed random crash on exit dealing with breakpoints

01 Mar 2004 by Zaphod
- Another bugfix in MQ2DetourAPI.cpp. 

29 Feb 2004 by Zaphod
- More optimization of ParseMacroParameter() and some of the parameter routines it calls.
- Minor bugfix in MQ2DetourAPI.cpp. 

28 Feb 2004 by Lax
- Added API to automatically maintain a list of all initialized windows 
  This will only have the most recent one initialized for each "screen item" name
  Functions are in place to add/remove windows to the list with different names, etc.
- Added /notify and /windows commands
- eSpawnType enum (NONE,PC,MOUNT,PET,NPC,CORPSE,TRIGGER,ITEM) and GetSpawnType function 

28 Feb 2004 by Zaphod
- Major optimization/cleanup of ParseMacroParameter().

22 Feb 2004 by Amadeus
- Updated readme.html [thanks Wassup!]

22 Feb 2004 by Lax
- Updated license notice in each source file for 2004 and made sure each had one
- Added MQ2Spawns.cpp, which gives us hooks when a spawn is added to or removed from a zone.
  This could be used, for example, to increase the efficiency of MQ2Map.
  PLUGIN_API VOID OnAddSpawn(PSPAWNINFO pNewSpawn)
  PLUGIN_API VOID OnRemoveSpawn(PSPAWNINFO pSpawn)
  
19 Feb 2004 by Amadeus
- General Cleanup and offset updates for 02/18/2004 patch
- Added Endurance to CHARINFO and $char(endurance,cur)  [Teh_ish]

17 Feb 2004 by Amadeus
- Added initial EQTRADESKILLWINDOW & EQTRADESKILLRECIPE struct
- Added pet window to the /windowstate command (ie:  /windowstate pet open/close)
- Added initial EQPETINFOWINDOW struct 
- Updated the mq2irc plugin to have the new irc server information
- Added a bunch of new parameters:
  * $pet(buff,"<spellname>")   [returns buff slot number]
  * $pet(buff,#,id)            [returns the spellID for the buff slot # given]
  * $pet(buff,#,name)          [returns the name for the buff slot # given]
  * $pet(level)
  * $pet(id)
  * $pet(x)
  * $pet(y)
  * $pet(z)
  * $pet(name)
  * $pet(class)
  * $pet(race)

16 Feb 2004 by Amadeus
- Fixed EQ_CONTAINERWND_MANAGER  (which fixes $envopen )
- Added "Frenzy" to skills.h [daerck]
- Fixed EQLOOTWINDOW struct (which fixes $corpse(empty) and $corpse(has,xxx)

15 Feb 2004 by Amadeus
- 'Grouped' location fixed in CHARINFO (thereby fixing $char(grouped))
- Fixed WhoFollowing in Actorinfo (thereby fixing $char(following)
- Added IsABoat to Spawninfo
- Went ahead and added the dx9.0 dinput.h to the cvs to be ready for next patch
  * As far as I can tell, the changes between 8.1 and 9.0 for dinput.h are VERY
    minimal.

14 Feb 2004 by Amadeus
- Fixed a LOT of wrong offsets in eqgame.h
- Added four offsets to eqgame.h:
  * pinstTextMessageWnd 
  * pinstCDynamicZoneWnd 
  * pinstCTargetOfTargetWnd
  * pinstCTradeskillWnd 

13 Feb 2004 by Amadeus
- Added CareerFavor and CurrFavor to CharInfo [Macrofiend]
- Added $char(favor,cur) & $char(favor,career) [Macrofiend]

12 Feb 2004 by Amadeus
- ACTORINFO struct fixes :: fixed $char(pet)
- Added a bunch of code by ml2517
   * $char(height), $spawn(#,height), $target(height)
   * $target(maxrange), $spawn(#,maxrange)
   * $distance(y,x[,z][:y,x[,z]])

11 Feb 2004 by Amadeus
- Fixed Attacks offset in eqgame.ini
- Added an emergency placeholder in the ACTORINFO struct to fix $char(casting)
  (This structure will be fixed soon.)

11 Feb 2004 by Zaphod (dohpaZ)
- Added Beserker to the classes and Gates of Discord to the expansions.
- Fixed my name in the readme.html

10 Feb 2004 by Amadeus
- Updated structs and offsets
- Added 'favor' (Tribute Value) to ITEMINFO
- Added code to MQ2ITemDisplay to show item tribute value

09 Feb 2004 by Amadeus
- UPDATED SOURCEFORGE CVS!
- Small additions to the structs from suggestions on the message boards and
  a couple new things to the ItemDisplay plugin.

20 Jan 2004 by dkaa
    According to Pragma:
        1 bug: in the code for $rand(), there needs to be a srand(time(0));
        2 bug: in the code for $gamestate, $servername, and $loginname, the 
            value returned is 1 too high. You need to return length-1, which 
            is 8 for loginname and gamestate, and 9 for servername, this will 
            fix parsing issues.

18 Jan 2004 by Amadeus
- SpellID in _SPELLBUFF is now a DWORD vs. WORD 
- Updated SpellInfo formulas used in the itemdisplay mod
- Added Instrument mod information to the itemdisplay mod (thanks TheColonel)

17 Jan 2004 by Valerian
- Fixed _ITEMINFO struct -- minor correction to the size of one of the unknowns to realign.

11 Jan 2004 by DKAA
- Fixed the $combat to reflect the status of autoattack (Thanks Sharp of Fairlight)

7 Jan 2004 by EqMUle
- added Readme.html updated by Wassup

5 Jan 2004 by EqMUle
- Added [bzrtrader_start] and [pc_trade_yes] to locations.txt. Thanks to Zacaria for theese.

1 Jan 2004 by Lax
- Chat hook is no longer responsible for when zoning is finished or game is entered
- Added $merchant(markup)

31 Dec 2003 by Lax
- ESC no longer hides the MQ2ChatWnd or MQ2IRC windows and they are no longer closable
- Fixed STMLToPlainText
- Made MQ2Labels use STMLToPlainText to convert the tooltip tags (this means you can
  use < and > by using "&lt;" and "&gt;", respectively)

31 Dec 2003 by Amadeus
- Added $spell(xx,spelltype),$spell(xx,targettype),$spell(xx,name),$spell(xx,aerange),
  $spell(xx,pushback),$spell(xx,resisttype),$spell(xx,resistadj),$spell(xx,fizzletime)
- Removed $spawn(#,castingspellid) & $target(castingspellid)  
  [http://macroquest.sourceforge.net/phpBB2/viewtopic.php?p=33124#33124]
- Added Uninterruptable and Autocast to SPELL along with other fixes (thanks SoF & Koad)
- Added more functionality to the Spell Inspect Window.  You will now see the Effect of the 
  spell and the classes that can use it.  You might really find it interesting to 
  Alt-LeftClick on some of your buffs and find out exactly what they are doing to you!  It's
  almost like having an ingame Lucy connection -- and we owe a great deal of this functionality
  to Koad and borrowed code from his spellsearch plugin.
  
  **NOTE:  The formulas for this are still being tweaked.  If you wish to help iron these
           out, please post under Koad's thread on MQ2:Plugins board.  He is the keeper of 
           of the spell effects/slots formula. **


30 Dec 2003 by Lax
- Updated version number since it's not Christmas anymore..
- Fixed commands that werent supposed to be working at char select so they dont crash
- Removed some extraneous offsets from eqgame.h
- Fixed RemoveOurDetours() so it doesnt hang
- Add something very special that everyone will love!
- Fixed a bunch of $target(xxx) crashes when no target

30 DEC 2003 by EqMule
- fixed a couple unsigned/signed warnings when compiling in VC6

29 Dec 2003 by Amadeus
- Added Levitating and Sneaking; Fixed AARank and Linkdead in SPAWNINFO (thanks source)
- Added $char(levitating), $target(levitating), $spawn(#,levitating) -- returns TRUE or FALSE
- Added $char(sneaking), $target(sneaking), $spawn(#,sneaking) -- returns TRUE or FALSE
- Went through all macro routines and made sure that everything uses lower case 
  ie, $target(castingspellid) rather than $target(CastingSpellID).
- Added <Sneak> to the superwho (thanks vzmule/source)

29 Dec 2003 by Lax
- MQ2Auth modified.
    * MQ2Auth now produces MQ2Auth0.h instead of MQ2Auth1.h and MQ2Auth2.h
    * MQ2Auth will import existing MQ2Auth2.h into MQ2Auth0.h if MQ2Auth0.h does not
      already exist but MQ2Auth2.h (in other words, it will import your "keyring" to
      MQ2Auth0.h)
    * MQ2Auth now accepts a command line parameter telling it the path to use
- Merged BOOK, COMMON, CONTAINER structs into ITEMINFO (the individual structs no
  longer exist!)

29 DEC 2003 by EqMule
- fixed /click left item

28 Dec 2003 by Amadeus
- Added PushBack and ResistAdj to Spell struct
- Added functionality to the ItemDisplay Plugin that shows the following information
  about spells when you "examine" a spell from a gem or your spellbook: ID, Duration, 
  RecoveryTime, RecastTime, Range, AERange, PushBack, Resist Type and Resist Adjust.  
  You will notice that if a spell doesn't have any of these values, then that field 
  will not be shown at all.  (**More functionality to come later**)
- Added MQ2Bzrsearch to the VS.net solution file.

27 Dec 2003 by Lax
- Changed around plenty of stuff
- EQUIPMENT struct no longer uses names for its union members...
- SPELLLIST changed to SPELL, SPELLPOINTER changed to SPELLMGR
- Added O(1) access to GetSpawnByID
- Added O(1) access to GetSpellByID
- Most window base classes set up correctly
- MQ2ChatWnd updated to use a custom window, and allows typing in edit box.  Also shows up at char select to annoy you all.
- MQ2IRC updated to allow typing in edit box (goes to channel...)
- Tons of function offsets added for UI stuff, have fun with that
- Added functionality so commands can be set to work in-game only (will be ignored outside of game, at char select for example)

26 Dec 2003 by Amadeus
* Added szBaneDmgType (thanks to TheColonel)
* _CONTENTS tweak (thanks to TheColonel)
* "Price" added to _CONTENTS (thanks to Pragma)
* SPELLLIST update (thanks to Sharp of Fairlight)
* Updated MQ2Ext
* Added $spell(id,xxx) -- **$spell() will now accept either ID# or Name as first parameter**

25 Dec 2003 by Amadeus
* Added CastingSpellID to Actorinfo struct (thanks to Sharp of Fairlight)
* Reworked $char(casting) to use more efficient CastingSpellID
* Added $char(castingspellid), $spawn(#,castingspellid), $target(castingspellid)  
* Fixed $char(held,left), $char(held,right), $char(held,shield)
* Added $char(held,primary), $char(held,offhand) 
* Fixed $target(held,left), $target(held,right), $target(held,shield)
* Added $target(held,primary), $target(held,offhand) 
* Fixed $spawn(#,held,right), $spawn(#,held,left), $spawn(#,held,shield)
* Added $spawn(#,held,primary), $spawn(#,held,offhand)
* Added AERange to SPELLLIST struct (thanks to Sharp of Fairlight)
* More changes to ActorInfo (Timestamp stuff) thanks to Sharp of Fairlight

25 Dec 2003 by EqMule
- fixed /banklist crash
- fixed $char(ismoving) - thanks to ml2517
- added makezip.bat to make zip file creation easier...

24 Dec 2003 by Lax
- Updated offsets with correct ones
- Replaced remaining calls to AddDetour with EasyDetour and EasyClassDetour
- Updated EasyDetour/EasyClassDetour defines to explicitly cast the offset to DWORD
- Updated MQ2IRC with current version from forum
- Modified CHARINFO struct to use Inventory and InventoryArray for inventory member names.
- Fixed $lastcommand
- Fixed $char(hp,cur), $char(hp,max), $char(hp,pct)

24 Dec 2003 by Amadeus
- Fixed CHARINFO (thanks to TheColonel for new stuff)
    * CHARINFO now has:
  	+ HPBonus
	+ ManaBonus
	+ PercentEXPtoAA
	+ GukEarned
	+ MMEarned
 	+ RujEarned
	+ TakEarned
	+ LDoNPoints
- Removed Stamina from all references in parser and struct
+ Added $char(HPBonus), $char(ManaBonus), $char(PercentEXPtoAA), $char(GukEarned),
  $char(MMEarned), $char(RujEarned), $char(TakEarned), $char(LDoNPoints)
+ Updated _COMMON (thanks again to TheColonel)
   	* Added BaneDMG;
   	* Added Lore
   	* Added BaneDMGType
   	* Added InstrumentType
   	* Added InstrumentMod
   	* Added DmgBonusType
   	* Added DmgBonusVal
   	* Fixed Range
+ Added szTheme[]
+ Added szDmgBonusType[]
+ Updated ItemDisplay Plugin to include LDoN stuff (TheColonel)
+ Updated itemtypes.h with "All Instruments" as type 51 (thanks TheColonel)
+ Removed $item(lore) & $cursor(lore)
+ Added $item(LDTheme) & $cursor(LDTheme)
+ Added $item(DmgBonusType) & cursor(DmgBonusType)
+ Fixed $char(Mounted)


21 Dec 2003
+ Added MQ2Mouse2.cpp.  Don't need to compile this, it's the new mouse code.  Incomplete and inop.

21 Dec 2003 by Amadeus
- Fix for MQ2Ext

19 Dec 2003 by EqMule
+updated offsets, structs for todays patch...

15 Dec 2003 by Amadeus
- Fix for $target(sclass)
- Fix for FullClassToShort
* Thanks to Schark for these*

13 Dec 2003 by Amadeus
- Added MQ2Ext to the project

06 Dec 2003 by Lax
- Added benchmark system.
- Modified pulse behavior so that executing macro commands is separate from other pulse stuff
- Modified MQ2FPS to take the above into account (it no longer needs to know about macros)
- Updated MQ2IRC to be current with the version posted in forums
- Added /bench command which with no parameters outputs currently active benchmark stats to chat
  When used with parameters, /bench will benchmark a command.  /bench [command]
  Example: /bench /who all friends

05 Dec 2003 by Mckorr
+Fix for CTD when using /click left|right target when nothing was targetted (motd2k)

05 Dec 2003 by EqMule
+Fixed $searchspawn(pc,loc:x:y,radius:100) using Ohmz code. see
http://macroquest.sourceforge.net/phpBB2/viewtopic.php?t=3394&highlight=searchspawn+loc
for more info
+Fixed /selectitem to look in all 80 merchantslots, previously it would stop at 79
+misc small fixes

03 Dec 2003 by Lax
- Added custom windows system:
** CCustomWnd base class for your windows
** AddXMLFile, RemoveXMLFile to manage custom xml files
** More info / example coming
- Added MQ2IRC plugin to CVS with some changes
- Added MQ2EQIM plugin, which handles buddy list info (custom window soon, also auto loading buddy list)
- Updated MQ2EQBugFix plugin to solve current journal npc window crash (and it shouldnt make it not show anything this time)
- Added OnReloadUI callback, called after /loadskin command is used
- Fixed hangups compiling with VC6
- Added EasyDetour and EasyClassDetour to ease the pain of hooking functions

02 Dec 2003 by Mckorr
- Fixed SHA in short classes, is now SHM.  Added Rogue/ROG (I missed that one before)
- Added $spawn(#,sclass)

27 Nov 2003 by Lax
- / command correctly does EQ /who by default
- MQ2Telnet redone.
- Plugins using DoCommand() will execute it on the next pulse instead of immediately (corrects problems unloading the plugin)
- MQ2FPS shouldn't cause major problems when switching from absolute to calculate mode
- MQ2Template removed from VS6 workspace and .NET solution

25 Nov 2003 by Lax
- MQ2FPS now has a /fps command that can change some other settings.  Selecting "absolute" mode will switch to "cpu limiter" style, while "calculate" mode will switch to "fps limiter" style.  FPS limiter is default.  The same command will allow you to reposition the FPS indicator display.
- MQ2FPS display now shows a * if using absolute mode, and will show /MACRO if a macro is being executed that causes the limiting to be minimal
- Added aliases /g and /gu to the default list
- Macroquest2.exe now pops up a message box if the system failed to load MQ2Main.dll

20 Nov 2003 by EqMule
fix for $merchant(name)

20 Nov 2003 by Lax
*** MacroQuest2.exe is now pre-compiled, you no longer compile this yourself.  MQ2Auth implemented.  Run it before compiling on each machine.

- MacroQuest program will no longer use loadlibrary, it loads our library directly.
- The version number is now stored in MQ2Main.h as the top line, and not in macroquest.ini.  When compiled it becomes a global variable.  Comparing the global variable gszVersion with the #define in MQ2Main.h will cause the tray icon tooltip to suggest recompiling if necessary.
- Removed EQADDR_SLOTLIST, which is now ppInvSlotMgr/pInvSlotMgr
- Fixed MQ2Telnet crashes (for real)
- Added DebugSpewNoFile which does not write to file even if debugspewtofile=1.  This is useful for when we can't put up with the file access times.  All Macro commands and parser api debug spew has been changed to this form.  Note that this debug spew is still useful for when you attach a debugger.

19 Nov 2003 by EqMule
+Added new command /destroy
will destroy whatever you have on your cursor. Use with care.
example: /if "$cursor(name)"~~"rusty" /destroy
In order to get that to work I had to declare EQ_PC (MQ2Globals.h(250):EQLIB_VAR EQ_PC **ppPCData;)

19 Nov 2003 by Lax
- Fixed MQ2Telnet to not crash on unload (probably).  Critical sections were getting deleted twice.
- Fixed aliases to work when given parameters

18 Nov 2003 by EqMule
+fix: mouseto and click by changing ScreenX and ScreenY to ScrX and ScrY)
+Added  EQLIB_API VOID AddParm(PCHAR Name, fMQParm Function);
    EQLIB_API VOID RemoveParm(PCHAR Name);
to MQ2Main.h so that custom plugins will find them...
+updated $merchant(has,xxx) with HanzO's code for it, thank you.
+Updated $selecteditem() with new (count) for easier usage of /sellitem and /buyitem
example: /sellitem $selecteditem(count) self
+misc fixes...
<|MERGE_RESOLUTION|>--- conflicted
+++ resolved
@@ -1,11 +1,9 @@
-<<<<<<< HEAD
-October 2, 2022 (test):
-- Updated for test patch
-=======
 October 6, 2022:
 - Remove Spell.SPA - this wasn't actually a SPA and was some other meaningless value.
 - Add Spell.CategoryID and Spell.SubcategoryID - the integer values of Category and Subcategory
->>>>>>> 842e1a4c
+
+October 2, 2022 (test):
+- Updated for test patch
 
 October 2, 2022:
 - Autobank and related functionality has been moved from mq2main into its own autobank plugin. (#580)
